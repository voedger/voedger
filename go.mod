--- conflicted
+++ resolved
@@ -16,20 +16,12 @@
 	github.com/golang-jwt/jwt v3.2.2+incompatible
 	github.com/google/go-cmp v0.6.0
 	github.com/google/gofuzz v1.0.0
-<<<<<<< HEAD
-	github.com/google/uuid v1.3.0
-	github.com/google/wire v0.5.0
-	github.com/gorilla/mux v1.8.0
-	github.com/hashicorp/golang-lru/v2 v2.0.4
-	github.com/otiai10/copy v1.14.0
-	github.com/spf13/cobra v1.7.0
-=======
 	github.com/google/uuid v1.6.0
 	github.com/google/wire v0.6.0
 	github.com/gorilla/mux v1.8.1
 	github.com/hashicorp/golang-lru/v2 v2.0.7
+	github.com/otiai10/copy v1.14.0
 	github.com/spf13/cobra v1.8.0
->>>>>>> e0409eb4
 	github.com/spf13/pflag v1.0.5
 	github.com/stretchr/testify v1.9.0
 	github.com/tetratelabs/wazero v1.7.0
@@ -70,14 +62,8 @@
 	github.com/pmezard/go-difflib v1.0.0 // indirect
 	github.com/stretchr/objx v0.5.2 // indirect
 	github.com/untillpro/gojay v1.2.17-0.20201109133446-b1069e05b56c // indirect
-<<<<<<< HEAD
-	golang.org/x/mod v0.14.0 // indirect
-	golang.org/x/sync v0.6.0 // indirect
-	golang.org/x/sys v0.16.0 // indirect
-=======
 	golang.org/x/mod v0.16.0 // indirect
 	golang.org/x/sys v0.18.0 // indirect
->>>>>>> e0409eb4
 	gopkg.in/inf.v0 v0.9.1 // indirect
 	gopkg.in/yaml.v3 v3.0.1 // indirect
 )