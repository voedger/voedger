/*
* Copyright (c) 2023-present unTill Pro, Ltd.
*  @author Michael Saigachenko
 */

package exttinygo

const (
<<<<<<< HEAD
	Event          = "sys.Event"
	SendMail       = "sys.SendMail"
	Record         = "sys.Record"
	View           = "sys.View"
	WLog           = "sys.WLog"
	PLog           = "sys.PLog"
	Http           = "sys.Http"
	AppSecret      = "sys.AppSecret"
	RequestSubject = "sys.RequestSubject"
	Result         = "sys.Result"
	Arg            = "sys.Arg"
=======
	Event                 = "sys.Event"
	SendMail              = "sys.SendMail"
	Record                = "sys.Record"
	View                  = "sys.View"
	WLog                  = "sys.WLog"
	PLog                  = "sys.PLog"
	Http                  = "sys.Http"
	AppSecret             = "sys.AppSecret"
	RequestSubject        = "sys.RequestSubject"
	Result                = "sys.Result"
	StorageCommandContext = "sys.CommandContext"
>>>>>>> fcec385a

	NullEntity = ""
)<|MERGE_RESOLUTION|>--- conflicted
+++ resolved
@@ -6,19 +6,6 @@
 package exttinygo
 
 const (
-<<<<<<< HEAD
-	Event          = "sys.Event"
-	SendMail       = "sys.SendMail"
-	Record         = "sys.Record"
-	View           = "sys.View"
-	WLog           = "sys.WLog"
-	PLog           = "sys.PLog"
-	Http           = "sys.Http"
-	AppSecret      = "sys.AppSecret"
-	RequestSubject = "sys.RequestSubject"
-	Result         = "sys.Result"
-	Arg            = "sys.Arg"
-=======
 	Event                 = "sys.Event"
 	SendMail              = "sys.SendMail"
 	Record                = "sys.Record"
@@ -29,8 +16,8 @@
 	AppSecret             = "sys.AppSecret"
 	RequestSubject        = "sys.RequestSubject"
 	Result                = "sys.Result"
+	Arg                   = "sys.Arg"
 	StorageCommandContext = "sys.CommandContext"
->>>>>>> fcec385a
 
 	NullEntity = ""
 )