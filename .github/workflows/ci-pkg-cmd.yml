name: CI pkg-cmd

on:
  push:
    branches:
      - main
    paths-ignore:
      - 'pkg/istorage/**'

jobs:
  call-workflow-ci-pkg:
    if: github.repository == 'voedger/voedger'
    uses: untillpro/ci-action/.github/workflows/ci_reuse_go.yml@main
    with:
      test_folder: "pkg"
<<<<<<< HEAD
      ignore_bp3: "true"
=======
>>>>>>> 7c349d90
      short_test: "true"
      go_race: "false"
      test_subfolders: "true"
      install_tinygo: "true"
    secrets:
      reporeading_token: ${{ secrets.REPOREADING_TOKEN }}
      personal_token: ${{ secrets.PERSONAL_TOKEN }}


  call-workflow-cd_voeger:
    needs: call-workflow-ci-pkg
    if: github.repository == 'voedger/voedger'
    uses: voedger/voedger/.github/workflows/cd-voedger.yml@main
    secrets:
      dockerusername: ${{ secrets.DOCKER_USERNAME }}
      dockerpassword: ${{ secrets.DOCKER_PASSWORD }}
      personaltoken: ${{ secrets.PERSONAL_TOKEN }}
      reporeading_token: ${{ secrets.REPOREADING_TOKEN }}<|MERGE_RESOLUTION|>--- conflicted
+++ resolved
@@ -13,10 +13,6 @@
     uses: untillpro/ci-action/.github/workflows/ci_reuse_go.yml@main
     with:
       test_folder: "pkg"
-<<<<<<< HEAD
-      ignore_bp3: "true"
-=======
->>>>>>> 7c349d90
       short_test: "true"
       go_race: "false"
       test_subfolders: "true"
