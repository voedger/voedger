--- conflicted
+++ resolved
@@ -37,13 +37,8 @@
 		RouterReadTimeout:      router.DefaultRouterWriteTimeout, // same
 		RouterConnectionsLimit: router.DefaultConnectionsLimit,
 		BLOBMaxSize:            DefaultBLOBMaxSize,
-<<<<<<< HEAD
-		TimeFunc:               DefaultTimeFunc,
+		Time:                   coreutils.NewITime(),
 		Name:                   processors.VVMName(hostname),
-=======
-		Time:                   coreutils.NewITime(),
-		Name:                   commandprocessor.VVMName(hostname),
->>>>>>> 81e2e466
 		VVMAppsBuilder:         VVMAppsBuilder{},
 		BusTimeout:             BusTimeout(ibus.DefaultTimeout),
 		BlobberServiceChannels: router.BlobberServiceChannels{
