--- conflicted
+++ resolved
@@ -40,22 +40,7 @@
 		Time:                   coreutils.NewITime(),
 		Name:                   processors.VVMName(hostname),
 		VVMAppsBuilder:         VVMAppsBuilder{},
-<<<<<<< HEAD
 		SendTimeout:            coreutils.SendTimeout(ibus.DefaultTimeout),
-		BlobberServiceChannels: router.BlobberServiceChannels{
-			{
-				NumChannels:       1,
-				ChannelBufferSize: 0,
-			},
-		},
-		NumCommandProcessors: DefaultNumCommandProcessors,
-		NumQueryProcessors:   DefaultNumQueryProcessors,
-		StorageCacheSize:     DefaultCacheSize,
-		MaxPrepareQueries:    DefaultMaxPrepareQueries,
-		VVMPort:              DefaultVVMPort,
-		MetricsServicePort:   DefaultMetricsServicePort,
-=======
-		BusTimeout:             BusTimeout(ibus.DefaultTimeout),
 		NumCommandProcessors:   DefaultNumCommandProcessors,
 		NumQueryProcessors:     DefaultNumQueryProcessors,
 		NumBLOBProcessors:      DefaultNumBLOBProcessors,
@@ -63,7 +48,6 @@
 		MaxPrepareQueries:      DefaultMaxPrepareQueries,
 		VVMPort:                DefaultVVMPort,
 		MetricsServicePort:     DefaultMetricsServicePort,
->>>>>>> fa687524
 		StorageFactory: func() (provider istorage.IAppStorageFactory, err error) {
 			logger.Info("using istoragemem")
 			return mem.Provide(coreutils.MockTime), nil
