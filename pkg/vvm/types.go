--- conflicted
+++ resolved
@@ -100,6 +100,11 @@
 	apppartsctl.IAppPartitionsController
 }
 type IAppPartsCtlPipelineService pipeline.IService
+type IVVMAppTTLStorage interface {
+	InsertIfNotExists(pKey []byte, cCols []byte, value []byte, ttlSeconds int) (ok bool, err error)
+	CompareAndSwap(pKey []byte, cCols []byte, oldValue, newValue []byte, ttlSeconds int) (ok bool, err error)
+	CompareAndDelete(pKey []byte, cCols []byte, expectedValue []byte) (ok bool, err error)
+}
 
 type ClusterSize int
 
@@ -125,7 +130,7 @@
 	AppsExtensionPoints map[appdef.AppQName]extensionpoints.IExtensionPoint
 	MetricsServicePort  func() metrics.MetricsServicePort
 	BuiltInAppsPackages []BuiltInAppPackages
-	VVMAppTTLStorage    ttlstorage.IVVMAppTTLStorage // just to wire, will be used on wire stage only after https://github.com/voedger/voedger/issues/3265
+	VVMAppTTLStorage    IVVMAppTTLStorage // just to wire, will be used on wire stage only after https://github.com/voedger/voedger/issues/3265
 }
 
 type AppsExtensionPoints map[appdef.AppQName]extensionpoints.IExtensionPoint
@@ -156,13 +161,9 @@
 	SmtpConfig                 smtp.Cfg
 	WSPostInitFunc             workspace.WSPostInitFunc
 	DataPath                   string
-<<<<<<< HEAD
-	MetricsServicePort         MetricsServicePortInitial
+	MetricsServicePort         metrics.MetricsServicePort
 	ClusterSize                ClusterSize // amount of VVMs in the cluster
 	IP                         net.IP
-=======
-	MetricsServicePort         metrics.MetricsServicePort
->>>>>>> 9a06c29b
 
 	// 0 -> dynamic port will be used, new on each vvmIdx
 	// >0 -> vVMPort+vvmIdx will be actually used
