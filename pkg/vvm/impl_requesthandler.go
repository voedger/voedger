--- conflicted
+++ resolved
@@ -56,8 +56,6 @@
 			coreutils.ReplyBadRequest(sender, fmt.Sprintf("unknown app %s", request.AppQName))
 			return
 		}
-<<<<<<< HEAD
-=======
 
 		appDef, err := appParts.AppDef(appQName)
 		if err != nil {
@@ -70,7 +68,6 @@
 		if isHandled {
 			return
 		}
->>>>>>> c6689f2e
 
 		token, err := getPrincipalToken(request)
 		if err != nil {
@@ -78,9 +75,7 @@
 			return
 		}
 
-<<<<<<< HEAD
 		deliverToProcessors(request, requestCtx, appQName, sender, funcQName, procbus, token, cpchIdx, qpcgIdx, cpAmount)
-=======
 		appPartsCount, err := appParts.AppPartsCount(appQName)
 		if err != nil {
 			coreutils.ReplyInternalServerError(sender, "failed to get app partitions count", err)
@@ -88,7 +83,6 @@
 		}
 
 		deliverToProcessors(request, requestCtx, appQName, sender, funcType, procbus, token, cpchIdx, qpcgIdx, cpAmount, appPartsCount)
->>>>>>> c6689f2e
 	})
 }
 
@@ -104,62 +98,34 @@
 			coreutils.ReplyErrf(sender, http.StatusServiceUnavailable, "no query processors available")
 		}
 	case "c":
-<<<<<<< HEAD
-		channelIdx := request.WSID % int64(cpAmount)
-		partitionID := istructs.PartitionID(channelIdx)
-		icm := commandprocessor.NewCommandMessage(requestCtx, request.Body, appQName, istructs.WSID(request.WSID), sender, partitionID, funcQName, token, request.Host)
-		if !procbus.Submit(int(cpchIdx), int(channelIdx), icm) {
-=======
 		partitionID := istructs.PartitionID(request.WSID % int64(appPartsCount))
 		// TODO: use appQName to calculate processorIdx in solid range [0..cpCount)
 		processorIdx := int64(partitionID) % int64(cpCount)
-		icm := commandprocessor.NewCommandMessage(requestCtx, request.Body, appQName, istructs.WSID(request.WSID), sender, partitionID, funcType.(appdef.ICommand), token, request.Host)
+		icm := commandprocessor.NewCommandMessage(requestCtx, request.Body, appQName, istructs.WSID(request.WSID), sender, partitionID, funcQName, token, request.Host)
 		if !procbus.Submit(int(cpchIdx), int(processorIdx), icm) {
->>>>>>> c6689f2e
 			coreutils.ReplyErrf(sender, http.StatusServiceUnavailable, fmt.Sprintf("command processor of partition %d is busy", partitionID))
 		}
 	}
 }
 
-<<<<<<< HEAD
-// func getFuncType(as istructs.IAppStructs, qName appdef.QName, sender ibus.ISender, funcKindMark string) (appdef.IType, bool) {
-// 	tp := as.AppDef().Type(qName)
-// 	switch tp.Kind() {
-// 	case appdef.TypeKind_null:
-// 		coreutils.ReplyBadRequest(sender, "unknown function "+qName.String())
-// 		return nil, true
-// 	case appdef.TypeKind_Query:
-// 		if funcKindMark == "q" {
-// 			return tp, false
-// 		}
-// 	case appdef.TypeKind_Command:
-// 		if funcKindMark == "c" {
-// 			return tp, false
-// 		}
-// 	}
-// 	coreutils.ReplyBadRequest(sender, fmt.Sprintf(`wrong function kind "%s" for function %s`, funcKindMark, qName))
-// 	return nil, true
-// }
-=======
-func getFuncType(appDef appdef.IAppDef, qName appdef.QName, sender ibus.ISender, funcKindMark string) (appdef.IType, bool) {
-	tp := appDef.Type(qName)
-	switch tp.Kind() {
-	case appdef.TypeKind_null:
-		coreutils.ReplyBadRequest(sender, "unknown function "+qName.String())
-		return nil, true
-	case appdef.TypeKind_Query:
-		if funcKindMark == "q" {
-			return tp, false
-		}
-	case appdef.TypeKind_Command:
-		if funcKindMark == "c" {
-			return tp, false
-		}
-	}
-	coreutils.ReplyBadRequest(sender, fmt.Sprintf(`wrong function kind "%s" for function %s`, funcKindMark, qName))
-	return nil, true
-}
->>>>>>> c6689f2e
+//func getFuncType(appDef appdef.IAppDef, qName appdef.QName, sender ibus.ISender, funcKindMark string) (appdef.IType, bool) {
+//	tp := appDef.Type(qName)
+//	switch tp.Kind() {
+//	case appdef.TypeKind_null:
+//		coreutils.ReplyBadRequest(sender, "unknown function "+qName.String())
+//		return nil, true
+//	case appdef.TypeKind_Query:
+//		if funcKindMark == "q" {
+//			return tp, false
+//		}
+//	case appdef.TypeKind_Command:
+//		if funcKindMark == "c" {
+//			return tp, false
+//		}
+//	}
+//	coreutils.ReplyBadRequest(sender, fmt.Sprintf(`wrong function kind "%s" for function %s`, funcKindMark, qName))
+//	return nil, true
+//}
 
 func getPrincipalToken(request ibus.Request) (token string, err error) {
 	authHeaders := request.Header[coreutils.Authorization]
