--- conflicted
+++ resolved
@@ -25,14 +25,9 @@
 )
 
 func provideRequestHandler(appParts appparts.IAppPartitions, procbus iprocbus.IProcBus,
-<<<<<<< HEAD
 	cpchIdx CommandProcessorsChannelGroupIdxType, qpcgIdx_v1 QueryProcessorsChannelGroupIdxType_V1,
 	qpcgIdx_v2 QueryProcessorsChannelGroupIdxType_V2,
-	cpAmount istructs.NumCommandProcessors, vvmApps VVMApps, numsAppsWorkspaces map[appdef.AppQName]istructs.NumAppWorkspaces) bus.RequestHandler {
-=======
-	cpchIdx CommandProcessorsChannelGroupIdxType, qpcgIdx QueryProcessorsChannelGroupIdxType,
 	cpAmount istructs.NumCommandProcessors, vvmApps VVMApps) bus.RequestHandler {
->>>>>>> 6c0c3950
 	return func(requestCtx context.Context, request bus.Request, responder bus.IResponder) {
 		funcQName := request.QName
 		if !request.IsAPIV2 {
@@ -63,19 +58,7 @@
 			return
 		}
 
-<<<<<<< HEAD
-		// replace pseudoWSID -> appWSID
-		if numAppWorkspaces, ok := numsAppsWorkspaces[request.AppQName]; ok {
-			request.WSID = coreutils.WSIDToAppWSIDIfPseudo(request.WSID, numAppWorkspaces)
-		} else {
-			bus.ReplyErrf(responder, http.StatusServiceUnavailable, fmt.Sprintf("no ApplicationWorkspaces record for app %s", request.AppQName))
-			return
-		}
-
 		partitionID, err := appParts.AppWorkspacePartitionID(request.AppQName, request.WSID)
-=======
-		partitionID, err := appParts.AppWorkspacePartitionID(appQName, request.WSID)
->>>>>>> 6c0c3950
 		if err != nil {
 			if errors.Is(err, appparts.ErrNotFound) {
 				bus.ReplyErrf(responder, http.StatusServiceUnavailable, fmt.Sprintf("app %s is not deployed", request.AppQName))
@@ -86,7 +69,6 @@
 			return
 		}
 
-<<<<<<< HEAD
 		// deliver to processors
 		if request.IsAPIV2 {
 			queryParams, err := query2.ParseQueryParams(request.Query)
@@ -116,19 +98,6 @@
 			default:
 				bus.ReplyBadRequest(responder, fmt.Sprintf(`wrong function mark "%s" for function %s`, request.Resource[:1], funcQName))
 			}
-=======
-		deliverToProcessors(request, requestCtx, appQName, responder, funcQName, procbus, token, cpchIdx, qpcgIdx, cpAmount, partitionID)
-	}
-}
-
-func deliverToProcessors(request bus.Request, requestCtx context.Context, appQName appdef.AppQName, responder bus.IResponder, funcQName appdef.QName,
-	procbus iprocbus.IProcBus, token string, cpchIdx CommandProcessorsChannelGroupIdxType, qpcgIdx QueryProcessorsChannelGroupIdxType,
-	cpCount istructs.NumCommandProcessors, partitionID istructs.PartitionID) {
-	switch request.Resource[:1] {
-	case "q":
-		iqm := queryprocessor.NewQueryMessage(requestCtx, appQName, partitionID, request.WSID, responder, request.Body, funcQName, request.Host, token)
-		if !procbus.Submit(uint(qpcgIdx), 0, iqm) {
-			bus.ReplyErrf(responder, http.StatusServiceUnavailable, "no query processors available")
 		}
 	case "c":
 		// TODO: use appQName to calculate cmdProcessorIdx in solid range [0..cpCount)
@@ -136,7 +105,6 @@
 		icm := commandprocessor.NewCommandMessage(requestCtx, request.Body, appQName, request.WSID, responder, partitionID, funcQName, token, request.Host)
 		if !procbus.Submit(uint(cpchIdx), cmdProcessorIdx, icm) {
 			bus.ReplyErrf(responder, http.StatusServiceUnavailable, fmt.Sprintf("command processor of partition %d is busy", partitionID))
->>>>>>> 6c0c3950
 		}
 	default:
 		bus.ReplyBadRequest(responder, fmt.Sprintf(`wrong function mark "%s" for function %s`, request.Resource[:1], funcQName))
