//go:generate go run github.com/google/wire/cmd/wire
//go:build wireinject
// +build wireinject

/*
 * Copyright (c) 2021-present unTill Pro, Ltd.
 */

package vvm

import (
	"context"
	"errors"
	"fmt"
	"net/url"
	"strconv"
	"strings"
	"time"

	"github.com/google/wire"
	"golang.org/x/crypto/acme/autocert"

	ibus "github.com/voedger/voedger/staging/src/github.com/untillpro/airs-ibus"

	"github.com/voedger/voedger/pkg/appparts"
	"github.com/voedger/voedger/pkg/apppartsctl"
	"github.com/voedger/voedger/pkg/btstrp"
	"github.com/voedger/voedger/pkg/extensionpoints"
	"github.com/voedger/voedger/pkg/goutils/logger"
	"github.com/voedger/voedger/pkg/itokens"
	"github.com/voedger/voedger/pkg/router"
	"github.com/voedger/voedger/pkg/vvm/engines"

	"github.com/voedger/voedger/pkg/appdef"
	"github.com/voedger/voedger/pkg/apps"
	"github.com/voedger/voedger/pkg/iauthnz"
	"github.com/voedger/voedger/pkg/iauthnzimpl"
	"github.com/voedger/voedger/pkg/iblobstoragestg"
	"github.com/voedger/voedger/pkg/in10n"
	"github.com/voedger/voedger/pkg/in10nmem"
	"github.com/voedger/voedger/pkg/iprocbus"
	"github.com/voedger/voedger/pkg/iprocbusmem"
	"github.com/voedger/voedger/pkg/irates"
	"github.com/voedger/voedger/pkg/iratesce"
	"github.com/voedger/voedger/pkg/isecrets"
	"github.com/voedger/voedger/pkg/istorage"
	"github.com/voedger/voedger/pkg/istorage/provider"
	"github.com/voedger/voedger/pkg/istoragecache"
	"github.com/voedger/voedger/pkg/istructs"
	"github.com/voedger/voedger/pkg/istructsmem"
	payloads "github.com/voedger/voedger/pkg/itokens-payloads"
	"github.com/voedger/voedger/pkg/itokensjwt"
	imetrics "github.com/voedger/voedger/pkg/metrics"
	"github.com/voedger/voedger/pkg/pipeline"
	commandprocessor "github.com/voedger/voedger/pkg/processors/command"
	queryprocessor "github.com/voedger/voedger/pkg/processors/query"
	"github.com/voedger/voedger/pkg/projectors"
	"github.com/voedger/voedger/pkg/state"
	"github.com/voedger/voedger/pkg/sys/invite"
	coreutils "github.com/voedger/voedger/pkg/utils"
	"github.com/voedger/voedger/pkg/utils/federation"
	dbcertcache "github.com/voedger/voedger/pkg/vvm/db_cert_cache"
	"github.com/voedger/voedger/pkg/vvm/metrics"
)

func ProvideVVM(vvmCfg *VVMConfig, vvmIdx VVMIdxType) (voedgerVM *VoedgerVM, err error) {
	ctx, cancel := context.WithCancel(context.Background())
	voedgerVM = &VoedgerVM{vvmCtxCancel: cancel}
	vvmCfg.addProcessorChannel(
		// command processors
		// each restaurant must go to the same cmd proc -> one single cmd processor behind the each command service channel
		iprocbusmem.ChannelGroup{
			NumChannels:       int(vvmCfg.NumCommandProcessors),
			ChannelBufferSize: int(DefaultNumCommandProcessors), // to avoid bus timeout on big values of `vvmCfg.NumCommandProcessors``
		},
		ProcessorChannel_Command,
	)

	vvmCfg.addProcessorChannel(
		// query processors
		// all query processors sits on a single channel because any restaurant could be served by any query proc
		iprocbusmem.ChannelGroup{
			NumChannels:       1,
			ChannelBufferSize: 0,
		},
		ProcessorChannel_Query,
	)
	vvmCfg.Quotas = in10n.Quotas{
		Channels:                int(DefaultQuotasChannelsFactor * vvmCfg.NumCommandProcessors),
		ChannelsPerSubject:      DefaultQuotasChannelsPerSubject,
		Subscriptions:           int(DefaultQuotasSubscriptionsFactor * vvmCfg.NumCommandProcessors),
		SubscriptionsPerSubject: DefaultQuotasSubscriptionsPerSubject,
	}
	voedgerVM.VVM, voedgerVM.vvmCleanup, err = ProvideCluster(ctx, vvmCfg, vvmIdx)
	if err != nil {
		return nil, err
	}
	return voedgerVM, nil
}

func (vvm *VoedgerVM) Shutdown() {
	vvm.vvmCtxCancel()
	vvm.ServicePipeline.Close()
	vvm.vvmCleanup()
}

func (vvm *VoedgerVM) Launch() error {
	ignition := struct{}{} // value has no sense
	err := vvm.ServicePipeline.SendSync(ignition)
	if err != nil {
		err = errors.Join(err, ErrVVMLaunchFailure)
		logger.Error(err)
	}
	return err
}

// vvmCtx must be cancelled by the caller right before vvm.ServicePipeline.Close()
func ProvideCluster(vvmCtx context.Context, vvmConfig *VVMConfig, vvmIdx VVMIdxType) (*VVM, func(), error) {
	panic(wire.Build(
		wire.Struct(new(VVM), "*"),
		wire.Struct(new(apps.APIs), "*"),
		provideServicePipeline,
		provideCommandProcessors,
		provideQueryProcessors,
		provideAppServiceFactory,
		provideAppPartitionFactory,
		provideAsyncActualizersFactory,
		provideOperatorAppServices,
		provideBlobAppStoragePtr,
		provideVVMApps,
		provideBuiltInAppsArtefacts,
		provideServiceChannelFactory,
		provideBlobStorage,
		provideChannelGroups,
		provideProcessorChannelGroupIdxCommand,
		provideProcessorChannelGroupIdxQuery,
		provideQueryChannel,
		provideCommandChannelFactory,
		provideIBus,
		provideRouterParams,
		provideRouterAppStoragePtr,
		provideIFederation,
		provideCachingAppStorageProvider,  // IAppStorageProvider
		itokensjwt.ProvideITokens,         // ITokens
		provideIAppStructsProvider,        // IAppStructsProvider
		payloads.ProvideIAppTokensFactory, // IAppTokensFactory
		in10nmem.ProvideEx2,
		queryprocessor.ProvideServiceFactory,
		commandprocessor.ProvideServiceFactory,
		metrics.ProvideMetricsService,
		dbcertcache.ProvideDbCache,
		imetrics.Provide,
		projectors.ProvideSyncActualizerFactory,
		projectors.NewSyncActualizerFactoryFactory,
		projectors.ProvideAsyncActualizerFactory,
		iprocbusmem.Provide,
		provideRouterServices,
		provideMetricsServiceOperator,
		provideMetricsServicePortGetter,
		provideMetricsServicePort,
		provideVVMPortSource,
		iauthnzimpl.NewDefaultAuthenticator,
		iauthnzimpl.NewDefaultAuthorizer,
		provideNumsAppsWorkspaces,
		provideSecretKeyJWT,
		provideBucketsFactory,
		provideSubjectGetterFunc,
		provideStorageFactory,
		provideIAppStorageUncachingProviderFactory,
		provideAppPartsCtlPipelineService,
		provideIsDeviceAllowedFunc,
		provideBuiltInApps,
		provideAppPartitions, // IAppPartitions
		apppartsctl.New,
		provideAppConfigsTypeEmpty,
		provideBuiltInAppPackages,
		provideExtensionPoints,
		provideBootstrapOperator,
		provideAdminEndpointServiceOperator,
		providePublicEndpointServiceOperator,
		// wire.Value(vvmConfig.NumCommandProcessors) -> (wire bug?) value github.com/untillpro/airs-bp3/vvm.CommandProcessorsCount can't be used: vvmConfig is not declared in package scope
		wire.FieldsOf(&vvmConfig,
			"NumCommandProcessors",
			"NumQueryProcessors",
			"TimeFunc",
			"Quotas",
			"BlobberServiceChannels",
			"BLOBMaxSize",
			"Name",
			"MaxPrepareQueries",
			"StorageCacheSize",
			"BusTimeout",
			"VVMPort",
			"MetricsServicePort",
			"ActualizerStateOpts",
			"SecretsReader",
		),
	))
}

func provideBootstrapOperator(federation federation.IFederation, asp istructs.IAppStructsProvider, timeFunc coreutils.TimeFunc, apppar appparts.IAppPartitions,
	builtinApps []appparts.BuiltInApp, itokens itokens.ITokens, storageProvider istorage.IAppStorageProvider, blobberAppStoragePtr iblobstoragestg.BlobAppStoragePtr,
	routerAppStoragePtr dbcertcache.RouterAppStoragePtr) (BootstrapOperator, error) {
	var clusterBuiltinApp btstrp.ClusterBuiltInApp
	otherApps := make([]appparts.BuiltInApp, 0, len(builtinApps)-1)
	for _, app := range builtinApps {
		if app.Name == istructs.AppQName_sys_cluster {
			clusterBuiltinApp = btstrp.ClusterBuiltInApp(app)
		} else {
			otherApps = append(otherApps, app)
		}
	}
	if clusterBuiltinApp.Name == istructs.NullAppQName {
		return nil, fmt.Errorf("%s app should be added to VVM builtin apps", istructs.AppQName_sys_cluster)
	}
	return pipeline.NewSyncOp(func(ctx context.Context, work interface{}) (err error) {
<<<<<<< HEAD
		// Initialize AppStorageBlobber (* IAppStorage), AppStorageRouter (* IAppStorage)
		if *blobberAppStoragePtr, err = storageProvider.AppStorage(istructs.AppQName_sys_blobber); err != nil {
			// notest
			return err
		}
		if *routerAppStoragePtr, err = storageProvider.AppStorage(istructs.AppQName_sys_router); err != nil {
			// notest
			return err
		}
		return btstrp.Bootstrap(federation, asp, timeFunc, apppar, clusterBuiltinApp, otherApps, itokens)
=======
		return btstrp.Bootstrap(federation, asp, timeFunc, apppar, clusterBuiltinApp, otherApps, itokens, storageProvider, blobberAppStoragePtr, routerAppStoragePtr)
>>>>>>> 65b90ed3
	}), nil
}

func provideExtensionPoints(appsArtefacts AppsArtefacts) map[istructs.AppQName]extensionpoints.IExtensionPoint {
	return appsArtefacts.appEPs
}

func provideBuiltInAppPackages(appsArtefacts AppsArtefacts) []BuiltInAppPackages {
	return appsArtefacts.builtInAppPackages
}

func provideAppConfigsTypeEmpty() AppConfigsTypeEmpty {
	return AppConfigsTypeEmpty(istructsmem.AppConfigsType{})
}

// AppConfigsTypeEmpty is provided here despite it looks senceless. But ok: it is a map that will be filled later, on BuildAppsArtefacts(), and used after filling only
// provide appsArtefacts.AppConfigsType here -> wire cycle: BuildappsArtefacts requires APIs requires IAppStructsProvider requires AppConfigsType obtained from BuildappsArtefacts
// The same approach does not work for IAppPartitions implementation, because the appparts.NewWithActualizerWithExtEnginesFactories() accepts
// iextengine.ExtensionEngineFactories that must be initialized with the already filled AppConfigsType
func provideIAppStructsProvider(cfgs AppConfigsTypeEmpty, bucketsFactory irates.BucketsFactoryType, appTokensFactory payloads.IAppTokensFactory,
	storageProvider istorage.IAppStorageProvider) istructs.IAppStructsProvider {
	return istructsmem.Provide(istructsmem.AppConfigsType(cfgs), bucketsFactory, appTokensFactory, storageProvider)
}

func provideAppPartitions(
	asp istructs.IAppStructsProvider,
	actualizer appparts.SyncActualizerFactory,
	appsArtefacts AppsArtefacts,
) (ap appparts.IAppPartitions, cleanup func(), err error) {

	eef := engines.ProvideExtEngineFactories(engines.ExtEngineFactoriesConfig{
		AppConfigs:  appsArtefacts.AppConfigsType,
		WASMCompile: false,
	})

	return appparts.NewWithActualizerWithExtEnginesFactories(asp, actualizer, eef)
}

func provideIsDeviceAllowedFunc(appsArtefacts AppsArtefacts) iauthnzimpl.IsDeviceAllowedFuncs {
	res := iauthnzimpl.IsDeviceAllowedFuncs{}
	for appQName, appEP := range appsArtefacts.appEPs {
		val, ok := appEP.Find(apps.EPIsDeviceAllowedFunc)
		if !ok {
			res[appQName] = func(as istructs.IAppStructs, requestWSID istructs.WSID, deviceProfileWSID istructs.WSID) (ok bool, err error) {
				return true, nil
			}
		} else {
			res[appQName] = val.(iauthnzimpl.IsDeviceAllowedFunc)
		}
	}
	return res
}

func provideBuiltInApps(appsArtefacts AppsArtefacts) []appparts.BuiltInApp {
	res := make([]appparts.BuiltInApp, len(appsArtefacts.builtInAppPackages))
	for i, pkg := range appsArtefacts.builtInAppPackages {
		res[i] = pkg.BuiltInApp
	}
	return res
}

func provideAppPartsCtlPipelineService(ctl apppartsctl.IAppPartitionsController) IAppPartsCtlPipelineService {
	return &AppPartsCtlPipelineService{IAppPartitionsController: ctl}
}

func provideIAppStorageUncachingProviderFactory(factory istorage.IAppStorageFactory, vvmCfg *VVMConfig) IAppStorageUncachingProviderFactory {
	return func() istorage.IAppStorageProvider {
		return provider.Provide(factory, vvmCfg.KeyspaceNameSuffix)
	}
}

func provideStorageFactory(vvmConfig *VVMConfig) (provider istorage.IAppStorageFactory, err error) {
	return vvmConfig.StorageFactory()
}

func provideSubjectGetterFunc() iauthnzimpl.SubjectGetterFunc {
	return func(requestContext context.Context, name string, as istructs.IAppStructs, wsid istructs.WSID) ([]appdef.QName, error) {
		kb := as.ViewRecords().KeyBuilder(invite.QNameViewSubjectsIdx)
		kb.PutInt64(invite.Field_LoginHash, coreutils.HashBytes([]byte(name)))
		kb.PutString(invite.Field_Login, name)
		subjectsIdx, err := as.ViewRecords().Get(wsid, kb)
		if err == istructsmem.ErrRecordNotFound {
			return nil, nil
		}
		if err != nil {
			// notest
			return nil, err
		}
		res := []appdef.QName{}
		subjectID := subjectsIdx.AsRecordID(invite.Field_SubjectID)
		cdocSubject, err := as.Records().Get(wsid, true, istructs.RecordID(subjectID))
		if err != nil {
			// notest
			return nil, err
		}
		roles := strings.Split(cdocSubject.AsString(invite.Field_Roles), ",")
		for _, role := range roles {
			roleQName, err := appdef.ParseQName(role)
			if err != nil {
				// notest
				// must be gauranted by the side that inserted this qname
				return nil, err
			}
			res = append(res, roleQName)
		}
		return res, nil
	}
}

func provideBucketsFactory(timeFunc coreutils.TimeFunc) irates.BucketsFactoryType {
	return func() irates.IBuckets {
		return iratesce.Provide(timeFunc)
	}
}

func provideSecretKeyJWT(sr isecrets.ISecretReader) (itokensjwt.SecretKeyType, error) {
	return sr.ReadSecret(itokensjwt.SecretKeyJWTName)
}

func provideNumsAppsWorkspaces(vvmApps VVMApps, asp istructs.IAppStructsProvider) (map[istructs.AppQName]istructs.NumAppWorkspaces, error) {
	res := map[istructs.AppQName]istructs.NumAppWorkspaces{}
	for _, appQName := range vvmApps {
		as, err := asp.AppStructs(appQName)
		if err != nil {
			// notest
			return nil, err
		}
		res[appQName] = as.NumAppWorkspaces()
	}
	return res, nil
}

func provideMetricsServicePort(msp MetricsServicePortInitial, vvmIdx VVMIdxType) metrics.MetricsServicePort {
	if msp != 0 {
		return metrics.MetricsServicePort(msp) + metrics.MetricsServicePort(vvmIdx)
	}
	return metrics.MetricsServicePort(msp)
}

// VVMPort could be dynamic -> need a source to get the actual port later
// just calling RouterService.GetPort() causes wire cycle: RouterService requires IBus->VVMApps->FederationURL->VVMPort->RouterService
// so we need something in the middle of FederationURL and RouterService: FederationURL reads VVMPortSource, RouterService writes it.
func provideVVMPortSource() *VVMPortSource {
	return &VVMPortSource{}
}

func provideMetricsServiceOperator(ms metrics.MetricsService) MetricsServiceOperator {
	return pipeline.ServiceOperator(ms)
}

// TODO: consider vvmIdx
func provideIFederation(cfg *VVMConfig, vvmPortSource *VVMPortSource) (federation.IFederation, func()) {
	return federation.New(func() *url.URL {
		if cfg.FederationURL != nil {
			return cfg.FederationURL
		}
		resultFU, err := url.Parse(LocalHost + ":" + strconv.Itoa(int(vvmPortSource.getter())))
		if err != nil {
			// notest
			panic(err)
		}
		return resultFU
	}, func() int { return vvmPortSource.adminGetter() })
}

// Metrics service port could be dynamic -> need a func that will return the actual port
func provideMetricsServicePortGetter(ms metrics.MetricsService) func() metrics.MetricsServicePort {
	return func() metrics.MetricsServicePort {
		return metrics.MetricsServicePort(ms.(interface{ GetPort() int }).GetPort())
	}
}

func provideRouterParams(cfg *VVMConfig, port VVMPortType, vvmIdx VVMIdxType) router.RouterParams {
	res := router.RouterParams{
		WriteTimeout:         cfg.RouterWriteTimeout,
		ReadTimeout:          cfg.RouterReadTimeout,
		ConnectionsLimit:     cfg.RouterConnectionsLimit,
		HTTP01ChallengeHosts: cfg.RouterHTTP01ChallengeHosts,
		RouteDefault:         cfg.RouteDefault,
		Routes:               cfg.Routes,
		RoutesRewrite:        cfg.RoutesRewrite,
		RouteDomains:         cfg.RouteDomains,
	}
	if port != 0 {
		res.Port = int(port) + int(vvmIdx)
	}
	return res
}

func provideVVMApps(builtInApps []appparts.BuiltInApp) (vvmApps VVMApps) {
	for _, builtInApp := range builtInApps {
		vvmApps = append(vvmApps, builtInApp.Name)
	}
	return vvmApps
}

func provideBuiltInAppsArtefacts(vvmConfig *VVMConfig, apis apps.APIs, cfgs AppConfigsTypeEmpty) (AppsArtefacts, error) {
	return vvmConfig.VVMAppsBuilder.BuildAppsArtefacts(apis, cfgs)
}

func provideServiceChannelFactory(vvmConfig *VVMConfig, procbus iprocbus.IProcBus) ServiceChannelFactory {
	return vvmConfig.ProvideServiceChannelFactory(procbus)
}

func provideProcessorChannelGroupIdxCommand(vvmCfg *VVMConfig) CommandProcessorsChannelGroupIdxType {
	return CommandProcessorsChannelGroupIdxType(getChannelGroupIdx(vvmCfg, ProcessorChannel_Command))
}

func provideProcessorChannelGroupIdxQuery(vvmCfg *VVMConfig) QueryProcessorsChannelGroupIdxType {
	return QueryProcessorsChannelGroupIdxType(getChannelGroupIdx(vvmCfg, ProcessorChannel_Query))
}

func getChannelGroupIdx(vvmCfg *VVMConfig, channelType ProcessorChannelType) int {
	for channelGroup, pc := range vvmCfg.processorsChannels {
		if pc.ChannelType == channelType {
			return channelGroup
		}
	}
	panic("wrong processor channel group config")
}

func provideChannelGroups(cfg *VVMConfig) (res []iprocbusmem.ChannelGroup) {
	for _, pc := range cfg.processorsChannels {
		res = append(res, pc.ChannelGroup)
	}
	return
}

func provideCachingAppStorageProvider(storageCacheSize StorageCacheSizeType, metrics imetrics.IMetrics,
	vvmName commandprocessor.VVMName, uncachingProvider IAppStorageUncachingProviderFactory) istorage.IAppStorageProvider {
	aspNonCaching := uncachingProvider()
	return istoragecache.Provide(int(storageCacheSize), aspNonCaching, metrics, string(vvmName))
}

// синхронный актуализатор один на приложение из-за storages, которые у каждого приложения свои
// сделаем так, чтобы в командный процессор подавался свитч по appName, который выберет нужный актуализатор с нужным набором проекторов
type switchByAppName struct {
}

func (s *switchByAppName) Switch(work interface{}) (branchName string, err error) {
	return work.(interface{ AppQName() istructs.AppQName }).AppQName().String(), nil
}

func provideBlobAppStoragePtr(astp istorage.IAppStorageProvider) iblobstoragestg.BlobAppStoragePtr {
	return new(istorage.IAppStorage)
}

func provideBlobStorage(bas iblobstoragestg.BlobAppStoragePtr, nowFunc coreutils.TimeFunc) BlobStorage {
	return iblobstoragestg.Provide(bas, nowFunc)
}

func provideRouterAppStoragePtr(astp istorage.IAppStorageProvider) dbcertcache.RouterAppStoragePtr {
	return new(istorage.IAppStorage)
}

// port 80 -> [0] is http server, port 443 -> [0] is https server, [1] is acme server
func provideRouterServices(vvmCtx context.Context, rp router.RouterParams, busTimeout BusTimeout, broker in10n.IN10nBroker, quotas in10n.Quotas,
	nowFunc coreutils.TimeFunc, bsc router.BlobberServiceChannels, bms router.BLOBMaxSizeType, blobStorage BlobStorage,
	autocertCache autocert.Cache, bus ibus.IBus, vvmPortSource *VVMPortSource, numsAppsWorkspaces map[istructs.AppQName]istructs.NumAppWorkspaces) RouterServices {
	bp := &router.BlobberParams{
		ServiceChannels:        bsc,
		BLOBStorage:            blobStorage,
		BLOBWorkersNum:         DefaultBLOBWorkersNum,
		RetryAfterSecondsOn503: DefaultRetryAfterSecondsOn503,
		BLOBMaxSize:            bms,
	}
	httpSrv, acmeSrv, adminSrv := router.Provide(vvmCtx, rp, time.Duration(busTimeout), broker, bp, autocertCache, bus, numsAppsWorkspaces)
	vvmPortSource.getter = func() VVMPortType {
		return VVMPortType(httpSrv.GetPort())
	}
	vvmPortSource.adminGetter = func() int {
		return adminSrv.GetPort()
	}
	return RouterServices{
		httpSrv, acmeSrv, adminSrv,
	}
}

func provideAdminEndpointServiceOperator(rs RouterServices) AdminEndpointServiceOperator {
	return pipeline.ServiceOperator(rs.IAdminService)
}

func providePublicEndpointServiceOperator(rs RouterServices, metricsServiceOp MetricsServiceOperator) PublicEndpointServiceOperator {
	funcs := make([]pipeline.ForkOperatorOptionFunc, 2, 3)
	funcs[0] = pipeline.ForkBranch(pipeline.ServiceOperator(rs.IHTTPService))
	funcs[1] = pipeline.ForkBranch(metricsServiceOp)
	if rs.IACMEService != nil {
		funcs = append(funcs, pipeline.ForkBranch(pipeline.ServiceOperator(rs.IACMEService)))
	}
	return pipeline.ForkOperator(pipeline.ForkSame, funcs[0], funcs[1:]...)
}

func provideQueryChannel(sch ServiceChannelFactory) QueryChannel {
	return QueryChannel(sch(ProcessorChannel_Query, 0))
}

func provideCommandChannelFactory(sch ServiceChannelFactory) CommandChannelFactory {
	return func(channelIdx int) commandprocessor.CommandChannel {
		return commandprocessor.CommandChannel(sch(ProcessorChannel_Command, channelIdx))
	}
}

func provideQueryProcessors(qpCount istructs.NumQueryProcessors, qc QueryChannel, appParts appparts.IAppPartitions, qpFactory queryprocessor.ServiceFactory,
	imetrics imetrics.IMetrics, vvm commandprocessor.VVMName, mpq MaxPrepareQueriesType, authn iauthnz.IAuthenticator, authz iauthnz.IAuthorizer) OperatorQueryProcessors {
	forks := make([]pipeline.ForkOperatorOptionFunc, qpCount)
	resultSenderFactory := func(ctx context.Context, sender ibus.ISender) queryprocessor.IResultSenderClosable {
		return &resultSenderErrorFirst{
			ctx:    ctx,
			sender: sender,
		}
	}
	for i := 0; i < int(qpCount); i++ {
		forks[i] = pipeline.ForkBranch(pipeline.ServiceOperator(qpFactory(iprocbus.ServiceChannel(qc), resultSenderFactory, appParts, int(mpq), imetrics,
			string(vvm), authn, authz)))
	}
	return pipeline.ForkOperator(pipeline.ForkSame, forks[0], forks[1:]...)
}

func provideCommandProcessors(cpCount istructs.NumCommandProcessors, ccf CommandChannelFactory, cpFactory commandprocessor.ServiceFactory) OperatorCommandProcessors {
	forks := make([]pipeline.ForkOperatorOptionFunc, cpCount)
	for i := 0; i < int(cpCount); i++ {
		forks[i] = pipeline.ForkBranch(pipeline.ServiceOperator(cpFactory(ccf(i), istructs.PartitionID(i))))
	}
	return pipeline.ForkOperator(pipeline.ForkSame, forks[0], forks[1:]...)
}

func provideAsyncActualizersFactory(appParts appparts.IAppPartitions, appStructsProvider istructs.IAppStructsProvider, n10nBroker in10n.IN10nBroker, asyncActualizerFactory projectors.AsyncActualizerFactory, secretReader isecrets.ISecretReader, metrics imetrics.IMetrics) AsyncActualizersFactory {
	return func(vvmCtx context.Context, appQName istructs.AppQName, asyncProjectors istructs.Projectors, partitionID istructs.PartitionID, opts []state.ActualizerStateOptFunc) pipeline.ISyncOperator {
		appStructs, err := appStructsProvider.AppStructs(appQName)
		if err != nil {
			panic(err)
		}

		conf := projectors.AsyncActualizerConf{
			Ctx:           vvmCtx,
			AppQName:      appQName,
			AppPartitions: appParts,
			AppStructs:    func() istructs.IAppStructs { return appStructs },
			SecretReader:  secretReader,
			Partition:     partitionID,
			Broker:        n10nBroker,
			Opts:          opts,
			IntentsLimit:  projectors.DefaultIntentsLimit,
			FlushInterval: actualizerFlushInterval,
			Metrics:       metrics,
		}

		forkOps := make([]pipeline.ForkOperatorOptionFunc, 0, len(asyncProjectors))
		for _, prj := range asyncProjectors {
			asyncActualizer, err := asyncActualizerFactory(conf, prj)
			if err != nil {
				panic(err)
			}
			forkOps = append(forkOps, pipeline.ForkBranch(asyncActualizer))
		}

		return pipeline.ForkOperator(func(work interface{}, branchNumber int) (fork interface{}, err error) { return struct{}{}, nil }, forkOps[0], forkOps[1:]...)
	}
}

func provideAppPartitionFactory(aaf AsyncActualizersFactory, opts []state.ActualizerStateOptFunc) AppPartitionFactory {
	return func(vvmCtx context.Context, appQName istructs.AppQName, asyncProjectors istructs.Projectors, partitionID istructs.PartitionID) pipeline.ISyncOperator {
		return aaf(vvmCtx, appQName, asyncProjectors, partitionID, opts)
	}
}

// forks appPartition(just async actualizers for now) of one app by amount of partitions of the app
func provideAppServiceFactory(apf AppPartitionFactory) AppServiceFactory {
	return func(vvmCtx context.Context, appQName istructs.AppQName, asyncProjectors istructs.Projectors, appPartsCount istructs.NumAppPartitions) pipeline.ISyncOperator {
		forks := make([]pipeline.ForkOperatorOptionFunc, appPartsCount)
		for i := 0; i < int(appPartsCount); i++ {
			forks[i] = pipeline.ForkBranch(apf(vvmCtx, appQName, asyncProjectors, istructs.PartitionID(i)))
		}
		return pipeline.ForkOperator(pipeline.ForkSame, forks[0], forks[1:]...)
	}
}

// forks appServices per apps
// [appsAmount]appServices
func provideOperatorAppServices(apf AppServiceFactory, appsArtefacts AppsArtefacts, asp istructs.IAppStructsProvider) OperatorAppServicesFactory {
	return func(vvmCtx context.Context) pipeline.ISyncOperator {
		var branches []pipeline.ForkOperatorOptionFunc
		for _, builtInAppPackages := range appsArtefacts.builtInAppPackages {
			as, err := asp.AppStructs(builtInAppPackages.Name)
			if err != nil {
				panic(err)
			}
			if len(as.AsyncProjectors()) == 0 {
				continue
			}
			branch := pipeline.ForkBranch(apf(vvmCtx, builtInAppPackages.Name, as.AsyncProjectors(), builtInAppPackages.NumParts))
			branches = append(branches, branch)
		}
		if len(branches) == 0 {
			return &pipeline.NOOP{}
		}
		return pipeline.ForkOperator(pipeline.ForkSame, branches[0], branches[1:]...)
	}
}

func provideServicePipeline(vvmCtx context.Context, opCommandProcessors OperatorCommandProcessors, opQueryProcessors OperatorQueryProcessors,
	opAppServices OperatorAppServicesFactory, appPartsCtl IAppPartsCtlPipelineService, bootstrapSyncOp BootstrapOperator,
	adminEndpoint AdminEndpointServiceOperator, publicEndpoint PublicEndpointServiceOperator) ServicePipeline {
	return pipeline.NewSyncPipeline(vvmCtx, "ServicePipeline",
		pipeline.WireSyncOperator("internal services", pipeline.ForkOperator(pipeline.ForkSame,
			pipeline.ForkBranch(opQueryProcessors),
			pipeline.ForkBranch(opCommandProcessors),
			pipeline.ForkBranch(pipeline.ServiceOperator(appPartsCtl)),
		)),
		pipeline.WireSyncOperator("admin endpoint", adminEndpoint),
		pipeline.WireSyncOperator("bootstrap", bootstrapSyncOp),
		pipeline.WireSyncOperator("public endpoint", publicEndpoint),
		pipeline.WireSyncOperator("async actualizers", opAppServices(vvmCtx)),
	)
}<|MERGE_RESOLUTION|>--- conflicted
+++ resolved
@@ -214,20 +214,7 @@
 		return nil, fmt.Errorf("%s app should be added to VVM builtin apps", istructs.AppQName_sys_cluster)
 	}
 	return pipeline.NewSyncOp(func(ctx context.Context, work interface{}) (err error) {
-<<<<<<< HEAD
-		// Initialize AppStorageBlobber (* IAppStorage), AppStorageRouter (* IAppStorage)
-		if *blobberAppStoragePtr, err = storageProvider.AppStorage(istructs.AppQName_sys_blobber); err != nil {
-			// notest
-			return err
-		}
-		if *routerAppStoragePtr, err = storageProvider.AppStorage(istructs.AppQName_sys_router); err != nil {
-			// notest
-			return err
-		}
-		return btstrp.Bootstrap(federation, asp, timeFunc, apppar, clusterBuiltinApp, otherApps, itokens)
-=======
 		return btstrp.Bootstrap(federation, asp, timeFunc, apppar, clusterBuiltinApp, otherApps, itokens, storageProvider, blobberAppStoragePtr, routerAppStoragePtr)
->>>>>>> 65b90ed3
 	}), nil
 }
 
