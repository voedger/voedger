/*
 * Copyright (c) 2021-present Sigma-Soft, Ltd.
 */

package iblobstoragestg

import (
	"bytes"
	"context"
	"encoding/binary"
	"encoding/json"
	"errors"
	"fmt"
	"io"
	"reflect"

	"github.com/voedger/voedger/pkg/coreutils"
	"github.com/voedger/voedger/pkg/goutils/logger"
	"github.com/voedger/voedger/pkg/iblobstorage"
	"github.com/voedger/voedger/pkg/istructs"
)

type bStorageType struct {
	appStorage BlobAppStoragePtr
	time       coreutils.ITime
}

// key does not cotain the bucket number
func (b *bStorageType) writeBLOB(ctx context.Context, blobKey []byte, descr iblobstorage.DescrType, reader io.Reader, quoter iblobstorage.WQuoterType, duration iblobstorage.DurationType) (err error) {
	var (
		bytesRead      uint64
		chunkNumber    uint64
		bucketNumber   uint64 = 1
		pKeyWithBucket []byte
	)
	state := iblobstorage.BLOBState{
		Descr:     descr,
		StartedAt: istructs.UnixMilli(b.time.Now().UnixMilli()),
		Status:    iblobstorage.BLOBStatus_InProcess,
		Duration:  duration,
	}

<<<<<<< HEAD
	pKeyState := newKeyWithBucketNumber(blobKey, zeroBucket)
	cColStateBuf, err := createKey(zeroCcCol)
	if err != nil {
		// notest
		return
	}
	cColState := cColStateBuf.Bytes()
	err = b.writeState(&state, pKeyState, cColState)
=======
	pKeyState, cColState, err := getStateKeys(blobKey)
>>>>>>> 9a316144
	if err != nil {
		// notest
		return err
	}

<<<<<<< HEAD
	chunkBuf := make([]byte, 0, chunkSize)
=======
	err = b.writeState(&state, pKeyState, cColState)
	if err != nil {
		return err
	}
>>>>>>> 9a316144

	chunkBuf := make([]byte, 0, chunkSize)

<<<<<<< HEAD
=======
	pKeyWithBucket = newKeyWithBucketNumber(blobKey, bucketNumber)

>>>>>>> 9a316144
	cCol := make([]byte, uint64Size)

	for ctx.Err() == nil && err == nil {
		var currentChunkSize int
		currentChunkSize, err = reader.Read(chunkBuf[:cap(chunkBuf)])
		if currentChunkSize > 0 {
			chunkBuf = chunkBuf[:currentChunkSize]
			bytesRead += uint64(len(chunkBuf))
<<<<<<< HEAD
			if err = quoter(blobKey, uint64(len(chunkBuf))); err != nil {
=======
			if err = quoter(uint64(len(chunkBuf))); err != nil {
>>>>>>> 9a316144
				break
			}
			if bytesRead > chunkSize*bucketSize*bucketNumber {
				bucketNumber++
				binary.LittleEndian.PutUint64(pKeyWithBucket[len(pKeyWithBucket)-uint64Size:], bucketNumber)
			}
			binary.LittleEndian.PutUint64(cCol, chunkNumber)
			if err = (*(b.appStorage)).Put(pKeyWithBucket, cCol, chunkBuf); err != nil {
				break
			}
			chunkNumber++
		}
	}

	if ctx.Err() != nil && err == nil {
		// err has priority over ctx.Err
		err = ctx.Err()
	}

	if errors.Is(err, io.EOF) {
		err = nil
	}

	state.FinishedAt = istructs.UnixMilli(b.time.Now().UnixMilli())
	state.Status = iblobstorage.BLOBStatus_Completed
	state.Size = bytesRead

	if err != nil {
		state.Error = err.Error()
		state.Status = iblobstorage.BLOBStatus_Unknown
	}

	if errStatus := b.writeState(&state, pKeyState, cColState); errStatus != nil {
		if err == nil {
			// err as priority over errStatus
			return errStatus
		}
		logger.Error("failed to write blob state: " + errStatus.Error())
	}
	return err
<<<<<<< HEAD
=======
}

func getStateKeys(blobKey []byte) (pKeyState, cColState []byte, err error) {
	pKeyState = newKeyWithBucketNumber(blobKey, zeroBucket)
	cColStateBuf, err := createKey(zeroCCol)
	if err != nil {
		// notest
		return nil, nil, err
	}
	cColState = cColStateBuf.Bytes()
	return
>>>>>>> 9a316144
}

type persistentBLOBQuoter struct {
	uploadedSize uint64
	maxSize      iblobstorage.BLOBMaxSizeType
}

<<<<<<< HEAD
func (q *persistentBLOBQuoter) quoter(blobKey []byte, chunkSize uint64) error {
	q.uploadedSize += chunkSize
=======
func (q *persistentBLOBQuoter) quoter(wantToWriteBytes uint64) error {
	q.uploadedSize += wantToWriteBytes
>>>>>>> 9a316144
	if q.uploadedSize > uint64(q.maxSize) {
		return iblobstorage.ErrBLOBSizeQuotaExceeded
	}
	return nil
}

<<<<<<< HEAD
func (b *bStorageType) WriteBLOB(ctx context.Context, key iblobstorage.KeyType, descr iblobstorage.DescrType, reader io.Reader, maxSize iblobstorage.BLOBMaxSizeType) (err error) {
=======
func (b *bStorageType) WriteBLOB(ctx context.Context, key iblobstorage.PersistentBLOBKeyType, descr iblobstorage.DescrType, reader io.Reader, maxSize iblobstorage.BLOBMaxSizeType) (err error) {
>>>>>>> 9a316144
	blobKey, err := createKey(blobberAppID, key.AppID, key.WSID, key.ID)
	if err != nil {
		// notest
		return err
	}
	quoter := persistentBLOBQuoter{maxSize: maxSize}
	return b.writeBLOB(ctx, blobKey.Bytes(), descr, reader, quoter.quoter, 0)
}

<<<<<<< HEAD
func (b *bStorageType) WriteTempBLOB(ctx context.Context, key iblobstorage.TempKeyType, descr iblobstorage.DescrType, reader io.Reader,
=======
func (b *bStorageType) WriteTempBLOB(ctx context.Context, key iblobstorage.TempBLOBKeyType, descr iblobstorage.DescrType, reader io.Reader,
>>>>>>> 9a316144
	duration iblobstorage.DurationType, quoter iblobstorage.WQuoterType) error {
	blobKey, err := createKey(blobberAppID, key.AppID, key.WSID, key.SUUID)
	if err != nil {
		// notest
		return err
	}
	return b.writeBLOB(ctx, blobKey.Bytes(), descr, reader, quoter, duration)
<<<<<<< HEAD
=======
}

func (b *bStorageType) ReadTempBLOB(ctx context.Context, key iblobstorage.TempBLOBKeyType,
	stateWriter func(state iblobstorage.BLOBState) error, writer io.Writer, quoter iblobstorage.RQuoterType) (err error) {

>>>>>>> 9a316144
}

func (b *bStorageType) readBLOB(ctx context.Context, blobKey []byte,
	stateCallback func(state iblobstorage.BLOBState) error, writer io.Writer) (err error) {
	pKeyState, cColState, err := getStateKeys(blobKey)
	if err != nil {
		// notest
		return err
	}
	var state iblobstorage.BLOBState
	if stateCallback != nil {
		if state, err = b.readState(pKeyState, cColState); err != nil {
			return err
		}
		isFound = true
		if err := stateCallback(state); err != nil {
			return err
		}
	}

}

func (b *bStorageType) ReadBLOB(ctx context.Context, key iblobstorage.PersistentBLOBKeyType, stateCallback func(state iblobstorage.BLOBState) error, writer io.Writer) (err error) {
	var (
		bucketNumber uint64 = 1
		isFound      bool
		state        iblobstorage.BLOBState
		pKeyBuf      *bytes.Buffer
	)
	if stateCallback != nil {
		if err := b.readState(key, &state); err != nil {
			return err
		}
		isFound = true
		if err := stateCallback(state); err != nil {
			return err
		}
	}
	if writer != nil {
		for ctx.Err() == nil {
			if pKeyBuf, err = createKey(blobberAppID, key.AppID, key.WSID, key.ID, bucketNumber); err != nil {
				return err
			}
			var n int
			err = (*(b.appStorage)).Read(ctx, pKeyBuf.Bytes(), nil, nil,
				func(ccols []byte, viewRecord []byte) (err error) {
					isFound = true
					n, err = writer.Write(viewRecord)
					return err
				})
			if err != nil {
				logger.Error(fmt.Sprintf("failed to send a BLOB chunk: id %d, appID %d, wsid %d: %s", key.ID, key.AppID, key.WSID, err.Error()))
				break
			}
			if n > 0 {
				bucketNumber++
			} else {
				break
			}
		}
	}

	if !isFound && err == nil {
		err = iblobstorage.ErrBLOBNotFound
	}
	return err
}

<<<<<<< HEAD
func (b *bStorageType) QueryBLOBState(ctx context.Context, key iblobstorage.IBLOBKey) (state iblobstorage.BLOBState, err error) {
	err = b.ReadBLOB(ctx, key.Bytes(),
=======
func (b *bStorageType) QueryBLOBState(ctx context.Context, key iblobstorage.PersistentBLOBKeyType) (state iblobstorage.BLOBState, err error) {
	err = b.ReadBLOB(ctx, key,
>>>>>>> 9a316144
		func(blobState iblobstorage.BLOBState) (err error) {
			state = blobState
			return nil
		},
		nil)
	return
}

// warning: the bucket number must be the last value!
func createKey(columns ...interface{}) (buf *bytes.Buffer, err error) {
	buf = new(bytes.Buffer)
	for _, col := range columns {
		switch v := col.(type) {
		case nil:
			return nil, fmt.Errorf("key column with type «%s» is missed: %w", reflect.ValueOf(col).Type(), errPKeyCreateError)
		case istructs.ClusterAppID, istructs.WSID, istructs.RecordID, uint64:
			if errWrite := binary.Write(buf, binary.LittleEndian, v); errWrite != nil {
				err = errWrite
				return nil, fmt.Errorf("error create key: %w", err)
			}
		default:
			return nil, fmt.Errorf("unsupported data type %s:  %w", reflect.ValueOf(col).Type(), errPKeyCreateError)
		}
	}
	return buf, nil
}

func (b *bStorageType) readState(pKey, cCol []byte) (state iblobstorage.BLOBState, err error) {
	var (
		stateBytes []byte
		ok         bool
	)
	ok, err = (*(b.appStorage)).Get(pKey, cCol, &stateBytes)
	if ok {
		err = json.Unmarshal(stateBytes, &state)
		return state, err
	} else if err == nil {
		err = iblobstorage.ErrBLOBNotFound
	}
	return state, err
}

func (b *bStorageType) writeState(state *iblobstorage.BLOBState, pKey, cCol []byte) (err error) {
	value, err := json.Marshal(state)
	if err != nil {
		// notest
		panic(err)
	}
	return (*(b.appStorage)).Put(pKey, cCol, value)
}

func newKeyWithBucketNumber(blobKey []byte, bucket uint64) []byte {
	res := make([]byte, len(blobKey)+8)
	copy(res, blobKey)
	binary.LittleEndian.PutUint64(res[len(res)-8:], bucket)
	return res
}<|MERGE_RESOLUTION|>--- conflicted
+++ resolved
@@ -40,39 +40,21 @@
 		Duration:  duration,
 	}
 
-<<<<<<< HEAD
-	pKeyState := newKeyWithBucketNumber(blobKey, zeroBucket)
-	cColStateBuf, err := createKey(zeroCcCol)
-	if err != nil {
-		// notest
-		return
-	}
-	cColState := cColStateBuf.Bytes()
+	pKeyState, cColState, err := getStateKeys(blobKey)
+	if err != nil {
+		// notest
+		return err
+	}
+
 	err = b.writeState(&state, pKeyState, cColState)
-=======
-	pKeyState, cColState, err := getStateKeys(blobKey)
->>>>>>> 9a316144
-	if err != nil {
-		// notest
-		return err
-	}
-
-<<<<<<< HEAD
+	if err != nil {
+		return err
+	}
+
 	chunkBuf := make([]byte, 0, chunkSize)
-=======
-	err = b.writeState(&state, pKeyState, cColState)
-	if err != nil {
-		return err
-	}
->>>>>>> 9a316144
-
-	chunkBuf := make([]byte, 0, chunkSize)
-
-<<<<<<< HEAD
-=======
+
 	pKeyWithBucket = newKeyWithBucketNumber(blobKey, bucketNumber)
 
->>>>>>> 9a316144
 	cCol := make([]byte, uint64Size)
 
 	for ctx.Err() == nil && err == nil {
@@ -81,11 +63,7 @@
 		if currentChunkSize > 0 {
 			chunkBuf = chunkBuf[:currentChunkSize]
 			bytesRead += uint64(len(chunkBuf))
-<<<<<<< HEAD
-			if err = quoter(blobKey, uint64(len(chunkBuf))); err != nil {
-=======
 			if err = quoter(uint64(len(chunkBuf))); err != nil {
->>>>>>> 9a316144
 				break
 			}
 			if bytesRead > chunkSize*bucketSize*bucketNumber {
@@ -126,8 +104,6 @@
 		logger.Error("failed to write blob state: " + errStatus.Error())
 	}
 	return err
-<<<<<<< HEAD
-=======
 }
 
 func getStateKeys(blobKey []byte) (pKeyState, cColState []byte, err error) {
@@ -139,7 +115,6 @@
 	}
 	cColState = cColStateBuf.Bytes()
 	return
->>>>>>> 9a316144
 }
 
 type persistentBLOBQuoter struct {
@@ -147,24 +122,14 @@
 	maxSize      iblobstorage.BLOBMaxSizeType
 }
 
-<<<<<<< HEAD
-func (q *persistentBLOBQuoter) quoter(blobKey []byte, chunkSize uint64) error {
-	q.uploadedSize += chunkSize
-=======
 func (q *persistentBLOBQuoter) quoter(wantToWriteBytes uint64) error {
 	q.uploadedSize += wantToWriteBytes
->>>>>>> 9a316144
 	if q.uploadedSize > uint64(q.maxSize) {
 		return iblobstorage.ErrBLOBSizeQuotaExceeded
 	}
 	return nil
 }
-
-<<<<<<< HEAD
 func (b *bStorageType) WriteBLOB(ctx context.Context, key iblobstorage.KeyType, descr iblobstorage.DescrType, reader io.Reader, maxSize iblobstorage.BLOBMaxSizeType) (err error) {
-=======
-func (b *bStorageType) WriteBLOB(ctx context.Context, key iblobstorage.PersistentBLOBKeyType, descr iblobstorage.DescrType, reader io.Reader, maxSize iblobstorage.BLOBMaxSizeType) (err error) {
->>>>>>> 9a316144
 	blobKey, err := createKey(blobberAppID, key.AppID, key.WSID, key.ID)
 	if err != nil {
 		// notest
@@ -174,11 +139,17 @@
 	return b.writeBLOB(ctx, blobKey.Bytes(), descr, reader, quoter.quoter, 0)
 }
 
-<<<<<<< HEAD
-func (b *bStorageType) WriteTempBLOB(ctx context.Context, key iblobstorage.TempKeyType, descr iblobstorage.DescrType, reader io.Reader,
-=======
+func (b *bStorageType) WriteBLOB(ctx context.Context, key iblobstorage.PersistentBLOBKeyType, descr iblobstorage.DescrType, reader io.Reader, maxSize iblobstorage.BLOBMaxSizeType) (err error) {
+	blobKey, err := createKey(blobberAppID, key.AppID, key.WSID, key.ID)
+	if err != nil {
+		// notest
+		return err
+	}
+	quoter := persistentBLOBQuoter{maxSize: maxSize}
+	return b.writeBLOB(ctx, blobKey.Bytes(), descr, reader, quoter.quoter, 0)
+}
+
 func (b *bStorageType) WriteTempBLOB(ctx context.Context, key iblobstorage.TempBLOBKeyType, descr iblobstorage.DescrType, reader io.Reader,
->>>>>>> 9a316144
 	duration iblobstorage.DurationType, quoter iblobstorage.WQuoterType) error {
 	blobKey, err := createKey(blobberAppID, key.AppID, key.WSID, key.SUUID)
 	if err != nil {
@@ -186,14 +157,11 @@
 		return err
 	}
 	return b.writeBLOB(ctx, blobKey.Bytes(), descr, reader, quoter, duration)
-<<<<<<< HEAD
-=======
 }
 
 func (b *bStorageType) ReadTempBLOB(ctx context.Context, key iblobstorage.TempBLOBKeyType,
 	stateWriter func(state iblobstorage.BLOBState) error, writer io.Writer, quoter iblobstorage.RQuoterType) (err error) {
 
->>>>>>> 9a316144
 }
 
 func (b *bStorageType) readBLOB(ctx context.Context, blobKey []byte,
@@ -262,13 +230,8 @@
 	return err
 }
 
-<<<<<<< HEAD
-func (b *bStorageType) QueryBLOBState(ctx context.Context, key iblobstorage.IBLOBKey) (state iblobstorage.BLOBState, err error) {
-	err = b.ReadBLOB(ctx, key.Bytes(),
-=======
 func (b *bStorageType) QueryBLOBState(ctx context.Context, key iblobstorage.PersistentBLOBKeyType) (state iblobstorage.BLOBState, err error) {
 	err = b.ReadBLOB(ctx, key,
->>>>>>> 9a316144
 		func(blobState iblobstorage.BLOBState) (err error) {
 			state = blobState
 			return nil
