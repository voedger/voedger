--- conflicted
+++ resolved
@@ -6,59 +6,21 @@
 
 import (
 	"context"
+	"maps"
 	"time"
 
 	"github.com/voedger/voedger/pkg/goutils/logger"
 )
 
-<<<<<<< HEAD
-// AcquireLeadership attempts to become the leader for `key` using `val`. It returns
-// a context that remains valid while leadership is held. If leadership is not
-// acquired (due to cleanup, already holding, or insert failing), it returns a
-// canceled context immediately and logs the corresponding error message.
-=======
-type elections[K comparable, V any] struct {
-	storage ITTLStorage[K, V]
-	clock   coreutils.ITime
-
-	mu         sync.Mutex
-	cleanedUp  bool
-	leadership map[K]*leaderInfo[V]
-}
-
-type leaderInfo[V any] struct {
-	val    V
-	ctx    context.Context
-	cancel context.CancelFunc
-	wg     sync.WaitGroup
-}
-
-func newElections[K comparable, V any](storage ITTLStorage[K, V], clock coreutils.ITime) *elections[K, V] {
-	return &elections[K, V]{
-		storage:    storage,
-		clock:      clock,
-		leadership: make(map[K]*leaderInfo[V]),
-	}
-}
-
 // AcquireLeadership returns nil if leadership is *not* acquired (e.g., error in storage,
 // already local leader, or elections cleaned up), otherwise returns a *non-nil* context.
->>>>>>> bb14abca
 func (e *elections[K, V]) AcquireLeadership(key K, val V, duration time.Duration) context.Context {
 	e.mu.Lock()
 	defer e.mu.Unlock()
 
-<<<<<<< HEAD
-	// If elections were cleaned up, we cannot acquire new leadership.
 	if e.isFinalized {
-		logger.Verbose("[AcquireLeadership] Failed for key=%v: elections already cleaned up.", key)
-		cancel()
-		return ctx
-=======
-	if e.cleanedUp {
 		logger.Verbose("[AcquireLeadership] Key=%v: elections cleaned up; cannot acquire leadership.", key)
 		return nil
->>>>>>> bb14abca
 	}
 	if _, exists := e.leadership[key]; exists {
 		logger.Verbose("[AcquireLeadership] Key=%v: already leader in this instance.", key)
@@ -78,7 +40,7 @@
 
 	// Succeeded: create a live context
 	ctx, cancel := context.WithCancel(context.Background())
-	li := &leaderInfo[V]{
+	li := &leaderInfo[K, V]{
 		val:    val,
 		ctx:    ctx,
 		cancel: cancel,
@@ -90,7 +52,7 @@
 	return ctx
 }
 
-func (e *elections[K, V]) maintainLeadership(key K, val V, duration time.Duration, li *leaderInfo[V]) {
+func (e *elections[K, V]) maintainLeadership(key K, val V, duration time.Duration, li *leaderInfo[K, V]) {
 	defer li.wg.Done()
 
 	tickerInterval := duration / 2
@@ -148,14 +110,11 @@
 	}
 	e.isFinalized = true
 
-	var keys []K
-	for k := range e.leadership {
-		keys = append(keys, k)
-	}
+	keys := maps.Keys(e.leadership)
 	e.mu.Unlock()
 
 	// Release each leadership so renewal goroutines stop
-	for _, k := range keys {
+	for k := range keys {
 		e.ReleaseLeadership(k)
 	}
 }