--- conflicted
+++ resolved
@@ -54,12 +54,6 @@
 
 	tickerInterval := duration / 2
 	ticker := e.clock.NewTimerChan(tickerInterval)
-<<<<<<< HEAD
-=======
-
-	// Signal that the renewal goroutine has started
-	li.renewalIsStarted <- struct{}{}
->>>>>>> a8862ef3
 
 	for li.ctx.Err() == nil {
 		select {
