--- conflicted
+++ resolved
@@ -22,16 +22,9 @@
 
 // leaderInfo holds per-key tracking data for a leadership.
 type leaderInfo[K comparable, V any] struct {
-<<<<<<< HEAD
 	val    V
 	ctx    context.Context
 	cancel context.CancelFunc
 	// renewalIsStarted chan struct{}
-=======
-	val              V
-	ctx              context.Context
-	cancel           context.CancelFunc
-	renewalIsStarted chan struct{}
 	wg               sync.WaitGroup
->>>>>>> a8862ef3
 }