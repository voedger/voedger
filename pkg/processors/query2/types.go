--- conflicted
+++ resolved
@@ -24,11 +24,6 @@
 	"github.com/voedger/voedger/pkg/sys/collection"
 )
 
-<<<<<<< HEAD
-=======
-type APIPath int
-
->>>>>>> c4f8d35a
 type QueryParams struct {
 	Constraints *Constraints
 	Argument    map[string]interface{}
@@ -49,11 +44,7 @@
 	Responder() bus.IResponder
 	QueryParams() QueryParams
 	DocID() istructs.IDType
-<<<<<<< HEAD
-	ApiPath() processors.ApiPath
-=======
-	APIPath() APIPath
->>>>>>> c4f8d35a
+	APIPath() processors.APIPath
 	RequestCtx() context.Context
 	QName() appdef.QName // e.g. Doc, View, Role
 	PartitionID() istructs.PartitionID
@@ -92,11 +83,7 @@
 type pathItem struct {
 	Method  string
 	Path    string
-<<<<<<< HEAD
-	ApiPath processors.ApiPath
-=======
-	APIPath APIPath
->>>>>>> c4f8d35a
+	APIPath processors.APIPath
 }
 
 type implIQueryMessage struct {
@@ -105,11 +92,7 @@
 	responder      bus.IResponder
 	queryParams    QueryParams
 	docID          istructs.IDType
-<<<<<<< HEAD
-	apiPath        processors.ApiPath
-=======
-	apiPath        APIPath
->>>>>>> c4f8d35a
+	apiPath        processors.APIPath
 	requestCtx     context.Context
 	qName          appdef.QName
 	partition      istructs.PartitionID
@@ -144,11 +127,7 @@
 	return qm.docID
 }
 
-<<<<<<< HEAD
-func (qm *implIQueryMessage) ApiPath() processors.ApiPath {
-=======
-func (qm *implIQueryMessage) APIPath() APIPath {
->>>>>>> c4f8d35a
+func (qm *implIQueryMessage) APIPath() processors.APIPath {
 	return qm.apiPath
 }
 
