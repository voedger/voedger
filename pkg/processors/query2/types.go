--- conflicted
+++ resolved
@@ -122,12 +122,7 @@
 func (qm *implIQueryMessage) DocID() istructs.IDType {
 	return qm.docID
 }
-<<<<<<< HEAD
-
 func (qm *implIQueryMessage) APIPath() processors.APIPath {
-=======
-func (qm *implIQueryMessage) APIPath() APIPath {
->>>>>>> f087aa88
 	return qm.apiPath
 }
 func (qm *implIQueryMessage) RequestCtx() context.Context {
