--- conflicted
+++ resolved
@@ -118,11 +118,7 @@
 }
 
 func NewIQueryMessage(requestCtx context.Context, appQName appdef.AppQName, wsid istructs.WSID, responder bus.IResponder,
-<<<<<<< HEAD
-	queryParams QueryParams, docID istructs.IDType, apiPath processors.ApiPath,
-=======
-	queryParams QueryParams, docID istructs.IDType, apiPath APIPath,
->>>>>>> c4f8d35a
+	queryParams QueryParams, docID istructs.IDType, apiPath processors.APIPath,
 	qName appdef.QName, partition istructs.PartitionID, host string, token string, workspaceQName appdef.QName, headerAccept string) IQueryMessage {
 	return &implIQueryMessage{
 		appQName:       appQName,
