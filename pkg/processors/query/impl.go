--- conflicted
+++ resolved
@@ -352,8 +352,6 @@
 	return qw.principals
 }
 
-<<<<<<< HEAD
-=======
 // borrows app partition for query
 func (qw *queryWork) borrow() (err error) {
 	if qw.appPart, err = qw.appParts.Borrow(qw.msg.AppQName(), qw.msg.Partition(), cluster.ProcessorKind_Query); err != nil {
@@ -364,7 +362,6 @@
 }
 
 // releases borrowed app partition
->>>>>>> 053ee2c3
 func (qw *queryWork) release() {
 	if ap := qw.appPart; ap != nil {
 		qw.appPart = nil
@@ -372,11 +369,11 @@
 	}
 }
 
-<<<<<<< HEAD
 // need or q.sys.EnrichPrincipalToken
 func (qw *queryWork) AppQName() istructs.AppQName {
 	return qw.msg.AppQName()
-=======
+}
+
 func borrowAppPart(_ context.Context, qw *queryWork) error {
 	switch err := qw.borrow(); {
 	case err == nil:
@@ -386,7 +383,6 @@
 	default:
 		return coreutils.WrapSysError(err, http.StatusBadRequest)
 	}
->>>>>>> 053ee2c3
 }
 
 func operator(name string, doSync func(ctx context.Context, qw *queryWork) (err error)) *pipeline.WiredOperator {
