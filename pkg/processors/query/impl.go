--- conflicted
+++ resolved
@@ -405,11 +405,7 @@
 	return []byte("{}")
 }
 
-<<<<<<< HEAD
-func NewQueryMessage(requestCtx context.Context, appQName istructs.AppQName, partID istructs.PartitionID, wsid istructs.WSID, sender interface{}, body []byte,
-=======
-func NewQueryMessage(requestCtx context.Context, appQName istructs.AppQName, wsid istructs.WSID, sender ibus.ISender, body []byte,
->>>>>>> aa8cbefd
+func NewQueryMessage(requestCtx context.Context, appQName istructs.AppQName, partID istructs.PartitionID, wsid istructs.WSID, sender ibus.ISender, body []byte,
 	query appdef.IQuery, host string, token string) IQueryMessage {
 	return queryMessage{
 		appQName:   appQName,
