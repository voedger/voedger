/*
 * Copyright (c) 2021-present unTill Pro, Ltd.
 */

package queryprocessor

import (
	"context"
	"encoding/json"
	"math"
	"net/http"
	"sync"
	"testing"
	"time"

	"github.com/stretchr/testify/mock"
	"github.com/stretchr/testify/require"
	"github.com/voedger/voedger/pkg/appdef"
	"github.com/voedger/voedger/pkg/appparts"
	"github.com/voedger/voedger/pkg/cluster"
	"github.com/voedger/voedger/pkg/iauthnzimpl"
	"github.com/voedger/voedger/pkg/iprocbus"
	"github.com/voedger/voedger/pkg/iratesce"
	"github.com/voedger/voedger/pkg/istorage"
	"github.com/voedger/voedger/pkg/istorageimpl"
	"github.com/voedger/voedger/pkg/istructs"
	"github.com/voedger/voedger/pkg/istructsmem"
	payloads "github.com/voedger/voedger/pkg/itokens-payloads"
	"github.com/voedger/voedger/pkg/itokensjwt"
	imetrics "github.com/voedger/voedger/pkg/metrics"
	"github.com/voedger/voedger/pkg/pipeline"
	"github.com/voedger/voedger/pkg/processors"
	"github.com/voedger/voedger/pkg/state"
	"github.com/voedger/voedger/pkg/sys/authnz"
	coreutils "github.com/voedger/voedger/pkg/utils"
	ibus "github.com/voedger/voedger/staging/src/github.com/untillpro/airs-ibus"
)

var now = time.Now()

var timeFunc = coreutils.TimeFunc(func() time.Time { return now })

var (
	appName       istructs.AppQName    = istructs.AppQName_test1_app1
	appPartsCount                      = 1
	appEngines                         = cluster.PoolSize(10, 100, 10)
	partID        istructs.PartitionID = 5
	wsID          istructs.WSID        = 15

	qNameFunction  = appdef.NewQName("bo", "FindArticlesByModificationTimeStampRange")
	qNameQryDenied = appdef.NewQName(appdef.SysPackage, "TestDeniedQry") // same as in ACL
)

func TestBasicUsage_RowsProcessorFactory(t *testing.T) {
	require := require.New(t)
	department := func(name string) istructs.IStateValue {
		r := &mockRecord{}
		r.
			On("AsString", "name").Return(name).
			On("QName").Return(qNamePosDepartment)
		sv := &mockStateValue{}
		sv.On("AsRecord", "").Return(r)
		return sv
	}
	skb := &mockStateKeyBuilder{}
	skb.On("PutRecordID", mock.Anything, mock.Anything)
	s := &mockState{}
	s.
		On("KeyBuilder", state.Record, appdef.NullQName).Return(skb).
		On("MustExist", mock.Anything).Return(department("Soft drinks")).Once().
		On("MustExist", mock.Anything).Return(department("Alcohol drinks")).Once().
		On("MustExist", mock.Anything).Return(department("Alcohol drinks")).Once().
		On("MustExist", mock.Anything).Return(department("Sweet")).Once()

	appDef := appdef.New()
	departmentObj := appDef.AddObject(qNamePosDepartment)
	departmentObj.AddField("name", appdef.DataKind_string, false)
	resultMeta := appDef.AddObject(appdef.NewQName("pos", "DepartmentResult"))
	resultMeta.
		AddField("id", appdef.DataKind_int64, true).
		AddField("name", appdef.DataKind_string, false)

	params := queryParams{
		elements: []IElement{
			element{
				path: path{rootDocument},
				fields: []IResultField{
					resultField{"id"},
					resultField{"name"},
				},
				refs: []IRefField{
					refField{field: "id_department", ref: "name", key: "id_department/name"},
				},
			},
		},
		count:     1,
		startFrom: 1,
		filters: []IFilter{
			&EqualsFilter{
				field: "id_department/name",
				value: "Alcohol drinks",
			},
		},
		orderBy: []IOrderBy{
			orderBy{
				field: "name",
				desc:  false,
			},
		},
	}
	work := func(id int64, name string, idDepartment int64) pipeline.IWorkpiece {
		return workpiece{
			object: &coreutils.TestObject{
				Name: appdef.NewQName("pos", "Article"),
				Data: map[string]interface{}{"id": id, "name": name, "id_department": istructs.RecordID(idDepartment)},
			},
			outputRow: &outputRow{
				keyToIdx: map[string]int{rootDocument: 0},
				values:   make([]interface{}, 1),
			},
			enrichedRootFieldsKinds: make(map[string]appdef.DataKind),
		}
	}

	result := ""
	rs := testResultSenderClosable{
		startArraySection: func(sectionType string, path []string) {},
		sendElement: func(name string, element interface{}) (err error) {
			bb, err := json.Marshal(element)
			result = string(bb)
			return err
		},
		close: func(err error) {},
	}
	processor := ProvideRowsProcessorFactory()(context.Background(), appDef, s, params, resultMeta, rs, &testMetrics{})

	require.NoError(processor.SendAsync(work(1, "Cola", 10)))
	require.NoError(processor.SendAsync(work(3, "White wine", 20)))
	require.NoError(processor.SendAsync(work(2, "Amaretto", 20)))
	require.NoError(processor.SendAsync(work(4, "Cake", 40)))
	processor.Close()

	require.Equal(`[[[3,"White wine","Alcohol drinks"]]]`, result)
}

func getTestCfg(require *require.Assertions, prepareAppDef func(appdef.IAppDefBuilder), cfgFunc ...func(cfg *istructsmem.AppConfigType)) (cfgs istructsmem.AppConfigsType, appDef appdef.IAppDef, asp istructs.IAppStructsProvider, appTokens istructs.IAppTokens) {
	cfgs = make(istructsmem.AppConfigsType)
	asf := istorage.ProvideMem()
	storageProvider := istorageimpl.Provide(asf)
	tokens := itokensjwt.ProvideITokens(itokensjwt.SecretKeyExample, timeFunc)

	qNameFindArticlesByModificationTimeStampRangeParams := appdef.NewQName("bo", "FindArticlesByModificationTimeStampRangeParamsDef")
	qNameDepartment := appdef.NewQName("bo", "Department")
	qNameArticle := appdef.NewQName("bo", "Article")

	adb := appdef.New()
	adb.AddObject(qNameFindArticlesByModificationTimeStampRangeParams).
		AddField("from", appdef.DataKind_int64, false).
		AddField("till", appdef.DataKind_int64, false)
	adb.AddCDoc(qNameDepartment).
		AddField("name", appdef.DataKind_string, true)
	adb.AddObject(qNameArticle).
		AddField("sys.ID", appdef.DataKind_RecordID, true).
		AddField("name", appdef.DataKind_string, true).
		AddField("id_department", appdef.DataKind_int64, true)
	adb.AddSingleton(authnz.QNameCDocWorkspaceDescriptor) // need to avoid error cdoc.sys.wsdesc missing
	adb.AddQuery(qNameFunction).SetParam(qNameFindArticlesByModificationTimeStampRangeParams).SetResult(appdef.NewQName("bo", "Article"))
	adb.AddCommand(istructs.QNameCommandCUD)
	adb.AddQuery(qNameQryDenied)

	if prepareAppDef != nil {
		prepareAppDef(adb)
	}

	cfg := cfgs.AddConfig(appName, adb)

	asp = istructsmem.Provide(cfgs, iratesce.TestBucketsFactory, payloads.TestAppTokensFactory(tokens), storageProvider)

	article := func(id, idDepartment istructs.RecordID, name string) istructs.IObject {
		return &coreutils.TestObject{
			Name: appdef.NewQName("bo", "Article"),
			Data: map[string]interface{}{"sys.ID": id, "name": name, "id_department": idDepartment},
		}
	}
	cfg.Resources.Add(istructsmem.NewQueryFunction(
		qNameFunction,
		func(_ context.Context, args istructs.ExecQueryArgs, callback istructs.ExecQueryCallback) (err error) {
			require.Equal(int64(1257894000), args.ArgumentObject.AsInt64("from"))
			require.Equal(int64(2257894000), args.ArgumentObject.AsInt64("till"))
			objects := []istructs.IObject{
				article(1, istructs.MaxRawRecordID+10, "Cola"),
				article(3, istructs.MaxRawRecordID+20, "White wine"),
				article(2, istructs.MaxRawRecordID+20, "Amaretto"),
				article(4, istructs.MaxRawRecordID+40, "Cake"),
			}
			for _, object := range objects {
				err = callback(object)
				if err != nil {
					return err
				}
			}
			return err
		},
	))
	cfg.Resources.Add(istructsmem.NewCommandFunction(istructs.QNameCommandCUD, istructsmem.NullCommandExec))
	cfg.Resources.Add(istructsmem.NewQueryFunction(qNameQryDenied, istructsmem.NullQueryExec))

	for _, f := range cfgFunc {
		f(cfg)
	}

	as, err := asp.AppStructs(appName)
	require.NoError(err)

	appDef = as.AppDef()

	plogOffset := istructs.FirstOffset
	wlogOffset := istructs.FirstOffset
	grebp := istructs.GenericRawEventBuilderParams{
		HandlingPartition: partID,
		Workspace:         wsID,
		QName:             istructs.QNameCommandCUD,
		RegisteredAt:      istructs.UnixMilli(time.Now().UnixMilli()),
		PLogOffset:        plogOffset,
		WLogOffset:        wlogOffset,
	}
	reb := as.Events().GetSyncRawEventBuilder(
		istructs.SyncRawEventBuilderParams{
			GenericRawEventBuilderParams: grebp,
			SyncedAt:                     istructs.UnixMilli(time.Now().UnixMilli()),
		},
	)

	namedDoc := func(qName appdef.QName, id istructs.RecordID, name string) {
		doc := reb.CUDBuilder().Create(qName)
		doc.PutRecordID(appdef.SystemField_ID, id)
		doc.PutString("name", name)
	}
	namedDoc(qNameDepartment, istructs.MaxRawRecordID+10, "Soft drinks")
	namedDoc(qNameDepartment, istructs.MaxRawRecordID+20, "Alcohol drinks")
	namedDoc(qNameDepartment, istructs.MaxRawRecordID+40, "Sweet")

	rawEvent, err := reb.BuildRawEvent()
	require.NoError(err)
	pLogEvent, err := as.Events().PutPlog(rawEvent, nil, istructsmem.NewIDGenerator())
	require.NoError(err)
	require.NoError(as.Records().Apply(pLogEvent))
	err = as.Events().PutWlog(pLogEvent)
	require.NoError(err)
	appTokens = payloads.TestAppTokensFactory(tokens).New(appName)
	return cfgs, appDef, asp, appTokens
}

func TestBasicUsage_ServiceFactory(t *testing.T) {
	require := require.New(t)
	done := make(chan interface{})
	result := ""
	body := []byte(`{
						"args":{"from":1257894000,"till":2257894000},
						"elements":[
							{"path":"","fields":["sys.ID","name"],"refs":[["id_department","name"]]}
						],
						"filters":[
							{"expr":"and","args":[{"expr":"eq","args":{"field":"id_department/name","value":"Alcohol drinks"}}]},
							{"expr":"or","args":[{"expr":"eq","args":{"field":"id_department/name","value":"Alcohol drinks"}}]}
						],
						"orderBy":[{"field":"name"}],
						"count":1,
						"startFrom":1
					}`)
	serviceChannel := make(iprocbus.ServiceChannel)
	rs := testResultSenderClosable{
		startArraySection: func(sectionType string, path []string) {},
		sendElement: func(name string, element interface{}) (err error) {
			bb, err := json.Marshal(element)
			require.NoError(err)
			result = string(bb)
			return nil
		},
		close: func(err error) {
			require.NoError(err)
			close(done)
		},
	}

	metrics := imetrics.Provide()
	metricNames := make([]string, 0)

	cfgs, appDef, appStructsProvider, appTokens := getTestCfg(require, nil)

	appParts, cleanAppParts, err := appparts.New(appStructsProvider)
	require.NoError(err)
	defer cleanAppParts()
	appParts.DeployApp(appName, appDef, appPartsCount, appEngines)
	appParts.DeployAppPartitions(appName, []istructs.PartitionID{partID})

	authn := iauthnzimpl.NewDefaultAuthenticator(iauthnzimpl.TestSubjectRolesGetter)
	authz := iauthnzimpl.NewDefaultAuthorizer()
<<<<<<< HEAD
	queryProcessor := ProvideServiceFactory()(
		serviceChannel,
		func(ctx context.Context, sender interface{}) IResultSenderClosable { return rs },
		appParts,
		3, // max concurrent queries
		metrics, "vvm", authn, authz, cfgs)
=======
	queryProcessor := ProvideServiceFactory()(serviceChannel, func(ctx context.Context, sender ibus.ISender) IResultSenderClosable { return rs },
		appStructsProvider, 3, metrics, "vvm", authn, authz, cfgs)
>>>>>>> aa8cbefd
	processorCtx, processorCtxCancel := context.WithCancel(context.Background())
	wg := sync.WaitGroup{}
	wg.Add(1)
	go func() {
		queryProcessor.Run(processorCtx)
		wg.Done()
	}()
	query := appDef.Query(qNameFunction) // nnv: Suspicious code!! Should be borrowed AppPartition.AppDef() instead of appDef?
	systemToken := getSystemToken(appTokens)
	serviceChannel <- NewQueryMessage(context.Background(), appName, partID, wsID, nil, body, query, "127.0.0.1", systemToken)
	<-done
	processorCtxCancel()
	wg.Wait()

	_ = metrics.List(func(metric imetrics.IMetric, metricValue float64) (err error) {
		metricNames = append(metricNames, metric.Name())
		return err
	})

	require.Equal(`[[[3,"White wine","Alcohol drinks"]]]`, result)
	require.Contains(metricNames, queriesTotal)
	require.Contains(metricNames, queriesSeconds)
	require.Contains(metricNames, buildSeconds)
	require.Contains(metricNames, execSeconds)
	require.Contains(metricNames, execFieldsSeconds)
	require.Contains(metricNames, execEnrichSeconds)
	require.Contains(metricNames, execFilterSeconds)
	require.Contains(metricNames, execOrderSeconds)
	require.Contains(metricNames, execCountSeconds)
	require.Contains(metricNames, execSendSeconds)
}

func TestRawMode(t *testing.T) {
	require := require.New(t)

	appDef := appdef.New()
	resultMeta := appDef.AddObject(istructs.QNameRaw)

	result := ""
	rs := testResultSenderClosable{
		startArraySection: func(sectionType string, path []string) {},
		sendElement: func(name string, element interface{}) (err error) {
			bb, err := json.Marshal(element)
			result = string(bb)
			return err
		},
		close: func(err error) {},
	}
	processor := ProvideRowsProcessorFactory()(context.Background(), appDef, &mockState{}, queryParams{}, resultMeta, rs, &testMetrics{})

	require.NoError(processor.SendAsync(workpiece{
		object: &coreutils.TestObject{
			Data: map[string]interface{}{processors.Field_RawObject_Body: `[accepted]`},
		},
		outputRow: &outputRow{
			keyToIdx: map[string]int{rootDocument: 0},
			values:   make([]interface{}, 1),
		},
	}))
	processor.Close()

	require.Equal(`[[["[accepted]"]]]`, result)
}

func Test_epsilon(t *testing.T) {
	options := func(epsilon interface{}) map[string]interface{} {
		options := make(map[string]interface{})
		if epsilon != nil {
			options["epsilon"] = epsilon
		}
		return options
	}
	args := func(options map[string]interface{}) interface{} {
		args := make(map[string]interface{})
		if options != nil {
			args["options"] = options
		}
		return args
	}
	t.Run("Should return epsilon", func(t *testing.T) {
		epsilon, err := epsilon(args(options(math.E)))

		require.Equal(t, math.E, epsilon)
		require.NoError(t, err)
	})
	t.Run("Should return error when options is nil", func(t *testing.T) {
		//TODO (FILTER0001)
		t.Skip("//TODO (FILTER0001)")
		epsilon, err := epsilon(args(nil))

		require.Equal(t, 0.0, epsilon)
		require.ErrorIs(t, err, ErrNotFound)
	})
	t.Run("Should return error when epsilon is nil", func(t *testing.T) {
		//TODO (FILTER0001)
		t.Skip("//TODO (FILTER0001)")
		epsilon, err := epsilon(args(options(nil)))

		require.Equal(t, 0.0, epsilon)
		require.ErrorIs(t, err, ErrNotFound)
	})
	t.Run("Should return error when epsilon has wrong type", func(t *testing.T) {
		epsilon, err := epsilon(args(options("0.00000001")))

		require.Equal(t, 0.0, epsilon)
		require.ErrorIs(t, err, coreutils.ErrFieldTypeMismatch)
	})
}

func Test_nearlyEqual(t *testing.T) {
	t.Skip("temp skip")
	tests := []struct {
		name    string
		first   float64
		second  float64
		epsilon float64
		want    bool
	}{
		{
			name:    "Regular large numbers 1",
			first:   1000000.0,
			second:  1000001.0,
			epsilon: 0.00001,
			want:    true,
		},
		{
			name:    "Regular large numbers 2",
			first:   1000001.0,
			second:  1000000.0,
			epsilon: 0.00001,
			want:    true,
		},
		{
			name:    "Regular large numbers 3",
			first:   10000.0,
			second:  10001.0,
			epsilon: 0.00001,
			want:    false,
		},
		{
			name:    "Regular large numbers 4",
			first:   10001.0,
			second:  10000.0,
			epsilon: 0.00001,
			want:    false,
		},
		{
			name:    "Negative large numbers 1",
			first:   -1000000.0,
			second:  -1000001.0,
			epsilon: 0.00001,
			want:    true,
		},
		{
			name:    "Negative large numbers 2",
			first:   -1000001.0,
			second:  -1000000.0,
			epsilon: 0.00001,
			want:    true,
		},
		{
			name:    "Negative large numbers 3",
			first:   -10000.0,
			second:  -10001.0,
			epsilon: 0.00001,
			want:    false,
		},
		{
			name:    "Negative large numbers 4",
			first:   -10001.0,
			second:  -10000.0,
			epsilon: 0.00001,
			want:    false,
		},
		{
			name:    "Numbers around one 1",
			first:   1.0000001,
			second:  1.0000002,
			epsilon: 0.00001,
			want:    true,
		},
		{
			name:    "Numbers around one 2",
			first:   1.0000002,
			second:  1.0000001,
			epsilon: 0.00001,
			want:    true,
		},
		{
			name:    "Numbers around one 3",
			first:   1.0002,
			second:  1.0001,
			epsilon: 0.00001,
			want:    false,
		},
		{
			name:    "Numbers around one 4",
			first:   1.0001,
			second:  1.0002,
			epsilon: 0.00001,
			want:    false,
		},
		{
			name:    "Numbers around minus one 1",
			first:   -1.0000001,
			second:  -1.0000002,
			epsilon: 0.00001,
			want:    true,
		},
		{
			name:    "Numbers around minus one 2",
			first:   -1.0000002,
			second:  -1.0000001,
			epsilon: 0.00001,
			want:    true,
		},
		{
			name:    "Numbers around minus one 3",
			first:   -1.0002,
			second:  -1.0001,
			epsilon: 0.00001,
			want:    false,
		},
		{
			name:    "Numbers around minus one 4",
			first:   -1.0001,
			second:  -1.0002,
			epsilon: 0.00001,
			want:    false,
		},
		{
			name:    "Numbers between one and zero 1",
			first:   0.000000001000001,
			second:  0.000000001000002,
			epsilon: 0.00001,
			want:    true,
		},
		{
			name:    "Numbers between one and zero 2",
			first:   0.000000001000002,
			second:  0.000000001000001,
			epsilon: 0.00001,
			want:    true,
		},
		{
			name:    "Numbers between one and zero 3",
			first:   0.000000000001002,
			second:  0.000000000001001,
			epsilon: 0.00001,
			want:    false,
		},
		{
			name:    "Numbers between one and zero 4",
			first:   0.000000000001001,
			second:  0.000000000001002,
			epsilon: 0.00001,
			want:    false,
		},
		{
			name:    "Numbers between minus one and zero 1",
			first:   -0.000000001000001,
			second:  -0.000000001000002,
			epsilon: 0.00001,
			want:    true,
		},
		{
			name:    "Numbers between minus one and zero 2",
			first:   -0.000000001000002,
			second:  -0.000000001000001,
			epsilon: 0.00001,
			want:    true,
		},
		{
			name:    "Numbers between minus one and zero 3",
			first:   -0.000000000001002,
			second:  -0.000000000001001,
			epsilon: 0.00001,
			want:    false,
		},
		{
			name:    "Numbers between minus one and zero 4",
			first:   -0.000000000001001,
			second:  -0.000000000001002,
			epsilon: 0.00001,
			want:    false,
		},
		{
			name:    "Small differences away from zero 1",
			first:   0.3,
			second:  0.30000003,
			epsilon: 0.00001,
			want:    true,
		},
		{
			name:    "Small differences away from zero 2",
			first:   -0.3,
			second:  -0.30000003,
			epsilon: 0.00001,
			want:    true,
		},
		{
			name:    "Comparisons involving zero 1",
			first:   0.0,
			second:  0.0,
			epsilon: 0.00001,
			want:    true,
		},
		{
			name:    "Comparisons involving zero 2",
			first:   0.00000001,
			second:  0.0,
			epsilon: 0.00001,
			want:    false,
		},
		{
			name:    "Comparisons involving zero 3",
			first:   0.0,
			second:  0.00000001,
			epsilon: 0.00001,
			want:    false,
		},
		{
			name:    "Comparisons involving zero 4",
			first:   -0.00000001,
			second:  0.0,
			epsilon: 0.00001,
			want:    false,
		},
		{
			name:    "Comparisons involving zero 5",
			first:   0.0,
			second:  -0.00000001,
			epsilon: 0.00001,
			want:    false,
		},
		{
			name:    "Comparisons involving zero 6",
			first:   0.0,
			second:  1e-40,
			epsilon: 0.01,
			want:    true,
		},
		{
			name:    "Comparisons involving zero 7",
			first:   1e-40,
			second:  0.0,
			epsilon: 0.01,
			want:    true,
		},
		{
			name:    "Comparisons involving zero 8",
			first:   0.0,
			second:  1e-40,
			epsilon: 0.000001,
			want:    false,
		},
		{
			name:    "Comparisons involving zero 9",
			first:   1e-40,
			second:  0.0,
			epsilon: 0.000001,
			want:    false,
		},
		{
			name:    "Comparisons involving zero 10",
			first:   0.0,
			second:  -1e-40,
			epsilon: 0.01,
			want:    true,
		},
		{
			name:    "Comparisons involving zero 11",
			first:   -1e-40,
			second:  0.0,
			epsilon: 0.01,
			want:    true,
		},
		{
			name:    "Comparisons involving zero 12",
			first:   0.0,
			second:  -1e-40,
			epsilon: 0.000001,
			want:    false,
		},
		{
			name:    "Comparisons involving zero 13",
			first:   -1e-40,
			second:  0.0,
			epsilon: 0.000001,
			want:    false,
		},
		{
			name:    "Comparisons involving extreme values 1",
			first:   math.MaxFloat64,
			second:  math.MaxFloat64,
			epsilon: 0.00001,
			want:    true,
		},
		{
			name:    "Comparisons involving extreme values 2",
			first:   math.MaxFloat64,
			second:  -math.MaxFloat64,
			epsilon: 0.00001,
			want:    false,
		},
		{
			name:    "Comparisons involving extreme values 3",
			first:   -math.MaxFloat64,
			second:  math.MaxFloat64,
			epsilon: 0.00001,
			want:    false,
		},
		{
			name:    "Comparisons involving extreme values 4",
			first:   math.MaxFloat64,
			second:  math.MaxFloat64 / 2,
			epsilon: 0.00001,
			want:    false,
		},
		{
			name:    "Comparisons involving extreme values 5",
			first:   math.MaxFloat64,
			second:  -math.MaxFloat64 / 2,
			epsilon: 0.00001,
			want:    false,
		},
		{
			name:    "Comparisons involving extreme values 6",
			first:   -math.MaxFloat64,
			second:  math.MaxFloat64 / 2,
			epsilon: 0.00001,
			want:    false,
		},
		{
			name:    "Comparisons involving infinities 1",
			first:   math.Inf(+1),
			second:  math.Inf(+1),
			epsilon: 0.00001,
			want:    true,
		},
		{
			name:    "Comparisons involving infinities 2",
			first:   math.Inf(-1),
			second:  math.Inf(-1),
			epsilon: 0.00001,
			want:    true,
		},
		{
			name:    "Comparisons involving infinities 3",
			first:   math.Inf(-1),
			second:  math.Inf(+1),
			epsilon: 0.00001,
			want:    false,
		},
		{
			name:    "Comparisons involving infinities 4",
			first:   math.Inf(+1),
			second:  math.MaxFloat64,
			epsilon: 0.00001,
			want:    false,
		},
		{
			name:    "Comparisons involving infinities 5",
			first:   math.Inf(-1),
			second:  -math.MaxFloat64,
			epsilon: 0.00001,
			want:    false,
		},
		{
			name:    "Comparisons involving NaN values 1",
			first:   math.NaN(),
			second:  math.NaN(),
			epsilon: 0.00001,
			want:    false,
		},
		{
			name:    "Comparisons involving NaN values 2",
			first:   math.NaN(),
			second:  0.0,
			epsilon: 0.00001,
			want:    false,
		},
		{
			name:    "Comparisons involving NaN values 3",
			first:   0.0,
			second:  math.NaN(),
			epsilon: 0.00001,
			want:    false,
		},
		{
			name:    "Comparisons involving NaN values 4",
			first:   math.NaN(),
			second:  math.Inf(+1),
			epsilon: 0.00001,
			want:    false,
		},
		{
			name:    "Comparisons involving NaN values 5",
			first:   math.Inf(+1),
			second:  math.NaN(),
			epsilon: 0.00001,
			want:    false,
		},
		{
			name:    "Comparisons involving NaN values 6",
			first:   math.NaN(),
			second:  math.Inf(-1),
			epsilon: 0.00001,
			want:    false,
		},
		{
			name:    "Comparisons involving NaN values 7",
			first:   math.Inf(-1),
			second:  math.NaN(),
			epsilon: 0.00001,
			want:    false,
		},
		{
			name:    "Comparisons involving NaN values 8",
			first:   math.NaN(),
			second:  math.MaxFloat64,
			epsilon: 0.00001,
			want:    false,
		},
		{
			name:    "Comparisons involving NaN values 9",
			first:   math.MaxFloat64,
			second:  math.NaN(),
			epsilon: 0.00001,
			want:    false,
		},
		{
			name:    "Comparisons involving NaN values 10",
			first:   math.NaN(),
			second:  -math.MaxFloat64,
			epsilon: 0.00001,
			want:    false,
		},
		{
			name:    "Comparisons involving NaN values 11",
			first:   -math.MaxFloat64,
			second:  math.NaN(),
			epsilon: 0.00001,
			want:    false,
		},
		{
			name:    "Comparisons involving NaN values 12",
			first:   math.NaN(),
			second:  math.SmallestNonzeroFloat64,
			epsilon: 0.00001,
			want:    false,
		},
		{
			name:    "Comparisons involving NaN values 13",
			first:   math.SmallestNonzeroFloat64,
			second:  math.NaN(),
			epsilon: 0.00001,
			want:    false,
		},
		{
			name:    "Comparisons involving NaN values 14",
			first:   math.NaN(),
			second:  -math.SmallestNonzeroFloat64,
			epsilon: 0.00001,
			want:    false,
		},
		{
			name:    "Comparisons involving NaN values 15",
			first:   -math.SmallestNonzeroFloat64,
			second:  math.NaN(),
			epsilon: 0.00001,
			want:    false,
		},
		{
			name:    "Comparisons of numbers on opposite sides of zero 1",
			first:   1.000000001,
			second:  -1.0,
			epsilon: 0.00001,
			want:    false,
		},
		{
			name:    "Comparisons of numbers on opposite sides of zero 2",
			first:   -1.0,
			second:  1.000000001,
			epsilon: 0.00001,
			want:    false,
		},
		{
			name:    "Comparisons of numbers on opposite sides of zero 3",
			first:   -1.000000001,
			second:  1.0,
			epsilon: 0.00001,
			want:    false,
		},
		{
			name:    "Comparisons of numbers on opposite sides of zero 4",
			first:   1.0,
			second:  -1.000000001,
			epsilon: 0.00001,
			want:    false,
		},
		{
			name:    "Comparisons of numbers on opposite sides of zero 5",
			first:   10 * math.SmallestNonzeroFloat64,
			second:  10 * -math.SmallestNonzeroFloat64,
			epsilon: 0.00001,
			want:    true,
		},
		{
			name:    "Comparisons of numbers on opposite sides of zero 6",
			first:   10000 * math.SmallestNonzeroFloat64,
			second:  10000 * -math.SmallestNonzeroFloat64,
			epsilon: 0.00001,
			want:    false,
		},
		{
			name:    "Comparisons of numbers very close to zero 1",
			first:   math.SmallestNonzeroFloat64,
			second:  math.SmallestNonzeroFloat64,
			epsilon: 0.00001,
			want:    true,
		},
		{
			name:    "Comparisons of numbers very close to zero 2",
			first:   math.SmallestNonzeroFloat64,
			second:  -math.SmallestNonzeroFloat64,
			epsilon: 0.00001,
			want:    true,
		},
		{
			name:    "Comparisons of numbers very close to zero 3",
			first:   -math.SmallestNonzeroFloat64,
			second:  math.SmallestNonzeroFloat64,
			epsilon: 0.00001,
			want:    true,
		},
		{
			name:    "Comparisons of numbers very close to zero 4",
			first:   math.SmallestNonzeroFloat64,
			second:  0.0,
			epsilon: 0.00001,
			want:    true,
		},
		{
			name:    "Comparisons of numbers very close to zero 5",
			first:   0.0,
			second:  math.SmallestNonzeroFloat64,
			epsilon: 0.00001,
			want:    true,
		},
		{
			name:    "Comparisons of numbers very close to zero 6",
			first:   -math.SmallestNonzeroFloat64,
			second:  0.0,
			epsilon: 0.00001,
			want:    true,
		},
		{
			name:    "Comparisons of numbers very close to zero 7",
			first:   0.0,
			second:  -math.SmallestNonzeroFloat64,
			epsilon: 0.00001,
			want:    true,
		},
		{
			name:    "Comparisons of numbers very close to zero 8",
			first:   0.000000001,
			second:  -math.SmallestNonzeroFloat64,
			epsilon: 0.00001,
			want:    false,
		},
		{
			name:    "Comparisons of numbers very close to zero 9",
			first:   0.000000001,
			second:  math.SmallestNonzeroFloat64,
			epsilon: 0.00001,
			want:    false,
		},
		{
			name:    "Comparisons of numbers very close to zero 10",
			first:   math.SmallestNonzeroFloat64,
			second:  0.000000001,
			epsilon: 0.00001,
			want:    false,
		},
		{
			name:    "Comparisons of numbers very close to zero 11",
			first:   -math.SmallestNonzeroFloat64,
			second:  0.000000001,
			epsilon: 0.00001,
			want:    false,
		},
	}
	for _, test := range tests {
		t.Run(test.name, func(t *testing.T) {
			require.Equal(t, test.want, nearlyEqual(test.first, test.second, test.epsilon))
		})
	}
}

func TestRateLimiter(t *testing.T) {
	require := require.New(t)
	errs := make(chan error)
	serviceChannel := make(iprocbus.ServiceChannel)
	rs := testResultSenderClosable{
		startArraySection: func(sectionType string, path []string) {},
		sendElement:       func(name string, element interface{}) (err error) { return nil },
		close: func(err error) {
			errs <- err
		},
	}

	qNameMyFuncParams := appdef.NewQName(appdef.SysPackage, "myFuncParams")
	qNameMyFuncResults := appdef.NewQName(appdef.SysPackage, "results")
	qName := appdef.NewQName(appdef.SysPackage, "myFunc")
	cfgs, appDef, appStructsProvider, appTokens := getTestCfg(require,
		func(appDef appdef.IAppDefBuilder) {
			appDef.AddObject(qNameMyFuncParams)
			appDef.AddObject(qNameMyFuncResults).
				AddField("fld", appdef.DataKind_string, false)
			appDef.AddQuery(qName).SetParam(qNameMyFuncParams).SetResult(qNameMyFuncResults)
		},
		func(cfg *istructsmem.AppConfigType) {
			myFunc := istructsmem.NewQueryFunction(qName, istructsmem.NullQueryExec)
			// declare a test func

			cfg.Resources.Add(myFunc)

			// declare rate limits
			cfg.FunctionRateLimits.AddWorkspaceLimit(qName, istructs.RateLimit{
				Period:                time.Minute,
				MaxAllowedPerDuration: 2,
			})
		})

	appParts, cleanAppParts, err := appparts.New(appStructsProvider)
	require.NoError(err)
	defer cleanAppParts()
	appParts.DeployApp(appName, appDef, appPartsCount, appEngines)
	appParts.DeployAppPartitions(appName, []istructs.PartitionID{partID})

	// create aquery processor
	metrics := imetrics.Provide()
	authn := iauthnzimpl.NewDefaultAuthenticator(iauthnzimpl.TestSubjectRolesGetter)
	authz := iauthnzimpl.NewDefaultAuthorizer()
<<<<<<< HEAD
	queryProcessor := ProvideServiceFactory()(
		serviceChannel,
		func(ctx context.Context, sender interface{}) IResultSenderClosable { return rs },
		appParts,
		3, // max concurrent queries
		metrics, "vvm", authn, authz, cfgs)
=======
	queryProcessor := ProvideServiceFactory()(serviceChannel, func(ctx context.Context, sender ibus.ISender) IResultSenderClosable { return rs },
		appStructsProvider, 3, metrics, "vvm", authn, authz, cfgs)
>>>>>>> aa8cbefd
	go queryProcessor.Run(context.Background())

	systemToken := getSystemToken(appTokens)
	body := []byte(`{
		"args":{},
		"elements":[{"path":"","fields":["fld"]}]
	}`)

	// execute query
	// first 2 - ok
	query := appDef.Query(qName) // nnv: Suspicious code!!
	serviceChannel <- NewQueryMessage(context.Background(), appName, partID, wsID, nil, body, query, "127.0.0.1", systemToken)
	require.NoError(<-errs)
	serviceChannel <- NewQueryMessage(context.Background(), appName, partID, wsID, nil, body, query, "127.0.0.1", systemToken)
	require.NoError(<-errs)

	// 3rd exceeds the limit - not often than twice per minute
	serviceChannel <- NewQueryMessage(context.Background(), appName, partID, wsID, nil, body, query, "127.0.0.1", systemToken)
	require.Error(<-errs)
}

func TestAuthnz(t *testing.T) {
	require := require.New(t)
	errs := make(chan error)
	body := []byte(`{}`)
	serviceChannel := make(iprocbus.ServiceChannel)
	rs := testResultSenderClosable{
		startArraySection: func(sectionType string, path []string) {},
		sendElement: func(name string, element interface{}) (err error) {
			t.Fail()
			return nil
		},
		close: func(err error) {
			errs <- err
		},
	}

	metrics := imetrics.Provide()

	cfgs, appDef, appStructsProvider, appTokens := getTestCfg(require, nil)

	appParts, cleanAppParts, err := appparts.New(appStructsProvider)
	require.NoError(err)
	defer cleanAppParts()

	appParts.DeployApp(appName, appDef, appPartsCount, appEngines)
	appParts.DeployAppPartitions(appName, []istructs.PartitionID{partID})

	authn := iauthnzimpl.NewDefaultAuthenticator(iauthnzimpl.TestSubjectRolesGetter)
	authz := iauthnzimpl.NewDefaultAuthorizer()
<<<<<<< HEAD
	queryProcessor := ProvideServiceFactory()(
		serviceChannel,
		func(ctx context.Context, sender interface{}) IResultSenderClosable { return rs },
		appParts,
		3, // max concurrent queries
		metrics, "vvm", authn, authz, cfgs)
=======
	queryProcessor := ProvideServiceFactory()(serviceChannel, func(ctx context.Context, sender ibus.ISender) IResultSenderClosable { return rs },
		appStructsProvider, 3, metrics, "vvm", authn, authz, cfgs)
>>>>>>> aa8cbefd
	go queryProcessor.Run(context.Background())
	query := appDef.Query(qNameFunction) // nnv: Suspicious code!!

	t.Run("no token for a query that requires authorization -> 403 unauthorized", func(t *testing.T) {
		serviceChannel <- NewQueryMessage(context.Background(), appName, partID, wsID, nil, body, query, "127.0.0.1", "")
		var se coreutils.SysError
		require.ErrorAs(<-errs, &se)
		require.Equal(http.StatusForbidden, se.HTTPStatus)
	})

	t.Run("expired token -> 401 unauthorized", func(t *testing.T) {
		systemToken := getSystemToken(appTokens)
		// make the token be expired
		now = now.Add(2 * time.Minute)
		serviceChannel <- NewQueryMessage(context.Background(), appName, partID, wsID, nil, body, query, "127.0.0.1", systemToken)
		var se coreutils.SysError
		require.ErrorAs(<-errs, &se)
		require.Equal(http.StatusUnauthorized, se.HTTPStatus)
	})

	t.Run("token provided by querying is denied -> 403 forbidden", func(t *testing.T) {
		wsid := istructs.WSID(1)
		token := getTestToken(appTokens, wsid)
		deniedQuery := appDef.Query(qNameQryDenied) // nnv: Suspicious code!!
		serviceChannel <- NewQueryMessage(context.Background(), appName, partID, wsid, nil, body, deniedQuery, "127.0.0.1", token)
		var se coreutils.SysError
		require.ErrorAs(<-errs, &se)
		require.Equal(http.StatusForbidden, se.HTTPStatus)
	})
}

type testOutputRow struct {
	fields     []string
	fieldToIdx map[string]int
	values     []interface{}
}

func (r *testOutputRow) Set(alias string, value interface{}) {
	if r.values == nil {
		r.values = make([]interface{}, len(r.fields))
		r.fieldToIdx = make(map[string]int)
		for i, field := range r.fields {
			r.fieldToIdx[field] = i
		}
	}
	r.values[r.fieldToIdx[alias]] = value
}

func (r testOutputRow) Value(alias string) interface{} { return r.values[r.fieldToIdx[alias]] }
func (r testOutputRow) Values() []interface{}          { return r.values }

type testFilter struct {
	match bool
	err   error
}

func (f testFilter) IsMatch(FieldsKinds, IOutputRow) (bool, error) {
	return f.match, f.err
}

type testWorkpiece struct {
	object    istructs.IObject
	outputRow IOutputRow
	release   func()
}

func (w testWorkpiece) Object() istructs.IObject { return w.object }
func (w testWorkpiece) OutputRow() IOutputRow    { return w.outputRow }
func (w testWorkpiece) EnrichedRootFieldsKinds() FieldsKinds {
	return FieldsKinds{}
}
func (w testWorkpiece) PutEnrichedRootFieldKind(string, appdef.DataKind) {
	panic("implement me")
}
func (w testWorkpiece) Release() {
	if w.release != nil {
		w.release()
	}
}

type testResultSenderClosable struct {
	startArraySection func(sectionType string, path []string)
	objectSection     func(sectionType string, path []string, element interface{}) (err error)
	sendElement       func(name string, element interface{}) (err error)
	close             func(err error)
}

func (s testResultSenderClosable) StartArraySection(sectionType string, path []string) {
	s.startArraySection(sectionType, path)
}
func (s testResultSenderClosable) StartMapSection(string, []string) { panic("implement me") }
func (s testResultSenderClosable) ObjectSection(sectionType string, path []string, element interface{}) (err error) {
	return s.objectSection(sectionType, path, element)
}
func (s testResultSenderClosable) SendElement(name string, element interface{}) (err error) {
	return s.sendElement(name, element)
}
func (s testResultSenderClosable) Close(err error) { s.close(err) }

type testMetrics struct{}

func (m *testMetrics) Increase(string, float64) {}

func getTestToken(appTokens istructs.IAppTokens, wsid istructs.WSID) string {
	pp := payloads.PrincipalPayload{
		Login:       "syslogin",
		SubjectKind: istructs.SubjectKind_User,
		ProfileWSID: wsid,
	}
	token, err := appTokens.IssueToken(time.Minute, &pp)
	if err != nil {
		panic(err)
	}
	return token
}

func getSystemToken(appTokens istructs.IAppTokens) string {
	pp := payloads.PrincipalPayload{
		Login:       "syslogin",
		SubjectKind: istructs.SubjectKind_User,
		ProfileWSID: istructs.NullWSID,
	}
	token, err := appTokens.IssueToken(time.Minute, &pp)
	if err != nil {
		panic(err)
	}
	return token
}

type mockState struct {
	istructs.IState
	mock.Mock
}

func (s *mockState) KeyBuilder(storage, entity appdef.QName) (builder istructs.IStateKeyBuilder, err error) {
	return s.Called(storage, entity).Get(0).(istructs.IStateKeyBuilder), err
}

func (s *mockState) MustExist(key istructs.IStateKeyBuilder) (value istructs.IStateValue, err error) {
	return s.Called(key).Get(0).(istructs.IStateValue), err
}

type mockStateKeyBuilder struct {
	istructs.IStateKeyBuilder
	mock.Mock
}

func (b *mockStateKeyBuilder) PutRecordID(name string, value istructs.RecordID) {
	b.Called(name, value)
}

type mockStateValue struct {
	istructs.IStateValue
	mock.Mock
}

func (o *mockStateValue) AsRecord(name string) istructs.IRecord {
	return o.Called(name).Get(0).(istructs.IRecord)
}

type mockRecord struct {
	istructs.IRecord
	mock.Mock
}

func (r *mockRecord) AsString(name string) string { return r.Called(name).String(0) }
func (r *mockRecord) QName() appdef.QName         { return r.Called().Get(0).(appdef.QName) }<|MERGE_RESOLUTION|>--- conflicted
+++ resolved
@@ -296,17 +296,12 @@
 
 	authn := iauthnzimpl.NewDefaultAuthenticator(iauthnzimpl.TestSubjectRolesGetter)
 	authz := iauthnzimpl.NewDefaultAuthorizer()
-<<<<<<< HEAD
 	queryProcessor := ProvideServiceFactory()(
 		serviceChannel,
-		func(ctx context.Context, sender interface{}) IResultSenderClosable { return rs },
+		func(ctx context.Context, sender ibus.ISender) IResultSenderClosable { return rs },
 		appParts,
 		3, // max concurrent queries
 		metrics, "vvm", authn, authz, cfgs)
-=======
-	queryProcessor := ProvideServiceFactory()(serviceChannel, func(ctx context.Context, sender ibus.ISender) IResultSenderClosable { return rs },
-		appStructsProvider, 3, metrics, "vvm", authn, authz, cfgs)
->>>>>>> aa8cbefd
 	processorCtx, processorCtxCancel := context.WithCancel(context.Background())
 	wg := sync.WaitGroup{}
 	wg.Add(1)
@@ -1052,17 +1047,12 @@
 	metrics := imetrics.Provide()
 	authn := iauthnzimpl.NewDefaultAuthenticator(iauthnzimpl.TestSubjectRolesGetter)
 	authz := iauthnzimpl.NewDefaultAuthorizer()
-<<<<<<< HEAD
 	queryProcessor := ProvideServiceFactory()(
 		serviceChannel,
-		func(ctx context.Context, sender interface{}) IResultSenderClosable { return rs },
+		func(ctx context.Context, sender ibus.ISender) IResultSenderClosable { return rs },
 		appParts,
 		3, // max concurrent queries
 		metrics, "vvm", authn, authz, cfgs)
-=======
-	queryProcessor := ProvideServiceFactory()(serviceChannel, func(ctx context.Context, sender ibus.ISender) IResultSenderClosable { return rs },
-		appStructsProvider, 3, metrics, "vvm", authn, authz, cfgs)
->>>>>>> aa8cbefd
 	go queryProcessor.Run(context.Background())
 
 	systemToken := getSystemToken(appTokens)
@@ -1073,7 +1063,7 @@
 
 	// execute query
 	// first 2 - ok
-	query := appDef.Query(qName) // nnv: Suspicious code!!
+	query := appDef.Query(qName)
 	serviceChannel <- NewQueryMessage(context.Background(), appName, partID, wsID, nil, body, query, "127.0.0.1", systemToken)
 	require.NoError(<-errs)
 	serviceChannel <- NewQueryMessage(context.Background(), appName, partID, wsID, nil, body, query, "127.0.0.1", systemToken)
@@ -1113,19 +1103,14 @@
 
 	authn := iauthnzimpl.NewDefaultAuthenticator(iauthnzimpl.TestSubjectRolesGetter)
 	authz := iauthnzimpl.NewDefaultAuthorizer()
-<<<<<<< HEAD
 	queryProcessor := ProvideServiceFactory()(
 		serviceChannel,
-		func(ctx context.Context, sender interface{}) IResultSenderClosable { return rs },
+		func(ctx context.Context, sender ibus.ISender) IResultSenderClosable { return rs },
 		appParts,
 		3, // max concurrent queries
 		metrics, "vvm", authn, authz, cfgs)
-=======
-	queryProcessor := ProvideServiceFactory()(serviceChannel, func(ctx context.Context, sender ibus.ISender) IResultSenderClosable { return rs },
-		appStructsProvider, 3, metrics, "vvm", authn, authz, cfgs)
->>>>>>> aa8cbefd
 	go queryProcessor.Run(context.Background())
-	query := appDef.Query(qNameFunction) // nnv: Suspicious code!!
+	query := appDef.Query(qNameFunction)
 
 	t.Run("no token for a query that requires authorization -> 403 unauthorized", func(t *testing.T) {
 		serviceChannel <- NewQueryMessage(context.Background(), appName, partID, wsID, nil, body, query, "127.0.0.1", "")
