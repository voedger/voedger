--- conflicted
+++ resolved
@@ -52,7 +52,6 @@
 	}
 	authn := iauthnzimpl.NewDefaultAuthenticator(iauthnzimpl.TestSubjectRolesGetter)
 	authz := iauthnzimpl.NewDefaultAuthorizer()
-<<<<<<< HEAD
 	cfgs, appDef, appStructsProvider, appTokens := getTestCfg(require, nil)
 
 	appParts, cleanAppParts, err := appparts.New(appStructsProvider)
@@ -63,13 +62,9 @@
 
 	queryProcessor := ProvideServiceFactory()(
 		serviceChannel,
-		func(ctx context.Context, sender interface{}) IResultSenderClosable { return rs },
+		func(ctx context.Context, sender ibus.ISender) IResultSenderClosable { return rs },
 		appParts,
 		3, // MaxPrepareQueries
-=======
-	cfgs, appStructsProvider, appTokens := getTestCfg(require, nil)
-	queryProcessor := ProvideServiceFactory()(serviceChannel, func(ctx context.Context, sender ibus.ISender) IResultSenderClosable { return rs }, appStructsProvider, 3,
->>>>>>> aa8cbefd
 		imetrics.Provide(), "vvm", authn, authz, cfgs)
 	go queryProcessor.Run(context.Background())
 	query := appDef.Query(qNameFunction) // nnv: Suspicious code!! Should be borrowed AppPartition.AppDef() instead of appDef?
@@ -127,17 +122,9 @@
 		}
 		authn := iauthnzimpl.NewDefaultAuthenticator(iauthnzimpl.TestSubjectRolesGetter)
 		authz := iauthnzimpl.NewDefaultAuthorizer()
-<<<<<<< HEAD
 		cfgs, appDef, appStructsProvider, appTokens := getTestCfg(require, nil)
 
 		appParts, cleanAppParts, err := appparts.New(appStructsProvider)
-=======
-		cfgs, appStructsProvider, appTokens := getTestCfg(require, nil)
-		queryProcessor := ProvideServiceFactory()(serviceChannel, func(ctx context.Context, sender ibus.ISender) IResultSenderClosable { return rs },
-			appStructsProvider, 3, imetrics.Provide(), "vvm", authn, authz, cfgs)
-		go queryProcessor.Run(context.Background())
-		as, err := appStructsProvider.AppStructs(istructs.AppQName_test1_app1)
->>>>>>> aa8cbefd
 		require.NoError(err)
 		defer cleanAppParts()
 		appParts.DeployApp(appName, appDef, appPartsCount, appEngines)
@@ -145,7 +132,7 @@
 
 		queryProcessor := ProvideServiceFactory()(
 			serviceChannel,
-			func(ctx context.Context, sender interface{}) IResultSenderClosable { return rs },
+			func(ctx context.Context, sender ibus.ISender) IResultSenderClosable { return rs },
 			appParts,
 			3, // MaxPrepareQueries
 			imetrics.Provide(), "vvm", authn, authz, cfgs)
