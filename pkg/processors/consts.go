--- conflicted
+++ resolved
@@ -13,8 +13,4 @@
 
 const Field_JSONDef_Body = "Body"
 
-<<<<<<< HEAD
-var ErrWSInactive = coreutils.NewHTTPErrorf(http.StatusForbidden, "workspace status is not active")
-=======
-var ErrWSInactive = coreutils.NewHTTPErrorf(http.StatusGone, "workspace status is not active")
->>>>>>> 3cf8b865
+var ErrWSInactive = coreutils.NewHTTPErrorf(http.StatusGone, "workspace status is not active")