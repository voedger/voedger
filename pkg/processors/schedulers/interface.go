/*
  - Copyright (c) 2024-present unTill Software Development Group B.V.
    @author Michael Saigachenko
*/
package schedulers

import (
	"time"

	"github.com/voedger/voedger/pkg/appdef"
	"github.com/voedger/voedger/pkg/appparts"
	"github.com/voedger/voedger/pkg/in10n"
	"github.com/voedger/voedger/pkg/isecrets"
	"github.com/voedger/voedger/pkg/istructs"
	"github.com/voedger/voedger/pkg/itokens"
	imetrics "github.com/voedger/voedger/pkg/metrics"
	"github.com/voedger/voedger/pkg/pipeline"
	"github.com/voedger/voedger/pkg/processors"
	"github.com/voedger/voedger/pkg/state"
	coreutils "github.com/voedger/voedger/pkg/utils"
	"github.com/voedger/voedger/pkg/utils/federation"
)

type TimeAfterFunc func(d time.Duration) <-chan time.Time

type LogErrorFunc func(args ...interface{})

type BasicSchedulerConfig struct {
	VvmName processors.VVMName

	SecretReader isecrets.ISecretReader
	Tokens       itokens.ITokens
	Metrics      imetrics.IMetrics
	Broker       in10n.IN10nBroker
	Federation   federation.IFederation
<<<<<<< HEAD
	TimeFunc     coreutils.TimeFunc
=======
	Time         coreutils.ITime
>>>>>>> 81e2e466

	Opts []state.StateOptFunc

	// Optional. Default value: `time.After`
	AfterError TimeAfterFunc
	// Optional. Default value: `core-logger.Error`
	LogError LogErrorFunc
	//IntentsLimit top limit per event, optional, default value is 100
	IntentsLimit int
}

type SchedulerConfig struct {
	BasicSchedulerConfig

	AppQName  appdef.AppQName
	Workspace istructs.WSID
	WSIdx     int
	Partition istructs.PartitionID // ?
}

type ISchedulersService interface {
	pipeline.IServiceEx
	appparts.ISchedulerRunner
}<|MERGE_RESOLUTION|>--- conflicted
+++ resolved
@@ -33,11 +33,7 @@
 	Metrics      imetrics.IMetrics
 	Broker       in10n.IN10nBroker
 	Federation   federation.IFederation
-<<<<<<< HEAD
-	TimeFunc     coreutils.TimeFunc
-=======
 	Time         coreutils.ITime
->>>>>>> 81e2e466
 
 	Opts []state.StateOptFunc
 
