--- conflicted
+++ resolved
@@ -744,33 +744,7 @@
 	appTokens := payloads.ProvideIAppTokensFactory(tokens).New(testAppName)
 	systemToken, err := payloads.GetSystemPrincipalTokenApp(appTokens)
 	require.NoError(err)
-<<<<<<< HEAD
-	as, err := appStructsProvider.AppStructs(istructs.AppQName_untill_airs_bp)
-	require.NoError(err)
-	syncActualizerFactory := projectors.ProvideSyncActualizerFactory()
-	op := func(vvmCtx context.Context, partitionID istructs.PartitionID) pipeline.ISyncOperator {
-		if len(as.SyncProjectors()) == 0 {
-			return &pipeline.NOOP{}
-		}
-		conf := projectors.SyncActualizerConf{
-			Ctx: vvmCtx,
-			AppStructs: func() istructs.IAppStructs {
-				return as
-			},
-			SecretReader: itokensjwt.ProvideTestSecretsReader(nil),
-			Partition:    partitionID,
-			WorkToEvent: func(work interface{}) istructs.IPLogEvent {
-				return work.(interface{ Event() istructs.IPLogEvent }).Event()
-			},
-			IntentsLimit: 1,
-			N10nFunc:     nil,
-		}
-		return syncActualizerFactory(conf, as.SyncProjectors()[0], as.SyncProjectors()[1:]...)
-	}
-	cmdProcessorFactory := ProvideServiceFactory(appParts, time.Now, op, n10nBroker, imetrics.Provide(), "vvm", iauthnzimpl.NewDefaultAuthenticator(iauthnzimpl.TestSubjectRolesGetter), iauthnzimpl.NewDefaultAuthorizer(), isecretsimpl.ProvideSecretReader())
-=======
 	cmdProcessorFactory := ProvideServiceFactory(appParts, time.Now, n10nBroker, imetrics.Provide(), "vvm", iauthnzimpl.NewDefaultAuthenticator(iauthnzimpl.TestSubjectRolesGetter), iauthnzimpl.NewDefaultAuthorizer(), secretReader)
->>>>>>> e6b0fef7
 	cmdProcService := cmdProcessorFactory(serviceChannel, testAppPartID)
 
 	go func() {
