/*
 * Copyright (c) 2020-present unTill Pro, Ltd.
 */

package commandprocessor

import (
	"context"
	"encoding/json"
	"errors"
	"fmt"
	"log"
	"net/http"
	"strings"
	"testing"
	"time"

	"github.com/stretchr/testify/require"
	"github.com/voedger/voedger/pkg/appdef"
	"github.com/voedger/voedger/pkg/appparts"
	"github.com/voedger/voedger/pkg/cluster"
	"github.com/voedger/voedger/pkg/iauthnzimpl"
	"github.com/voedger/voedger/pkg/in10n"
	"github.com/voedger/voedger/pkg/in10nmem"
	"github.com/voedger/voedger/pkg/iratesce"
	"github.com/voedger/voedger/pkg/isecretsimpl"
	"github.com/voedger/voedger/pkg/istorage"
	"github.com/voedger/voedger/pkg/istorageimpl"
	"github.com/voedger/voedger/pkg/istructs"
	"github.com/voedger/voedger/pkg/istructsmem"
	payloads "github.com/voedger/voedger/pkg/itokens-payloads"
	"github.com/voedger/voedger/pkg/itokensjwt"
	imetrics "github.com/voedger/voedger/pkg/metrics"
	"github.com/voedger/voedger/pkg/pipeline"
	"github.com/voedger/voedger/pkg/processors"
	"github.com/voedger/voedger/pkg/projectors"
	coreutils "github.com/voedger/voedger/pkg/utils"
	ibus "github.com/voedger/voedger/staging/src/github.com/untillpro/airs-ibus"
	"github.com/voedger/voedger/staging/src/github.com/untillpro/ibusmem"
)

var (
	testCRecord = appdef.NewQName("test", "TestCRecord")
	testCDoc    = appdef.NewQName("test", "TestCDoc")
	testWDoc    = appdef.NewQName("test", "TestWDoc")
	testTimeout = ibus.DefaultTimeout
)

func TestBasicUsage(t *testing.T) {
	require := require.New(t)
	check := make(chan interface{}, 1)
	cudsCheck := make(chan interface{})

	testCmdQName := appdef.NewQName(appdef.SysPackage, "Test")
	// схема параметров тестовой команды
	testCmdQNameParams := appdef.NewQName(appdef.SysPackage, "TestParams")
	// схема unlogged-параметров тестовой команды
	testCmdQNameParamsUnlogged := appdef.NewQName(appdef.SysPackage, "TestParamsUnlogged")
	prepareAppDef := func(appDef appdef.IAppDefBuilder, _ *istructsmem.AppConfigType) {
		pars := appDef.AddObject(testCmdQNameParams)
		pars.AddField("Text", appdef.DataKind_string, true)

		unloggedPars := appDef.AddObject(testCmdQNameParamsUnlogged)
		unloggedPars.AddField("Password", appdef.DataKind_string, true)

		appDef.AddCDoc(testCDoc).AddContainer("TestCRecord", testCRecord, 0, 1)
		appDef.AddCRecord(testCRecord)
		appDef.AddCommand(testCmdQName).SetUnloggedParam(testCmdQNameParamsUnlogged).SetParam(testCmdQNameParams)
	}

	app := setUp(t, prepareAppDef)
	defer tearDown(app)

	channelID, err := app.n10nBroker.NewChannel("test", 24*time.Hour)
	require.NoError(err)
	projectionKey := in10n.ProjectionKey{
		App:        istructs.AppQName_untill_airs_bp,
		Projection: projectors.PLogUpdatesQName,
		WS:         1,
	}
	go app.n10nBroker.WatchChannel(app.ctx, channelID, func(projection in10n.ProjectionKey, _ istructs.Offset) {
		require.Equal(projectionKey, projection)
		check <- 1
	})
	app.n10nBroker.Subscribe(channelID, projectionKey)
	defer app.n10nBroker.Unsubscribe(channelID, projectionKey)

	// сама тестовая команда
	testExec := func(args istructs.ExecCommandArgs) (err error) {
		cuds := args.Workpiece.(*cmdWorkpiece).parsedCUDs
		if len(cuds) > 0 {
			require.True(len(cuds) == 1)
			require.Equal(float64(1), cuds[0].fields[appdef.SystemField_ID])
			require.Equal(testCDoc.String(), cuds[0].fields[appdef.SystemField_QName])
			close(cudsCheck)
		}
		require.Equal(istructs.WSID(1), args.PrepareArgs.Workspace)
		require.NotNil(args.State)

		// просто проверим, что мы получили то, что передал клиент
		text := args.ArgumentObject.AsString("Text")
		if text == "fire error" {
			return errors.New(text)
		} else {
			require.Equal("hello", text)
		}
		require.Equal("pass", args.ArgumentUnloggedObject.AsString("Password"))

		check <- 1 // сигнал: проверки случились
		return
	}
	testCmd := istructsmem.NewCommandFunction(testCmdQName, testExec)
	app.cfg.Resources.Add(testCmd)

	t.Run("basic usage", func(t *testing.T) {
		// command processor работает через ibus.SendResponse -> нам нужен sender -> тестируем через ibus.SendRequest2()
		request := ibus.Request{
			Body:     []byte(`{"args":{"Text":"hello"},"unloggedArgs":{"Password":"pass"},"cuds":[{"fields":{"sys.ID":1,"sys.QName":"test.TestCDoc"}}]}`),
			AppQName: istructs.AppQName_untill_airs_bp.String(),
			WSID:     1,
			Resource: "c.sys.Test",
			// need to authorize, otherwise execute will be forbidden
			Header: app.sysAuthHeader,
		}
		resp, sections, secErr, err := app.bus.SendRequest2(app.ctx, request, testTimeout)
		require.Nil(err, err)
		require.Nil(secErr, secErr)
		require.Nil(sections)
		log.Println(string(resp.Data))
		require.Equal(http.StatusOK, resp.StatusCode)
		require.Equal(coreutils.ApplicationJSON, resp.ContentType)
		// убедимся, что команда действительно отработала и нотификации отправились
		<-check
		<-check

		// убедимся, что CUD'ы проверились
		<-cudsCheck
	})

	t.Run("500 internal server error command exec error", func(t *testing.T) {
		request := ibus.Request{
			Body:     []byte(`{"args":{"Text":"fire error"},"unloggedArgs":{"Password":"pass"}}`),
			AppQName: istructs.AppQName_untill_airs_bp.String(),
			WSID:     1,
			Resource: "c.sys.Test",
			Header:   app.sysAuthHeader,
		}
		resp, sections, secErr, err := app.bus.SendRequest2(app.ctx, request, testTimeout)
		require.Nil(err, err)
		require.Nil(secErr, secErr)
		require.Nil(sections)
		require.Equal(http.StatusInternalServerError, resp.StatusCode)
		require.Equal(coreutils.ApplicationJSON, resp.ContentType)
		require.Equal(`{"sys.Error":{"HTTPStatus":500,"Message":"fire error"}}`, string(resp.Data))
		require.Contains(string(resp.Data), "fire error")
		log.Println(string(resp.Data))
	})
}

func sendCUD(t *testing.T, wsid istructs.WSID, app testApp, expectedCode ...int) map[string]interface{} {
	require := require.New(t)
	req := ibus.Request{
		WSID:     int64(wsid),
		AppQName: istructs.AppQName_untill_airs_bp.String(),
		Resource: "c.sys.CUD",
		Body: []byte(`{"cuds":[
			{"fields":{"sys.ID":1,"sys.QName":"test.TestCDoc"}},
			{"fields":{"sys.ID":2,"sys.QName":"test.TestWDoc"}},
			{"fields":{"sys.ID":3,"sys.QName":"test.TestCRecord","sys.ParentID":1,"sys.Container":"TestCRecord"}}
		]}`),
		Header: app.sysAuthHeader,
	}
	resp, sections, secErr, err := app.bus.SendRequest2(app.ctx, req, testTimeout)
	require.Nil(err, err)
	require.Nil(secErr, secErr)
	require.Nil(sections)
	if len(expectedCode) == 0 {
		require.Equal(http.StatusOK, resp.StatusCode)
	} else {
		require.Equal(expectedCode[0], resp.StatusCode)
	}
	respData := map[string]interface{}{}
	require.Nil(json.Unmarshal(resp.Data, &respData))
	return respData
}

func TestRecoveryOnProjectorError(t *testing.T) {
	require := require.New(t)

	cudQName := appdef.NewQName(appdef.SysPackage, "CUD")
	testErr := errors.New("test error")
	counter := 0
	app := setUp(t, func(appDef appdef.IAppDefBuilder, cfg *istructsmem.AppConfigType) {
		appDef.AddCRecord(testCRecord)
		appDef.AddCDoc(testCDoc).AddContainer("TestCRecord", testCRecord, 0, 1)
		appDef.AddWDoc(testWDoc)
		appDef.AddCommand(cudQName)

		failingProjQName := appdef.NewQName(appdef.SysPackage, "Failer")
		cfg.AddSyncProjectors(func(partition istructs.PartitionID) istructs.Projector {
			return istructs.Projector{
				Name: failingProjQName,
				Func: func(event istructs.IPLogEvent, state istructs.IState, intents istructs.IIntents) (err error) {
					counter++
					if counter == 2 {
						return testErr
					}
					return nil
				},
			}
		})
		appDef.AddProjector(failingProjQName).AddEvent(cudQName, appdef.ProjectorEventKind_Execute)
	})
	defer tearDown(app)

	cmdCUD := istructsmem.NewCommandFunction(cudQName, istructsmem.NullCommandExec)
	app.cfg.Resources.Add(cmdCUD)

	// ok to c.sys.CUD
	respData := sendCUD(t, 1, app)
	require.Equal(1, int(respData["CurrentWLogOffset"].(float64)))
	require.Equal(istructs.NewCDocCRecordID(istructs.FirstBaseRecordID), istructs.RecordID(respData["NewIDs"].(map[string]interface{})["1"].(float64)))
	require.Equal(istructs.NewRecordID(istructs.FirstBaseRecordID), istructs.RecordID(respData["NewIDs"].(map[string]interface{})["2"].(float64)))
	require.Equal(istructs.NewCDocCRecordID(istructs.FirstBaseRecordID)+1, istructs.RecordID(respData["NewIDs"].(map[string]interface{})["3"].(float64)))

	// 2nd c.sys.CUD -> sync projector failure, expect 500 internal server error
	respData = sendCUD(t, 1, app, http.StatusInternalServerError)
	require.Equal(testErr.Error(), respData["sys.Error"].(map[string]interface{})["Message"].(string))

	// PLog and record is applied but WLog is not written here because sync projector is failed
	// partition is scheduled to be recovered

	// 3rd c.sys.CUD - > recovery procedure must re-apply 2nd event (PLog, records and WLog), then 3rd event is processed ok (sync projectors are ok)
	respData = sendCUD(t, 1, app)
	require.Equal(3, int(respData["CurrentWLogOffset"].(float64)))
	require.Equal(istructs.NewCDocCRecordID(istructs.FirstBaseRecordID)+4, istructs.RecordID(respData["NewIDs"].(map[string]interface{})["1"].(float64)))
	require.Equal(istructs.NewRecordID(istructs.FirstBaseRecordID)+2, istructs.RecordID(respData["NewIDs"].(map[string]interface{})["2"].(float64)))
	require.Equal(istructs.NewCDocCRecordID(istructs.FirstBaseRecordID)+5, istructs.RecordID(respData["NewIDs"].(map[string]interface{})["3"].(float64)))

}

func TestRecovery(t *testing.T) {
	require := require.New(t)

	cudQName := appdef.NewQName(appdef.SysPackage, "CUD")
	app := setUp(t, func(appDef appdef.IAppDefBuilder, cfg *istructsmem.AppConfigType) {
		appDef.AddCRecord(testCRecord)
		appDef.AddCDoc(testCDoc).AddContainer("TestCRecord", testCRecord, 0, 1)
		appDef.AddWDoc(testWDoc)
		appDef.AddCommand(cudQName)
	})
	defer tearDown(app)

	cmdCUD := istructsmem.NewCommandFunction(cudQName, istructsmem.NullCommandExec)
	app.cfg.Resources.Add(cmdCUD)

	respData := sendCUD(t, 1, app)
	require.Equal(1, int(respData["CurrentWLogOffset"].(float64)))
	require.Equal(istructs.NewCDocCRecordID(istructs.FirstBaseRecordID), istructs.RecordID(respData["NewIDs"].(map[string]interface{})["1"].(float64)))
	require.Equal(istructs.NewRecordID(istructs.FirstBaseRecordID), istructs.RecordID(respData["NewIDs"].(map[string]interface{})["2"].(float64)))
	require.Equal(istructs.NewCDocCRecordID(istructs.FirstBaseRecordID)+1, istructs.RecordID(respData["NewIDs"].(map[string]interface{})["3"].(float64)))

	restartCmdProc(&app)
	respData = sendCUD(t, 1, app)
	require.Equal(2, int(respData["CurrentWLogOffset"].(float64)))
	require.Equal(istructs.NewCDocCRecordID(istructs.FirstBaseRecordID)+2, istructs.RecordID(respData["NewIDs"].(map[string]interface{})["1"].(float64)))
	require.Equal(istructs.NewRecordID(istructs.FirstBaseRecordID)+1, istructs.RecordID(respData["NewIDs"].(map[string]interface{})["2"].(float64)))
	require.Equal(istructs.NewCDocCRecordID(istructs.FirstBaseRecordID)+3, istructs.RecordID(respData["NewIDs"].(map[string]interface{})["3"].(float64)))

	restartCmdProc(&app)
	respData = sendCUD(t, 2, app)
	require.Equal(1, int(respData["CurrentWLogOffset"].(float64)))
	require.Equal(istructs.NewCDocCRecordID(istructs.FirstBaseRecordID), istructs.RecordID(respData["NewIDs"].(map[string]interface{})["1"].(float64)))
	require.Equal(istructs.NewRecordID(istructs.FirstBaseRecordID), istructs.RecordID(respData["NewIDs"].(map[string]interface{})["2"].(float64)))
	require.Equal(istructs.NewCDocCRecordID(istructs.FirstBaseRecordID)+1, istructs.RecordID(respData["NewIDs"].(map[string]interface{})["3"].(float64)))

	restartCmdProc(&app)
	respData = sendCUD(t, 1, app)
	require.Equal(3, int(respData["CurrentWLogOffset"].(float64)))
	require.Equal(istructs.NewCDocCRecordID(istructs.FirstBaseRecordID)+4, istructs.RecordID(respData["NewIDs"].(map[string]interface{})["1"].(float64)))
	require.Equal(istructs.NewRecordID(istructs.FirstBaseRecordID)+2, istructs.RecordID(respData["NewIDs"].(map[string]interface{})["2"].(float64)))
	require.Equal(istructs.NewCDocCRecordID(istructs.FirstBaseRecordID)+5, istructs.RecordID(respData["NewIDs"].(map[string]interface{})["3"].(float64)))

	app.cancel()
	<-app.done
}

func restartCmdProc(app *testApp) {
	app.cancel()
	<-app.done
	app.ctx, app.cancel = context.WithCancel(context.Background())
	app.done = make(chan struct{})
	go func() {
		app.cmdProcService.Run(app.ctx)
		close(app.done)
	}()
}

func TestCUDUpdate(t *testing.T) {
	require := require.New(t)

	testQName := appdef.NewQName("test", "test")

	cudQName := appdef.NewQName(appdef.SysPackage, "CUD")
	app := setUp(t, func(appDef appdef.IAppDefBuilder, _ *istructsmem.AppConfigType) {
		_ = appDef.AddCDoc(testQName).AddField("IntFld", appdef.DataKind_int32, false)
		_ = appDef.AddCommand(cudQName)
	})
	defer tearDown(app)

	cmdCUD := istructsmem.NewCommandFunction(cudQName, istructsmem.NullCommandExec)
	app.cfg.Resources.Add(cmdCUD)

	// insert
	req := ibus.Request{
		WSID:     1,
		AppQName: istructs.AppQName_untill_airs_bp.String(),
		Resource: "c.sys.CUD",
		Body:     []byte(`{"cuds":[{"fields":{"sys.ID":1,"sys.QName":"test.test"}}]}`),
		Header:   app.sysAuthHeader,
	}
	resp, sections, secErr, err := app.bus.SendRequest2(app.ctx, req, testTimeout)
	require.Nil(err, err)
	require.Nil(secErr, secErr)
	require.Nil(sections)
	require.Equal(http.StatusOK, resp.StatusCode)
	require.Equal(coreutils.ApplicationJSON, resp.ContentType)
	m := map[string]interface{}{}
	require.NoError(json.Unmarshal(resp.Data, &m))

	t.Run("update", func(t *testing.T) {
		id := int64(m["NewIDs"].(map[string]interface{})["1"].(float64))
		req.Body = []byte(fmt.Sprintf(`{"cuds":[{"sys.ID":%d,"fields":{"sys.QName":"test.test", "IntFld": 42}}]}`, id))
		resp, sections, secErr, err = app.bus.SendRequest2(app.ctx, req, testTimeout)
		require.Nil(err, err)
		require.Nil(secErr, secErr)
		require.Nil(sections)
		require.Equal(http.StatusOK, resp.StatusCode)
		require.Equal(coreutils.ApplicationJSON, resp.ContentType)
	})

	t.Run("404 not found on update not existing", func(t *testing.T) {
		req.Body = []byte(`{"cuds":[{"sys.ID":2,"fields":{"sys.QName":"test.test", "IntFld": 42}}]}`)
		resp, sections, secErr, err = app.bus.SendRequest2(app.ctx, req, testTimeout)
		require.Nil(err, err)
		require.Nil(secErr, secErr)
		require.Nil(sections)
		require.Equal(http.StatusNotFound, resp.StatusCode)
		require.Equal(coreutils.ApplicationJSON, resp.ContentType)
	})
}

func Test400BadRequestOnCUDErrors(t *testing.T) {
	require := require.New(t)

	testQName := appdef.NewQName("test", "test")

	cudQName := appdef.NewQName(appdef.SysPackage, "CUD")
	app := setUp(t, func(appDef appdef.IAppDefBuilder, _ *istructsmem.AppConfigType) {
		_ = appDef.AddCDoc(testQName)
		_ = appDef.AddCommand(cudQName)
	})
	defer tearDown(app)

	cmdCUD := istructsmem.NewCommandFunction(cudQName, istructsmem.NullCommandExec)
	app.cfg.Resources.Add(cmdCUD)

	cases := []struct {
		desc                string
		bodyAdd             string
		expectedMessageLike string
	}{
		{"not an object", `"cuds":42`, `'cuds' must be an array of objects`},
		{`element is not an object`, `"cuds":[42]`, `cuds[0]: not an object`},
		{`missing fields`, `"cuds":[{}]`, `cuds[0]: "fields" missing`},
		{`fields is not an object`, `"cuds":[{"fields":42}]`, `cuds[0]: field 'fields' must be an object`},
		{`fields: sys.ID missing`, `"cuds":[{"fields":{"sys.QName":"test.Test"}}]`, `cuds[0]: "sys.ID" missing`},
		{`fields: sys.ID is not a number (create)`, `"cuds":[{"sys.ID":"wrong","fields":{"sys.QName":"test.Test"}}]`, `cuds[0]: field 'sys.ID' must be an int64`},
		{`fields: sys.ID is not a number (update)`, `"cuds":[{"fields":{"sys.ID":"wrong","sys.QName":"test.Test"}}]`, `cuds[0]: field 'sys.ID' must be an int64`},
		{`fields: wrong qName`, `"cuds":[{"fields":{"sys.ID":1,"sys.QName":"wrong"}},{"fields":{"sys.ID":1,"sys.QName":"test.Test"}}]`, `invalid string representation of qualified name: wrong`},
	}

	for _, c := range cases {
		t.Run(c.desc, func(t *testing.T) {
			req := ibus.Request{
				WSID:     1,
				AppQName: istructs.AppQName_untill_airs_bp.String(),
				Resource: "c.sys.CUD",
				Body:     []byte("{" + c.bodyAdd + "}"),
				Header:   app.sysAuthHeader,
			}
			resp, sections, secErr, err := app.bus.SendRequest2(app.ctx, req, testTimeout)
			require.Nil(err, err)
			require.Nil(secErr, secErr)
			require.Nil(sections)
			require.Equal(http.StatusBadRequest, resp.StatusCode, c.desc)
			require.Equal(coreutils.ApplicationJSON, resp.ContentType, c.desc)
			require.Contains(string(resp.Data), jsonEscape(c.expectedMessageLike), c.desc)
			require.Contains(string(resp.Data), `"HTTPStatus":400`, c.desc)
		})
	}
}

func Test400BadRequests(t *testing.T) {
	require := require.New(t)

	testCmdQNameParams := appdef.NewQName(appdef.SysPackage, "TestParams")
	testCmdQNameParamsUnlogged := appdef.NewQName(appdef.SysPackage, "TestParamsUnlogged")

	testCmdQName := appdef.NewQName(appdef.SysPackage, "Test")
	app := setUp(t, func(appDef appdef.IAppDefBuilder, _ *istructsmem.AppConfigType) {
		appDef.AddObject(testCmdQNameParams).
			AddField("Text", appdef.DataKind_string, true)

		appDef.AddObject(testCmdQNameParamsUnlogged).
			AddField("Password", appdef.DataKind_string, true)

		appDef.AddCommand(testCmdQName).SetUnloggedParam(testCmdQNameParamsUnlogged).SetParam(testCmdQNameParams)
	})
	defer tearDown(app)

	testCmd := istructsmem.NewCommandFunction(testCmdQName, func(args istructs.ExecCommandArgs) (err error) {
		_ = args.ArgumentObject.AsString("Text")
		_ = args.ArgumentUnloggedObject.AsString("Password")
		return nil
	})
	app.cfg.Resources.Add(testCmd)

	baseReq := ibus.Request{
		WSID:     1,
		AppQName: istructs.AppQName_untill_airs_bp.String(),
		Resource: "c.sys.Test",
		Body:     []byte(`{"args":{"Text":"hello"},"unloggedArgs":{"Password":"123"}}`),
		Header:   app.sysAuthHeader,
	}

	cases := []struct {
		desc string
		ibus.Request
		expectedMessageLike string
	}{
		{"unknown app", ibus.Request{AppQName: "untill/unknown"}, "application untill/unknown not found"}, // TODO: simplify
		{"bad request body", ibus.Request{Body: []byte("{wrong")}, "failed to unmarshal request body: invalid character 'w' looking for beginning of object key string"},
		{"unknown func", ibus.Request{Resource: "c.sys.Unknown"}, "unknown function"},
		{"args: field of wrong type provided", ibus.Request{Body: []byte(`{"args":{"Text":42}}`)}, "wrong field type"},
		{"args: not an object", ibus.Request{Body: []byte(`{"args":42}`)}, `"args" field must be an object`},
		{"args: missing at all with a required field", ibus.Request{Body: []byte(`{}`)}, ""},
		{"unloggedArgs: not an object", ibus.Request{Body: []byte(`{"unloggedArgs":42,"args":{"Text":"txt"}}`)}, `"unloggedArgs" field must be an object`},
		{"unloggedArgs: field of wrong type provided", ibus.Request{Body: []byte(`{"unloggedArgs":{"Password":42},"args":{"Text":"txt"}}`)}, "wrong field type"},
		{"unloggedArgs: missing required field of unlogged args, no unlogged args at all", ibus.Request{Body: []byte(`{"args":{"Text":"txt"}}`)}, ""},
		{"cuds: not an object", ibus.Request{Body: []byte(`{"args":{"Text":"hello"},"unloggedArgs":{"Password":"123"},"cuds":42}`)}, `field 'cuds' must be an array of objects`},
	}

	for _, c := range cases {
		t.Run(c.desc, func(t *testing.T) {
			req := baseReq
			req.Body = make([]byte, len(baseReq.Body))
			copy(req.Body, baseReq.Body)
			if len(c.AppQName) > 0 {
				req.AppQName = c.AppQName
			}
			if len(c.Body) > 0 {
				req.Body = make([]byte, len(c.Body))
				copy(req.Body, c.Body)
			}
			if len(c.Resource) > 0 {
				req.Resource = c.Resource
			}
			resp, sections, secErr, err := app.bus.SendRequest2(app.ctx, req, testTimeout)
			require.Nil(err, err)
			require.Nil(secErr, secErr)
			require.Nil(sections)
			require.Equal(http.StatusBadRequest, resp.StatusCode)
			require.Equal(coreutils.ApplicationJSON, resp.ContentType)
			require.Contains(string(resp.Data), jsonEscape(c.expectedMessageLike))
			require.Contains(string(resp.Data), `"HTTPStatus":400`, c.desc)
		})
	}
}

func TestAuthnz(t *testing.T) {
	require := require.New(t)

	qNameTestDeniedCDoc := appdef.NewQName(appdef.SysPackage, "TestDeniedCDoc") // the same in core/iauthnzimpl

	qNameAllowedCmd := appdef.NewQName(appdef.SysPackage, "TestAllowedCmd")
	qNameDeniedCmd := appdef.NewQName(appdef.SysPackage, "TestDeniedCmd") // the same in core/iauthnzimpl
	app := setUp(t, func(appDef appdef.IAppDefBuilder, _ *istructsmem.AppConfigType) {
		appDef.AddCDoc(qNameTestDeniedCDoc)
		appDef.AddCommand(qNameAllowedCmd)
		appDef.AddCommand(qNameDeniedCmd)
	})
	defer tearDown(app)

	app.cfg.Resources.Add(istructsmem.NewCommandFunction(qNameDeniedCmd, istructsmem.NullCommandExec))
	app.cfg.Resources.Add(istructsmem.NewCommandFunction(qNameAllowedCmd, istructsmem.NullCommandExec))

	pp := payloads.PrincipalPayload{
		Login:       "testlogin",
		SubjectKind: istructs.SubjectKind_User,
		ProfileWSID: 1,
	}
	token, err := app.appTokens.IssueToken(10*time.Second, &pp)
	require.NoError(err)

	type testCase struct {
		desc               string
		req                ibus.Request
		expectedStatusCode int
	}
	cases := []testCase{
		{
			desc: "403 on cmd EXECUTE forbidden", req: ibus.Request{
				Body:     []byte(`{}`),
				AppQName: istructs.AppQName_untill_airs_bp.String(),
				WSID:     1,
				Resource: "c.sys.TestDeniedCmd",
				Header:   getAuthHeader(token),
			},
			expectedStatusCode: http.StatusForbidden,
		},
		{
			desc: "403 on INSERT CUD forbidden", req: ibus.Request{
				Body:     []byte(`{"cuds":[{"fields":{"sys.ID":1,"sys.QName":"sys.TestDeniedCDoc"}}]}`),
				AppQName: istructs.AppQName_untill_airs_bp.String(),
				WSID:     1,
				Resource: "c.sys.TestAllowedCmd",
				Header:   getAuthHeader(token),
			},
			expectedStatusCode: http.StatusForbidden,
		},
		{
			desc: "403 if no token for a func that requires authentication", req: ibus.Request{
				Body:     []byte(`{}`),
				AppQName: istructs.AppQName_untill_airs_bp.String(),
				WSID:     1,
				Resource: "c.sys.TestAllowedCmd",
			},
			expectedStatusCode: http.StatusForbidden,
		},
	}

	for _, c := range cases {
		t.Run(c.desc, func(t *testing.T) {
			resp, sections, secErr, err := app.bus.SendRequest2(app.ctx, c.req, testTimeout)
			require.Nil(err, err)
			require.Nil(secErr, secErr)
			require.Nil(sections)
			log.Println(string(resp.Data))
			require.Equal(c.expectedStatusCode, resp.StatusCode)
		})
	}
}

func getAuthHeader(token string) map[string][]string {
	return map[string][]string{
		coreutils.Authorization: {
			"Bearer " + token,
		},
	}
}

func TestBasicUsage_FuncWithRawArg(t *testing.T) {
	require := require.New(t)
	testCmdQName := appdef.NewQName(appdef.SysPackage, "Test")
	app := setUp(t, func(appDef appdef.IAppDefBuilder, _ *istructsmem.AppConfigType) {
		appDef.AddCommand(testCmdQName).SetParam(istructs.QNameRaw)
	})
	defer tearDown(app)

	ch := make(chan interface{})
	testExec := func(args istructs.ExecCommandArgs) (err error) {
		require.EqualValues("custom content", args.ArgumentObject.AsString(processors.Field_RawObject_Body))
		close(ch)
		return
	}
	testCmd := istructsmem.NewCommandFunction(testCmdQName, testExec)

	app.cfg.Resources.Add(testCmd)

	request := ibus.Request{
		Body:     []byte(`custom content`),
		AppQName: istructs.AppQName_untill_airs_bp.String(),
		WSID:     1,
		Resource: "c.sys.Test",
		Header:   app.sysAuthHeader,
	}
	resp, sections, secErr, err := app.bus.SendRequest2(app.ctx, request, testTimeout)
	require.Nil(err, err)
	require.Nil(secErr)
	require.Nil(sections)
	require.Equal(http.StatusOK, resp.StatusCode)
	require.Equal(coreutils.ApplicationJSON, resp.ContentType)
	<-ch
}

func TestRateLimit(t *testing.T) {
	require := require.New(t)

	qName := appdef.NewQName(appdef.SysPackage, "MyCmd")
	parsQName := appdef.NewQName(appdef.SysPackage, "Params")

	app := setUp(t,
		func(appDef appdef.IAppDefBuilder, cfg *istructsmem.AppConfigType) {
			appDef.AddObject(parsQName)
			appDef.AddCommand(qName).SetParam(parsQName)
			cfg.Resources.Add(istructsmem.NewCommandFunction(qName, istructsmem.NullCommandExec))

			cfg.FunctionRateLimits.AddWorkspaceLimit(qName, istructs.RateLimit{
				Period:                time.Minute,
				MaxAllowedPerDuration: 2,
			})
		})
	defer tearDown(app)

	request := ibus.Request{
		Body:     []byte(`{"args":{}}`),
		AppQName: istructs.AppQName_untill_airs_bp.String(),
		WSID:     1,
		Resource: "c.sys.MyCmd",
		Header:   app.sysAuthHeader,
	}

	// first 2 calls are ok
	for i := 0; i < 2; i++ {
		resp, sections, secErr, err := app.bus.SendRequest2(app.ctx, request, testTimeout)
		require.Nil(err, err)
		require.Nil(secErr, secErr)
		require.Nil(sections)
		require.Equal(http.StatusOK, resp.StatusCode)
	}

	// 3rd exceeds rate limits
	resp, sections, secErr, err := app.bus.SendRequest2(app.ctx, request, testTimeout)
	require.Nil(err, err)
	require.Nil(secErr, secErr)
	require.Nil(sections)
	require.Equal(http.StatusTooManyRequests, resp.StatusCode)
}

type testApp struct {
	ctx               context.Context
	cfg               *istructsmem.AppConfigType
	bus               ibus.IBus
	cancel            context.CancelFunc
	done              chan struct{}
	cmdProcService    pipeline.IService
	serviceChannel    CommandChannel
	n10nBroker        in10n.IN10nBroker
	n10nBrokerCleanup func()

	appTokens     istructs.IAppTokens
	sysAuthHeader map[string][]string
}

func tearDown(app testApp) {
	// завершим command processor IService
	app.n10nBrokerCleanup()
	app.cancel()
	<-app.done
}

// simulate real app behavior
func replyBadRequest(sender ibus.ISender, message string) {
	res := coreutils.NewHTTPErrorf(http.StatusBadRequest, message)
	sender.SendResponse(ibus.Response{
		ContentType: coreutils.ApplicationJSON,
		StatusCode:  http.StatusBadRequest,
		Data:        []byte(res.ToJSON()),
	})
}

<<<<<<< HEAD
// test app deployment constants
var (
	testAppName                            = istructs.AppQName_untill_airs_bp
	testAppPartsCount                      = 2
	testAppEngines                         = [cluster.ProcessorKind_Count]int{10, 10, 10}
	testAppPartID     istructs.PartitionID = 1
)

func setUp(t *testing.T, prepareAppDef func(appDef appdef.IAppDefBuilder), cfgFuncs ...func(*istructsmem.AppConfigType)) testApp {

=======
func setUp(t *testing.T, prepare func(appDef appdef.IAppDefBuilder, cfg *istructsmem.AppConfigType)) testApp {
	require := require.New(t)
>>>>>>> 7af938f0
	if coreutils.IsDebug() {
		testTimeout = time.Hour
	}
	// command processor - это IService, работающий через CommandChannel(iprocbus.ServiceChannel). Подготовим этот channel
	serviceChannel := make(CommandChannel)
	done := make(chan struct{})

	ctx, cancel := context.WithCancel(context.Background())

	cfgs := istructsmem.AppConfigsType{}
	asf := istorage.ProvideMem()
	appStorageProvider := istorageimpl.Provide(asf)

	// build application
<<<<<<< HEAD
	appDef := appdef.New()
	appDef.AddObject(istructs.QNameRaw).AddField(processors.Field_RawObject_Body, appdef.DataKind_string, true, appdef.MaxLen(appdef.MaxFieldLength))
	if prepareAppDef != nil {
		prepareAppDef(appDef)
	}

	// конфиг приложения airs-bp
	cfg := cfgs.AddConfig(testAppName, appDef)
	for _, cfgFunc := range cfgFuncs {
		cfgFunc(cfg)
=======
	adb := appdef.New()
	adb.AddObject(istructs.QNameRaw).AddField(processors.Field_RawObject_Body, appdef.DataKind_string, true, appdef.MaxLen(appdef.MaxFieldLength))
	cfg := cfgs.AddConfig(istructs.AppQName_untill_airs_bp, adb)
	if prepare != nil {
		prepare(adb, cfg)
>>>>>>> 7af938f0
	}

	appStructsProvider := istructsmem.Provide(cfgs, iratesce.TestBucketsFactory,
		payloads.ProvideIAppTokensFactory(itokensjwt.TestTokensJWT()), appStorageProvider)

	// prepare the AppParts to borrow AppStructs
	appParts, appPartsClean, err := appparts.New(appStructsProvider)
	require.NoError(t, err)
	defer appPartsClean()

	appParts.DeployApp(testAppName, appDef, testAppPartsCount, testAppEngines)
	appParts.DeployAppPartitions(testAppName, []istructs.PartitionID{testAppPartID})

	// command processor работает через ibus.SendResponse -> нам нужна реализация ibus
	bus := ibusmem.Provide(func(ctx context.Context, sender ibus.ISender, request ibus.Request) {
		// сымитируем работу реального приложения при приеме запроса-команды
		cmdQName, err := appdef.ParseQName(request.Resource[2:])
		require.NoError(err)
		appQName, err := istructs.ParseAppQName(request.AppQName)
		require.NoError(err)
		tp := adb.Type(cmdQName)
		if tp.Kind() == appdef.TypeKind_null {
			replyBadRequest(sender, "unknown function")
			return
		}
		token := ""
		if authHeaders, ok := request.Header[coreutils.Authorization]; ok {
			token = strings.TrimPrefix(authHeaders[0], "Bearer ")
		}
<<<<<<< HEAD
		command := appDef.Command(cmdQName)
		icm := NewCommandMessage(ctx, request.Body, appQName, istructs.WSID(request.WSID), sender, testAppPartID, command, token, "")
=======
		command := adb.Command(cmdQName)
		icm := NewCommandMessage(ctx, request.Body, appQName, istructs.WSID(request.WSID), sender, 1, command, token, "")
>>>>>>> 7af938f0
		serviceChannel <- icm
	})
	n10nBroker, n10nBrokerCleanup := in10nmem.ProvideEx2(in10n.Quotas{
		Channels:               1000,
		ChannelsPerSubject:     10,
		Subsciptions:           1000,
		SubsciptionsPerSubject: 10,
	}, time.Now)

	tokens := itokensjwt.ProvideITokens(itokensjwt.SecretKeyExample, time.Now)
	appTokens := payloads.ProvideIAppTokensFactory(tokens).New(testAppName)
	systemToken, err := payloads.GetSystemPrincipalTokenApp(appTokens)
<<<<<<< HEAD
	require.NoError(t, err)
	cmdProcessorFactory := ProvideServiceFactory(appParts, time.Now, func(ctx context.Context, partitionID istructs.PartitionID) pipeline.ISyncOperator {
		return &pipeline.NOOP{}
	}, n10nBroker, imetrics.Provide(), "vvm", iauthnzimpl.NewDefaultAuthenticator(iauthnzimpl.TestSubjectRolesGetter), iauthnzimpl.NewDefaultAuthorizer(), isecretsimpl.ProvideSecretReader(), cfgs)
	cmdProcService := cmdProcessorFactory(serviceChannel, testAppPartID)
=======
	require.NoError(err)
	as, err := appStructsProvider.AppStructs(istructs.AppQName_untill_airs_bp)
	require.NoError(err)
	syncActualizerFactory := projectors.ProvideSyncActualizerFactory()
	op := func(vvmCtx context.Context, partitionID istructs.PartitionID) pipeline.ISyncOperator {
		if len(as.SyncProjectors()) == 0 {
			return &pipeline.NOOP{}
		}
		conf := projectors.SyncActualizerConf{
			Ctx: vvmCtx,
			AppStructs: func() istructs.IAppStructs {
				return as
			},
			SecretReader: itokensjwt.ProvideTestSecretsReader(nil),
			Partition:    partitionID,
			WorkToEvent: func(work interface{}) istructs.IPLogEvent {
				return work.(interface{ Event() istructs.IPLogEvent }).Event()
				// 	switch typed := work.(type) {
				// 	case interface{ Event() istructs.IPLogEvent }:
				// 		return typed.Event()
				// 	case istructs.IPLogEvent:
				// 		return typed
				// 	}
				// 	panic("")
			},
			IntentsLimit: 1,
			N10nFunc:     nil,
		}
		return syncActualizerFactory(conf, as.SyncProjectors()[0], as.SyncProjectors()[1:]...)
	}
	cmdProcessorFactory := ProvideServiceFactory(appStructsProvider, time.Now, op, n10nBroker, imetrics.Provide(), "vvm", iauthnzimpl.NewDefaultAuthenticator(iauthnzimpl.TestSubjectRolesGetter), iauthnzimpl.NewDefaultAuthorizer(), isecretsimpl.ProvideSecretReader(), cfgs)
	cmdProcService := cmdProcessorFactory(serviceChannel, 1)
>>>>>>> 7af938f0

	go func() {
		cmdProcService.Run(ctx)
		close(done)
	}()

	// skip checking workspace initialization
	coreutils.AddDummyWS(1)
	coreutils.AddDummyWS(2)

	return testApp{
		cfg:               cfg,
		bus:               bus,
		cancel:            cancel,
		ctx:               ctx,
		done:              done,
		cmdProcService:    cmdProcService,
		serviceChannel:    serviceChannel,
		n10nBroker:        n10nBroker,
		n10nBrokerCleanup: n10nBrokerCleanup,
		appTokens:         appTokens,
		sysAuthHeader:     getAuthHeader(systemToken),
	}
}

func jsonEscape(i string) string {
	b, err := json.Marshal(i)
	if err != nil {
		panic(err)
	}
	s := string(b)
	return s[1 : len(s)-1]
}<|MERGE_RESOLUTION|>--- conflicted
+++ resolved
@@ -670,7 +670,6 @@
 	})
 }
 
-<<<<<<< HEAD
 // test app deployment constants
 var (
 	testAppName                            = istructs.AppQName_untill_airs_bp
@@ -679,12 +678,8 @@
 	testAppPartID     istructs.PartitionID = 1
 )
 
-func setUp(t *testing.T, prepareAppDef func(appDef appdef.IAppDefBuilder), cfgFuncs ...func(*istructsmem.AppConfigType)) testApp {
-
-=======
 func setUp(t *testing.T, prepare func(appDef appdef.IAppDefBuilder, cfg *istructsmem.AppConfigType)) testApp {
 	require := require.New(t)
->>>>>>> 7af938f0
 	if coreutils.IsDebug() {
 		testTimeout = time.Hour
 	}
@@ -699,32 +694,22 @@
 	appStorageProvider := istorageimpl.Provide(asf)
 
 	// build application
-<<<<<<< HEAD
-	appDef := appdef.New()
-	appDef.AddObject(istructs.QNameRaw).AddField(processors.Field_RawObject_Body, appdef.DataKind_string, true, appdef.MaxLen(appdef.MaxFieldLength))
-	if prepareAppDef != nil {
-		prepareAppDef(appDef)
-	}
-
-	// конфиг приложения airs-bp
-	cfg := cfgs.AddConfig(testAppName, appDef)
-	for _, cfgFunc := range cfgFuncs {
-		cfgFunc(cfg)
-=======
 	adb := appdef.New()
 	adb.AddObject(istructs.QNameRaw).AddField(processors.Field_RawObject_Body, appdef.DataKind_string, true, appdef.MaxLen(appdef.MaxFieldLength))
 	cfg := cfgs.AddConfig(istructs.AppQName_untill_airs_bp, adb)
 	if prepare != nil {
 		prepare(adb, cfg)
->>>>>>> 7af938f0
-	}
+	}
+
+	appDef, err := adb.Build()
+	require.NoError(err)
 
 	appStructsProvider := istructsmem.Provide(cfgs, iratesce.TestBucketsFactory,
 		payloads.ProvideIAppTokensFactory(itokensjwt.TestTokensJWT()), appStorageProvider)
 
 	// prepare the AppParts to borrow AppStructs
 	appParts, appPartsClean, err := appparts.New(appStructsProvider)
-	require.NoError(t, err)
+	require.NoError(err)
 	defer appPartsClean()
 
 	appParts.DeployApp(testAppName, appDef, testAppPartsCount, testAppEngines)
@@ -737,7 +722,7 @@
 		require.NoError(err)
 		appQName, err := istructs.ParseAppQName(request.AppQName)
 		require.NoError(err)
-		tp := adb.Type(cmdQName)
+		tp := appDef.Type(cmdQName)
 		if tp.Kind() == appdef.TypeKind_null {
 			replyBadRequest(sender, "unknown function")
 			return
@@ -746,13 +731,8 @@
 		if authHeaders, ok := request.Header[coreutils.Authorization]; ok {
 			token = strings.TrimPrefix(authHeaders[0], "Bearer ")
 		}
-<<<<<<< HEAD
 		command := appDef.Command(cmdQName)
 		icm := NewCommandMessage(ctx, request.Body, appQName, istructs.WSID(request.WSID), sender, testAppPartID, command, token, "")
-=======
-		command := adb.Command(cmdQName)
-		icm := NewCommandMessage(ctx, request.Body, appQName, istructs.WSID(request.WSID), sender, 1, command, token, "")
->>>>>>> 7af938f0
 		serviceChannel <- icm
 	})
 	n10nBroker, n10nBrokerCleanup := in10nmem.ProvideEx2(in10n.Quotas{
@@ -765,13 +745,6 @@
 	tokens := itokensjwt.ProvideITokens(itokensjwt.SecretKeyExample, time.Now)
 	appTokens := payloads.ProvideIAppTokensFactory(tokens).New(testAppName)
 	systemToken, err := payloads.GetSystemPrincipalTokenApp(appTokens)
-<<<<<<< HEAD
-	require.NoError(t, err)
-	cmdProcessorFactory := ProvideServiceFactory(appParts, time.Now, func(ctx context.Context, partitionID istructs.PartitionID) pipeline.ISyncOperator {
-		return &pipeline.NOOP{}
-	}, n10nBroker, imetrics.Provide(), "vvm", iauthnzimpl.NewDefaultAuthenticator(iauthnzimpl.TestSubjectRolesGetter), iauthnzimpl.NewDefaultAuthorizer(), isecretsimpl.ProvideSecretReader(), cfgs)
-	cmdProcService := cmdProcessorFactory(serviceChannel, testAppPartID)
-=======
 	require.NoError(err)
 	as, err := appStructsProvider.AppStructs(istructs.AppQName_untill_airs_bp)
 	require.NoError(err)
@@ -802,9 +775,8 @@
 		}
 		return syncActualizerFactory(conf, as.SyncProjectors()[0], as.SyncProjectors()[1:]...)
 	}
-	cmdProcessorFactory := ProvideServiceFactory(appStructsProvider, time.Now, op, n10nBroker, imetrics.Provide(), "vvm", iauthnzimpl.NewDefaultAuthenticator(iauthnzimpl.TestSubjectRolesGetter), iauthnzimpl.NewDefaultAuthorizer(), isecretsimpl.ProvideSecretReader(), cfgs)
-	cmdProcService := cmdProcessorFactory(serviceChannel, 1)
->>>>>>> 7af938f0
+	cmdProcessorFactory := ProvideServiceFactory(appParts, time.Now, op, n10nBroker, imetrics.Provide(), "vvm", iauthnzimpl.NewDefaultAuthenticator(iauthnzimpl.TestSubjectRolesGetter), iauthnzimpl.NewDefaultAuthorizer(), isecretsimpl.ProvideSecretReader(), cfgs)
+	cmdProcService := cmdProcessorFactory(serviceChannel, testAppPartID)
 
 	go func() {
 		cmdProcService.Run(ctx)
