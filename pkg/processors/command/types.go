/*
 * Copyright (c) 2020-present unTill Pro, Ltd.
 */

package commandprocessor

import (
	"context"
	"time"

	"github.com/voedger/voedger/pkg/appdef"
	"github.com/voedger/voedger/pkg/appparts"
	"github.com/voedger/voedger/pkg/iauthnz"
	"github.com/voedger/voedger/pkg/iprocbus"
	"github.com/voedger/voedger/pkg/isecrets"
	"github.com/voedger/voedger/pkg/istructs"
	payloads "github.com/voedger/voedger/pkg/itokens-payloads"
	imetrics "github.com/voedger/voedger/pkg/metrics"
	"github.com/voedger/voedger/pkg/pipeline"
	"github.com/voedger/voedger/pkg/state"
	"github.com/voedger/voedger/pkg/sys/builtin"
	coreutils "github.com/voedger/voedger/pkg/utils"
	ibus "github.com/voedger/voedger/staging/src/github.com/untillpro/airs-ibus"
)

type ServiceFactory func(commandsChannel CommandChannel, partitionID istructs.PartitionID) pipeline.IService
type CommandChannel iprocbus.ServiceChannel
type OperatorSyncActualizer pipeline.ISyncOperator
type SyncActualizerFactory func(vvmCtx context.Context, partitionID istructs.PartitionID) pipeline.ISyncOperator
type VVMName string

type ValidateFunc func(ctx context.Context, appStructs istructs.IAppStructs, cudRow istructs.ICUDRow, wsid istructs.WSID) (err error)

type ICommandMessage interface {
	Body() []byte
	AppQName() istructs.AppQName
	WSID() istructs.WSID // url WSID
	Sender() ibus.ISender
	PartitionID() istructs.PartitionID
	RequestCtx() context.Context
	Command() appdef.ICommand
	Token() string
	Host() string
}

type xPath string

type commandProcessorMetrics struct {
	vvm     string
	app     istructs.AppQName
	metrics imetrics.IMetrics
}

func (m *commandProcessorMetrics) increase(metricName string, valueDelta float64) {
	m.metrics.IncreaseApp(metricName, m.vvm, m.app, valueDelta)
}

type cmdWorkpiece struct {
<<<<<<< HEAD
	appParts            appparts.IAppPartitions
	appPart             appparts.IAppPartition
	appStructs          istructs.IAppStructs
	requestData         coreutils.MapObject
	cmdMes              ICommandMessage
	argsObject          istructs.IObject
	unloggedArgsObject  istructs.IObject
	reb                 istructs.IRawEventBuilder
	rawEvent            istructs.IRawEvent
	pLogEvent           istructs.IPLogEvent
	err                 error
	workspace           *workspace
	idGenerator         *implIDGenerator
	eca                 istructs.ExecCommandArgs
	metrics             commandProcessorMetrics
	syncProjectorsStart time.Time
	principals          []iauthnz.Principal
	principalPayload    payloads.PrincipalPayload
	parsedCUDs          []parsedCUD
	wsDesc              istructs.IRecord
	hostStateProvider   *hostStateProvider
	wsInitialized       bool
	cmdResultBuilder    istructs.IObjectBuilder
	cmdResult           istructs.IObject
	resources           istructs.IResources
	cmdFunc             istructs.ICommandFunction
=======
	asp                          istructs.IAppStructsProvider
	appStructs                   istructs.IAppStructs
	requestData                  coreutils.MapObject
	cmdMes                       ICommandMessage
	argsObject                   istructs.IObject
	unloggedArgsObject           istructs.IObject
	reb                          istructs.IRawEventBuilder
	rawEvent                     istructs.IRawEvent
	pLogEvent                    istructs.IPLogEvent
	err                          error
	workspace                    *workspace
	idGenerator                  *implIDGenerator
	eca                          istructs.ExecCommandArgs
	metrics                      commandProcessorMetrics
	syncProjectorsStart          time.Time
	principals                   []iauthnz.Principal
	principalPayload             payloads.PrincipalPayload
	parsedCUDs                   []parsedCUD
	wsDesc                       istructs.IRecord
	hostStateProvider            *hostStateProvider
	wsInitialized                bool
	cmdResultBuilder             istructs.IObjectBuilder
	cmdResult                    istructs.IObject
	resources                    istructs.IResources
	cmdFunc                      istructs.ICommandFunction
	appPartitionRestartScheduled bool
>>>>>>> 7af938f0
}

type implIDGenerator struct {
	istructs.IIDGenerator
	generatedIDs map[istructs.RecordID]istructs.RecordID
}

type parsedCUD struct {
	opKind         iauthnz.OperationKindType
	existingRecord istructs.IRecord // create -> nil
	id             int64
	qName          appdef.QName
	fields         coreutils.MapObject
	xPath          xPath
}

type implICommandMessage struct {
	body        []byte
	appQName    istructs.AppQName // need to determine where to send c.sys.Init request on create a new workspace
	wsid        istructs.WSID
	sender      ibus.ISender
	partitionID istructs.PartitionID
	requestCtx  context.Context
	command     appdef.ICommand
	token       string
	host        string
}

type wrongArgsCatcher struct {
	pipeline.NOOP
}

type hostStateProvider struct {
	as               istructs.IAppStructs
	cud              istructs.ICUD
	wsid             istructs.WSID
	principals       []iauthnz.Principal
	state            state.IHostState
	token            string
	cmdResultBuilder istructs.IObjectBuilder
}

func newHostStateProvider(ctx context.Context, pid istructs.PartitionID, secretReader isecrets.ISecretReader) *hostStateProvider {
	p := &hostStateProvider{}
	p.state = state.ProvideCommandProcessorStateFactory()(ctx, p.getAppStructs, state.SimplePartitionIDFunc(pid), p.getWSID, secretReader, p.getCUD, p.getPrincipals, p.getToken, builtin.MaxCUDs, p.getCmdResultBuilder)
	return p
}

func (p *hostStateProvider) getAppStructs() istructs.IAppStructs { return p.as }
func (p *hostStateProvider) getWSID() istructs.WSID              { return p.wsid }
func (p *hostStateProvider) getCUD() istructs.ICUD               { return p.cud }
func (p *hostStateProvider) getPrincipals() []iauthnz.Principal {
	return p.principals
}
func (p *hostStateProvider) getToken() string                             { return p.token }
func (p *hostStateProvider) getCmdResultBuilder() istructs.IObjectBuilder { return p.cmdResultBuilder }
func (p *hostStateProvider) get(appStructs istructs.IAppStructs, wsid istructs.WSID, cud istructs.ICUD, principals []iauthnz.Principal, token string, cmdResultBuilder istructs.IObjectBuilder) state.IHostState {
	p.as = appStructs
	p.wsid = wsid
	p.cud = cud
	p.principals = principals
	p.token = token
	p.cmdResultBuilder = cmdResultBuilder
	return p.state
}<|MERGE_RESOLUTION|>--- conflicted
+++ resolved
@@ -56,35 +56,8 @@
 }
 
 type cmdWorkpiece struct {
-<<<<<<< HEAD
-	appParts            appparts.IAppPartitions
-	appPart             appparts.IAppPartition
-	appStructs          istructs.IAppStructs
-	requestData         coreutils.MapObject
-	cmdMes              ICommandMessage
-	argsObject          istructs.IObject
-	unloggedArgsObject  istructs.IObject
-	reb                 istructs.IRawEventBuilder
-	rawEvent            istructs.IRawEvent
-	pLogEvent           istructs.IPLogEvent
-	err                 error
-	workspace           *workspace
-	idGenerator         *implIDGenerator
-	eca                 istructs.ExecCommandArgs
-	metrics             commandProcessorMetrics
-	syncProjectorsStart time.Time
-	principals          []iauthnz.Principal
-	principalPayload    payloads.PrincipalPayload
-	parsedCUDs          []parsedCUD
-	wsDesc              istructs.IRecord
-	hostStateProvider   *hostStateProvider
-	wsInitialized       bool
-	cmdResultBuilder    istructs.IObjectBuilder
-	cmdResult           istructs.IObject
-	resources           istructs.IResources
-	cmdFunc             istructs.ICommandFunction
-=======
-	asp                          istructs.IAppStructsProvider
+	appParts                     appparts.IAppPartitions
+	appPart                      appparts.IAppPartition
 	appStructs                   istructs.IAppStructs
 	requestData                  coreutils.MapObject
 	cmdMes                       ICommandMessage
@@ -110,7 +83,6 @@
 	resources                    istructs.IResources
 	cmdFunc                      istructs.ICommandFunction
 	appPartitionRestartScheduled bool
->>>>>>> 7af938f0
 }
 
 type implIDGenerator struct {
