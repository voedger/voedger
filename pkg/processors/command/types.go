/*
 * Copyright (c) 2020-present unTill Pro, Ltd.
 */

package commandprocessor

import (
	"context"
	"time"

	"github.com/voedger/voedger/pkg/appdef"
	"github.com/voedger/voedger/pkg/iauthnz"
	"github.com/voedger/voedger/pkg/iprocbus"
	"github.com/voedger/voedger/pkg/isecrets"
	"github.com/voedger/voedger/pkg/istructs"
	payloads "github.com/voedger/voedger/pkg/itokens-payloads"
	imetrics "github.com/voedger/voedger/pkg/metrics"
	"github.com/voedger/voedger/pkg/pipeline"
	"github.com/voedger/voedger/pkg/state"
	"github.com/voedger/voedger/pkg/sys/builtin"
	coreutils "github.com/voedger/voedger/pkg/utils"
	ibus "github.com/voedger/voedger/staging/src/github.com/untillpro/airs-ibus"
)

type ServiceFactory func(commandsChannel CommandChannel, partitionID istructs.PartitionID) pipeline.IService
type CommandChannel iprocbus.ServiceChannel
type OperatorSyncActualizer pipeline.ISyncOperator
type SyncActualizerFactory func(vvmCtx context.Context, partitionID istructs.PartitionID) pipeline.ISyncOperator
type VVMName string

type ValidateFunc func(ctx context.Context, appStructs istructs.IAppStructs, cudRow istructs.ICUDRow, wsid istructs.WSID) (err error)

type ICommandMessage interface {
	Body() []byte
	AppQName() istructs.AppQName
	WSID() istructs.WSID // url WSID
	Sender() ibus.ISender
	PartitionID() istructs.PartitionID
	RequestCtx() context.Context
	Command() appdef.ICommand
	Token() string
	Host() string
}

type xPath string

type commandProcessorMetrics struct {
	vvm     string
	app     istructs.AppQName
	metrics imetrics.IMetrics
}

func (m *commandProcessorMetrics) increase(metricName string, valueDelta float64) {
	m.metrics.IncreaseApp(metricName, m.vvm, m.app, valueDelta)
}

type cmdWorkpiece struct {
<<<<<<< HEAD
	asp                          istructs.IAppStructsProvider
	appStructs                   istructs.IAppStructs
	requestData                  coreutils.MapObject
	cmdMes                       ICommandMessage
	argsObject                   istructs.IObject
	unloggedArgsObject           istructs.IObject
	reb                          istructs.IRawEventBuilder
	rawEvent                     istructs.IRawEvent
	pLogEvent                    istructs.IPLogEvent
	err                          error
	workspace                    *workspace
	idGenerator                  *implIDGenerator
	eca                          istructs.ExecCommandArgs
	metrics                      commandProcessorMetrics
	syncProjectorsStart          time.Time
	principals                   []iauthnz.Principal
	principalPayload             payloads.PrincipalPayload
	parsedCUDs                   []parsedCUD
	wsDesc                       istructs.IRecord
	hostStateProvider            *hostStateProvider
	wsInitialized                bool
	cmdResultBuilder             istructs.IObjectBuilder
	cmdResult                    istructs.IObject
	resources                    istructs.IResources
	cmdFunc                      istructs.ICommandFunction
	appPartitionRestartScheduled bool
=======
	asp                 istructs.IAppStructsProvider
	appStructs          istructs.IAppStructs
	requestData         coreutils.MapObject
	cmdMes              ICommandMessage
	argsObject          istructs.IObject
	unloggedArgsObject  istructs.IObject
	reb                 istructs.IRawEventBuilder
	rawEvent            istructs.IRawEvent
	pLogEvent           istructs.IPLogEvent
	err                 error
	workspace           *workspace
	idGenerator         *implIDGenerator
	eca                 istructs.ExecCommandArgs
	metrics             commandProcessorMetrics
	syncProjectorsStart time.Time
	principals          []iauthnz.Principal
	principalPayload    payloads.PrincipalPayload
	parsedCUDs          []parsedCUD
	wsDesc              istructs.IRecord
	hostStateProvider   *hostStateProvider
	wsInitialized       bool
	cmdResultBuilder    istructs.IObjectBuilder
	cmdResult           istructs.IObject
	resources           istructs.IResources
	cmdFunc             istructs.ICommandFunction
>>>>>>> 561fdac5
}

type implIDGenerator struct {
	istructs.IIDGenerator
	generatedIDs map[istructs.RecordID]istructs.RecordID
}

type parsedCUD struct {
	opKind         iauthnz.OperationKindType
	existingRecord istructs.IRecord // create -> nil
	id             int64
	qName          appdef.QName
	fields         coreutils.MapObject
	xPath          xPath
}

type implICommandMessage struct {
	body        []byte
	appQName    istructs.AppQName // need to determine where to send c.sys.Init request on create a new workspace
	wsid        istructs.WSID
	sender      ibus.ISender
	partitionID istructs.PartitionID
	requestCtx  context.Context
	command     appdef.ICommand
	token       string
	host        string
}

type wrongArgsCatcher struct {
	pipeline.NOOP
}

type hostStateProvider struct {
	as               istructs.IAppStructs
	cud              istructs.ICUD
	wsid             istructs.WSID
	principals       []iauthnz.Principal
	state            state.IHostState
	token            string
	cmdResultBuilder istructs.IObjectBuilder
}

func newHostStateProvider(ctx context.Context, pid istructs.PartitionID, secretReader isecrets.ISecretReader) *hostStateProvider {
	p := &hostStateProvider{}
	p.state = state.ProvideCommandProcessorStateFactory()(ctx, p.getAppStructs, state.SimplePartitionIDFunc(pid), p.getWSID, secretReader, p.getCUD, p.getPrincipals, p.getToken, builtin.MaxCUDs, p.getCmdResultBuilder)
	return p
}

func (p *hostStateProvider) getAppStructs() istructs.IAppStructs { return p.as }
func (p *hostStateProvider) getWSID() istructs.WSID              { return p.wsid }
func (p *hostStateProvider) getCUD() istructs.ICUD               { return p.cud }
func (p *hostStateProvider) getPrincipals() []iauthnz.Principal {
	return p.principals
}
func (p *hostStateProvider) getToken() string                             { return p.token }
func (p *hostStateProvider) getCmdResultBuilder() istructs.IObjectBuilder { return p.cmdResultBuilder }
func (p *hostStateProvider) get(appStructs istructs.IAppStructs, wsid istructs.WSID, cud istructs.ICUD, principals []iauthnz.Principal, token string, cmdResultBuilder istructs.IObjectBuilder) state.IHostState {
	p.as = appStructs
	p.wsid = wsid
	p.cud = cud
	p.principals = principals
	p.token = token
	p.cmdResultBuilder = cmdResultBuilder
	return p.state
}<|MERGE_RESOLUTION|>--- conflicted
+++ resolved
@@ -55,7 +55,6 @@
 }
 
 type cmdWorkpiece struct {
-<<<<<<< HEAD
 	asp                          istructs.IAppStructsProvider
 	appStructs                   istructs.IAppStructs
 	requestData                  coreutils.MapObject
@@ -82,33 +81,6 @@
 	resources                    istructs.IResources
 	cmdFunc                      istructs.ICommandFunction
 	appPartitionRestartScheduled bool
-=======
-	asp                 istructs.IAppStructsProvider
-	appStructs          istructs.IAppStructs
-	requestData         coreutils.MapObject
-	cmdMes              ICommandMessage
-	argsObject          istructs.IObject
-	unloggedArgsObject  istructs.IObject
-	reb                 istructs.IRawEventBuilder
-	rawEvent            istructs.IRawEvent
-	pLogEvent           istructs.IPLogEvent
-	err                 error
-	workspace           *workspace
-	idGenerator         *implIDGenerator
-	eca                 istructs.ExecCommandArgs
-	metrics             commandProcessorMetrics
-	syncProjectorsStart time.Time
-	principals          []iauthnz.Principal
-	principalPayload    payloads.PrincipalPayload
-	parsedCUDs          []parsedCUD
-	wsDesc              istructs.IRecord
-	hostStateProvider   *hostStateProvider
-	wsInitialized       bool
-	cmdResultBuilder    istructs.IObjectBuilder
-	cmdResult           istructs.IObject
-	resources           istructs.IResources
-	cmdFunc             istructs.ICommandFunction
->>>>>>> 561fdac5
 }
 
 type implIDGenerator struct {
