--- conflicted
+++ resolved
@@ -95,11 +95,7 @@
 				pipeline.WireFunc("syncProjectorsEnd", syncProjectorsEnd),
 				pipeline.WireFunc("n10n", cmdProc.n10n),
 				pipeline.WireFunc("putWLog", putWLog),
-<<<<<<< HEAD
-				pipeline.WireSyncOperator("sendResponse", &opSendResponse{bus: bus, cmdProc: cmdProc}), // ICatch
-=======
-				pipeline.WireSyncOperator("sendResponse", &opSendResponse{}), // ICatch
->>>>>>> bbbae9c3
+				pipeline.WireSyncOperator("sendResponse", &opSendResponse{cmdProc: cmdProc}), // ICatch
 			)
 			// TODO: сделать потом plogOffset свой по каждому разделу, wlogoffset - свой для каждого wsid
 			defer cmdPipeline.Close()
