--- conflicted
+++ resolved
@@ -96,12 +96,8 @@
 				pipeline.WireFunc("syncProjectorsEnd", syncProjectorsEnd),
 				pipeline.WireFunc("n10n", cmdProc.n10n),
 				pipeline.WireFunc("putWLog", putWLog),
-<<<<<<< HEAD
-				pipeline.WireSyncOperator("sendResponse", &opSendResponse{}),       // ICatch
-				pipeline.WireSyncOperator("releaseWorkpiece", &releaseWorkpiece{}), // ICatch
-=======
 				pipeline.WireSyncOperator("sendResponse", &opSendResponse{cmdProc: cmdProc}), // ICatch
->>>>>>> 7af938f0
+				pipeline.WireSyncOperator("releaseWorkpiece", &releaseWorkpiece{}),           // ICatch
 			)
 			// TODO: сделать потом plogOffset свой по каждому разделу, wlogoffset - свой для каждого wsid
 			defer cmdPipeline.Close()
