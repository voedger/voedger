--- conflicted
+++ resolved
@@ -84,7 +84,8 @@
 	return istructs.PartitionID(int(wsid) % int(numAppPartitions))
 }
 
-<<<<<<< HEAD
+func NilAdminPortGetter() int { panic("to be tested") }
+
 func ScanSSE(data []byte, atEOF bool) (advance int, token []byte, err error) {
 	if atEOF && len(data) == 0 {
 		return 0, nil, nil
@@ -96,7 +97,4 @@
 		return len(data), data, nil
 	}
 	return 0, nil, nil
-}
-=======
-func NilAdminPortGetter() int { panic("to be tested") }
->>>>>>> 35e3880d
+}