--- conflicted
+++ resolved
@@ -395,16 +395,13 @@
 	return true
 }
 
-<<<<<<< HEAD
 func (f *implIFederation) AdminFunc(relativeURL string, body string, optFuncs ...ReqOptFunc) (*FuncResponse, error) {
 	optFuncs = append(optFuncs, WithMethod(http.MethodPost))
 	url := fmt.Sprintf("http://127.0.0.1:%d/%s", f.adminPortGetter(), relativeURL)
 	httpResp, err := f.httpClient.Req(url, body, optFuncs...)
 	return f.httpRespToFuncResp(httpResp, err)
-=======
 func (resp *HTTPResponse) ExpectedSysErrorCode() int {
 	return resp.expectedSysErrorCode
->>>>>>> 63d7f026
 }
 
 func (resp *HTTPResponse) ExpectedHTTPCodes() []int {
