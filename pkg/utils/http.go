/*
 * Copyright (c) 2020-present unTill Pro, Ltd.
 * @author Denis Gribanov
 */

package coreutils

import (
	"bytes"
	"context"
	"encoding/json"
	"fmt"
	"io"
	"log"
	"net"
	"net/http"
	"net/url"
	"strings"
	"testing"
	"time"

	"github.com/stretchr/testify/require"
	"github.com/voedger/voedger/pkg/goutils/logger"
	"golang.org/x/exp/slices"

	ibus "github.com/voedger/voedger/staging/src/github.com/untillpro/airs-ibus"
)

func NewHTTPErrorf(httpStatus int, args ...interface{}) SysError {
	return SysError{
		HTTPStatus: httpStatus,
		Message:    fmt.Sprint(args...),
	}
}

func NewHTTPError(httpStatus int, err error) SysError {
	return NewHTTPErrorf(httpStatus, err.Error())
}

func ReplyErrf(sender ibus.ISender, status int, args ...interface{}) {
	ReplyErrDef(sender, NewHTTPErrorf(status, args...), http.StatusInternalServerError)
}

//nolint:errorlint
func ReplyErrDef(sender ibus.ISender, err error, defaultStatusCode int) {
	res := WrapSysError(err, defaultStatusCode).(SysError)
	ReplyJSON(sender, res.HTTPStatus, res.ToJSON())
}

func ReplyErr(sender ibus.ISender, err error) {
	ReplyErrDef(sender, err, http.StatusInternalServerError)
}

func ReplyJSON(sender ibus.ISender, httpCode int, body string) {
	sender.SendResponse(ibus.Response{
		ContentType: ApplicationJSON,
		StatusCode:  httpCode,
		Data:        []byte(body),
	})
}

func ReplyBadRequest(sender ibus.ISender, message string) {
	ReplyErrf(sender, http.StatusBadRequest, message)
}

func replyAccessDenied(sender ibus.ISender, code int, message string) {
	msg := "access denied"
	if len(message) > 0 {
		msg += ": " + message
	}
	ReplyErrf(sender, code, msg)
}

func ReplyAccessDeniedUnauthorized(sender ibus.ISender, message string) {
	replyAccessDenied(sender, http.StatusUnauthorized, message)
}

func ReplyAccessDeniedForbidden(sender ibus.ISender, message string) {
	replyAccessDenied(sender, http.StatusForbidden, message)
}

func ReplyUnauthorized(sender ibus.ISender, message string) {
	ReplyErrf(sender, http.StatusUnauthorized, message)
}

func ReplyInternalServerError(sender ibus.ISender, message string, err error) {
	ReplyErrf(sender, http.StatusInternalServerError, message, ": ", err)
}

// WithResponseHandler, WithLongPolling and WithDiscardResponse are mutual exclusive
func WithResponseHandler(responseHandler func(httpResp *http.Response)) ReqOptFunc {
	return func(ro *reqOpts) {
		ro.responseHandler = responseHandler
	}
}

// WithLongPolling, WithResponseHandler and WithDiscardResponse are mutual exclusive
func WithLongPolling() ReqOptFunc {
	return func(ro *reqOpts) {
		ro.responseHandler = func(resp *http.Response) {
			if !slices.Contains(ro.expectedHTTPCodes, resp.StatusCode) {
				body, err := readBody(resp)
				if err != nil {
					panic("failed to read response body in custom response handler: " + err.Error())
				}
				panic(fmt.Sprintf("actual status code %d, expected %v. Body: %s", resp.StatusCode, ro.expectedHTTPCodes, body))
			}
		}
	}
}

// WithDiscardResponse, WithResponseHandler and WithLongPolling are mutual exclusive
// causes FederationReq() to return nil for *HTTPResponse
func WithDiscardResponse() ReqOptFunc {
	return func(opts *reqOpts) {
		opts.discardResp = true
	}
}

func WithCookies(cookiesPairs ...string) ReqOptFunc {
	return func(po *reqOpts) {
		for i := 0; i < len(cookiesPairs); i += 2 {
			po.cookies[cookiesPairs[i]] = cookiesPairs[i+1]
		}
	}
}

func WithHeaders(headersPairs ...string) ReqOptFunc {
	return func(po *reqOpts) {
		for i := 0; i < len(headersPairs); i += 2 {
			po.headers[headersPairs[i]] = headersPairs[i+1]
		}
	}
}

func WithExpectedCode(expectedHTTPCode int, expectErrorContains ...string) ReqOptFunc {
	return func(po *reqOpts) {
		po.expectedHTTPCodes = append(po.expectedHTTPCodes, expectedHTTPCode)
		po.expectedErrorContains = append(po.expectedErrorContains, expectErrorContains...)
	}
}

// has priority over WithAuthorizeByIfNot
func WithAuthorizeBy(principalToken string) ReqOptFunc {
	return func(po *reqOpts) {
		po.headers[Authorization] = BearerPrefix + principalToken
	}
}

func WithRetryOnCertainError(errMatcher func(err error) bool, timeout time.Duration, retryDelay time.Duration) ReqOptFunc {
	return func(opts *reqOpts) {
		opts.retriersOnErrors = append(opts.retriersOnErrors, retrier{
			macther: errMatcher,
			timeout: timeout,
			delay:   retryDelay,
		})
	}
}

func WithRetryOnAnyError(timeout time.Duration, retryDelay time.Duration) ReqOptFunc {
	return WithRetryOnCertainError(func(error) bool { return true }, timeout, retryDelay)
}

func WithAuthorizeByIfNot(principalToken string) ReqOptFunc {
	return func(po *reqOpts) {
		if _, ok := po.headers[Authorization]; !ok {
			po.headers[Authorization] = BearerPrefix + principalToken
		}
	}
}

func WithRelativeURL(relativeURL string) ReqOptFunc {
	return func(ro *reqOpts) {
		ro.relativeURL = relativeURL
	}
}

func WithMethod(m string) ReqOptFunc {
	return func(po *reqOpts) {
		po.method = m
	}
}

func Expect409(expected ...string) ReqOptFunc {
	return WithExpectedCode(http.StatusConflict, expected...)
}

func Expect404() ReqOptFunc {
	return WithExpectedCode(http.StatusNotFound)
}

func Expect401() ReqOptFunc {
	return WithExpectedCode(http.StatusUnauthorized)
}

func Expect403(expectedMessages ...string) ReqOptFunc {
	return WithExpectedCode(http.StatusForbidden, expectedMessages...)
}

func Expect400(expectErrorContains ...string) ReqOptFunc {
	return WithExpectedCode(http.StatusBadRequest, expectErrorContains...)
}

func Expect400RefIntegrity_Existence() ReqOptFunc {
	return WithExpectedCode(http.StatusBadRequest, "referential integrity violation", "does not exist")
}

func Expect400RefIntegrity_QName() ReqOptFunc {
	return WithExpectedCode(http.StatusBadRequest, "referential integrity violation", "QNames are only allowed")
}

func Expect429() ReqOptFunc {
	return WithExpectedCode(http.StatusTooManyRequests)
}

func Expect500() ReqOptFunc {
	return WithExpectedCode(http.StatusInternalServerError)
}

func Expect503() ReqOptFunc {
	return WithExpectedCode(http.StatusServiceUnavailable)
}

func Expect410() ReqOptFunc {
	return WithExpectedCode(http.StatusGone)
}

func ExpectSysError500() ReqOptFunc {
	return func(opts *reqOpts) {
		opts.expectedSysErrorCode = http.StatusInternalServerError
	}
}

type reqOpts struct {
	method                string
	headers               map[string]string
	cookies               map[string]string
	expectedHTTPCodes     []int
	expectedErrorContains []string
	responseHandler       func(httpResp *http.Response) // used if no errors and an expected status code is received
	relativeURL           string
	discardResp           bool
	expectedSysErrorCode  int
	retriersOnErrors      []retrier
}

func req(method, url, body string, headers, cookies map[string]string) (*http.Request, error) {
	req, err := http.NewRequest(method, url, bytes.NewReader([]byte(body)))
	if err != nil {
		return nil, fmt.Errorf("NewRequest() failed: %w", err)
	}
	req.Close = true
	for k, v := range headers {
		req.Header.Add(k, v)
	}
	for k, v := range cookies {
		req.AddCookie(&http.Cookie{
			Name:  k,
			Value: v,
		})
	}
	return req, nil
}

// status code expected -> DiscardBody, ResponseHandler are used
// status code is unexpected -> DiscardBody, ResponseHandler are ignored, body is read out, wrapped ErrUnexpectedStatusCode is returned
func (c *implIHTTPClient) Req(urlStr string, body string, optFuncs ...ReqOptFunc) (*HTTPResponse, error) {
	opts := &reqOpts{
		headers: map[string]string{},
		cookies: map[string]string{},
		method:  http.MethodGet,
	}
	optFuncs = append(optFuncs, WithRetryOnCertainError(func(err error) bool {
		// https://github.com/voedger/voedger/issues/1694
		return IsWSAEError(err, WSAECONNREFUSED)
	}, retryOn_WSAECONNREFUSED_Timeout, retryOn_WSAECONNREFUSED_Delay))
	for _, optFunc := range optFuncs {
		optFunc(opts)
	}

	mutualExclusiveOpts := 0
	if opts.discardResp {
		mutualExclusiveOpts++
	}
	if opts.expectedSysErrorCode > 0 {
		mutualExclusiveOpts++
	}
	if opts.responseHandler != nil {
		mutualExclusiveOpts++
	}
	if mutualExclusiveOpts > 1 {
		panic("request options conflict")
	}

	if len(opts.expectedHTTPCodes) == 0 {
		opts.expectedHTTPCodes = append(opts.expectedHTTPCodes, http.StatusOK)
	}
	if len(opts.relativeURL) > 0 {
		netURL, err := url.Parse(urlStr)
		if err != nil {
			return nil, err
		}
		netURL.Path = opts.relativeURL
		urlStr = netURL.String()
	}
	var resp *http.Response
	var err error
	tryNum := 0
	startTime := time.Now()

reqLoop:
	for time.Since(startTime) < maxHTTPRequestTimeout {
		req, err := req(opts.method, urlStr, body, opts.headers, opts.cookies)
		if err != nil {
			return nil, err
		}
		resp, err = c.client.Do(req)
		if err != nil {
			for _, retrier := range opts.retriersOnErrors {
				if retrier.macther(err) {
					if time.Since(startTime) < retrier.timeout {
						time.Sleep(retrier.delay)
						continue reqLoop
					}
				}
			}
			return nil, fmt.Errorf("request do() failed: %w", err)
		}
		if opts.responseHandler == nil {
			defer resp.Body.Close()
		}
		if resp.StatusCode == http.StatusServiceUnavailable && !slices.Contains(opts.expectedHTTPCodes, http.StatusServiceUnavailable) {
			if err := discardRespBody(resp); err != nil {
				return nil, err
			}
			if tryNum > shortRetriesOn503Amount {
				time.Sleep(longRetryOn503Delay)
			} else {
				time.Sleep(shortRetryOn503Delay)
			}
			logger.Verbose("503. retrying...")
			tryNum++
			continue
		}
		break
	}
	httpResponse := &HTTPResponse{
		HTTPResp:             resp,
		expectedSysErrorCode: opts.expectedSysErrorCode,
		expectedHTTPCodes:    opts.expectedHTTPCodes,
	}
	isCodeExpected := slices.Contains(opts.expectedHTTPCodes, resp.StatusCode)
	if isCodeExpected {
		if opts.responseHandler != nil {
			opts.responseHandler(resp)
			return httpResponse, nil
		}
		if opts.discardResp {
			err := discardRespBody(resp)
			return nil, err
		}
	}
	respBody, err := readBody(resp)
	if err != nil {
		return nil, fmt.Errorf("failed to read response body: %w", err)
	}
	httpResponse.Body = respBody
	var statusErr error
	if !isCodeExpected {
		statusErr = fmt.Errorf("%w: %d, %s", ErrUnexpectedStatusCode, resp.StatusCode, respBody)
	}
	if resp.StatusCode != http.StatusOK && len(opts.expectedErrorContains) > 0 {
		sysError := map[string]interface{}{}
		if err := json.Unmarshal([]byte(respBody), &sysError); err != nil {
			return nil, err
		}
		actualError := sysError["sys.Error"].(map[string]interface{})["Message"].(string)
		if !containsAllMessages(opts.expectedErrorContains, actualError) {
			return nil, fmt.Errorf(`actual error message "%s" does not contain the expected messages %v`, actualError, opts.expectedErrorContains)
		}
	}
	return httpResponse, statusErr
}

func (c *implIHTTPClient) CloseIdleConnections() {
	c.client.CloseIdleConnections()
}

func containsAllMessages(strs []string, toFind string) bool {
	for _, str := range strs {
		if !strings.Contains(toFind, str) {
			return false
		}
	}
	return true
}

<<<<<<< HEAD
func (resp *HTTPResponse) ExpectedSysErrorCode() int {
	return resp.expectedSysErrorCode
}

func (resp *HTTPResponse) ExpectedHTTPCodes() []int {
	return resp.expectedHTTPCodes
=======
func (f *implIFederation) AdminFunc(relativeURL string, body string, optFuncs ...ReqOptFunc) (*FuncResponse, error) {
	optFuncs = append(optFuncs, WithMethod(http.MethodPost))
	url := fmt.Sprintf("http://127.0.0.1:%d/api/%s", f.adminPortGetter(), relativeURL)
	httpResp, err := f.httpClient.Req(url, body, optFuncs...)
	return f.httpRespToFuncResp(httpResp, err)
}

func (f *implIFederation) Func(relativeURL string, body string, optFuncs ...ReqOptFunc) (*FuncResponse, error) {
	httpResp, err := f.POST(relativeURL, body, optFuncs...)
	return f.httpRespToFuncResp(httpResp, err)
}

func (f *implIFederation) httpRespToFuncResp(httpResp *HTTPResponse, httpRespErr error) (*FuncResponse, error) {
	isUnexpectedCode := errors.Is(httpRespErr, ErrUnexpectedStatusCode)
	if httpRespErr != nil && !isUnexpectedCode {
		return nil, httpRespErr
	}
	if httpResp == nil {
		return nil, nil
	}
	if isUnexpectedCode {
		m := map[string]interface{}{}
		if err := json.Unmarshal([]byte(httpResp.Body), &m); err != nil {
			return nil, err
		}
		if httpResp.HTTPResp.StatusCode == http.StatusOK {
			return nil, FuncError{
				SysError: SysError{
					HTTPStatus: http.StatusOK,
				},
				ExpectedHTTPCodes: httpResp.expectedHTTPCodes,
			}
		}
		sysErrorMap := m["sys.Error"].(map[string]interface{})
		return nil, FuncError{
			SysError: SysError{
				HTTPStatus: int(sysErrorMap["HTTPStatus"].(float64)),
				Message:    sysErrorMap["Message"].(string),
			},
			ExpectedHTTPCodes: httpResp.expectedHTTPCodes,
		}
	}
	res := &FuncResponse{
		HTTPResponse: httpResp,
		NewIDs:       map[string]int64{},
		CmdResult:    map[string]interface{}{},
	}
	if len(httpResp.Body) == 0 {
		return res, nil
	}
	if err := json.Unmarshal([]byte(httpResp.Body), &res); err != nil {
		return nil, err
	}
	if res.SysError.HTTPStatus > 0 && res.expectedSysErrorCode > 0 && res.expectedSysErrorCode != res.SysError.HTTPStatus {
		return nil, fmt.Errorf("sys.Error actual status %d, expected %v: %s", res.SysError.HTTPStatus, res.expectedSysErrorCode, res.SysError.Message)
	}
	return res, nil
>>>>>>> 35e3880d
}

func (resp *HTTPResponse) Println() {
	log.Println(resp.Body)
}

func (resp *HTTPResponse) getError(t *testing.T) map[string]interface{} {
	t.Helper()
	m := map[string]interface{}{}
	err := json.Unmarshal([]byte(resp.Body), &m)
	require.NoError(t, err)
	return m["sys.Error"].(map[string]interface{})
}

func (resp *HTTPResponse) RequireError(t *testing.T, message string) {
	t.Helper()
	m := resp.getError(t)
	require.Equal(t, message, m["Message"])
}

func (resp *HTTPResponse) RequireContainsError(t *testing.T, messagePart string) {
	t.Helper()
	m := resp.getError(t)
	require.Contains(t, m["Message"], messagePart)
}

func readBody(resp *http.Response) (string, error) {
	respBody, err := io.ReadAll(resp.Body)
	return string(respBody), err
}

func discardRespBody(resp *http.Response) error {
	_, err := io.Copy(io.Discard, resp.Body)
	if err != nil {
		// https://github.com/voedger/voedger/issues/1694
		if !IsWSAEError(err, WSAECONNRESET) {
			return fmt.Errorf("failed to discard response body: %w", err)
		}
	}
	return nil
}

func (resp *FuncResponse) SectionRow(rowIdx ...int) []interface{} {
	if len(rowIdx) > 1 {
		panic("must be 0 or 1 rowIdx'es")
	}
	if len(resp.Sections) == 0 {
		panic("empty response")
	}
	i := 0
	if len(rowIdx) == 1 {
		i = rowIdx[0]
	}
	return resp.Sections[0].Elements[i][0][0]
}

// returns a new ID for raw ID 1
func (resp *FuncResponse) NewID() int64 {
	return resp.NewIDs["1"]
}

func (resp *FuncResponse) IsEmpty() bool {
	return len(resp.Sections) == 0
}

func (fe FuncError) Error() string {
	if len(fe.ExpectedHTTPCodes) == 1 && fe.ExpectedHTTPCodes[0] == http.StatusOK {
		return fmt.Sprintf("status %d: %s", fe.HTTPStatus, fe.Message)
	}
	return fmt.Sprintf("status %d, expected %v: %s", fe.HTTPStatus, fe.ExpectedHTTPCodes, fe.Message)
}

func (fe FuncError) Unwrap() error {
	return fe.SysError
}

type implIHTTPClient struct {
	client *http.Client
}

<<<<<<< HEAD
func NewIHTTPClient() (client IHTTPClient, clenup func()) {
=======
type implIFederation struct {
	httpClient      IHTTPClient
	federationURL   func() *url.URL
	adminPortGetter func() int
}

func (f *implIFederation) URLStr() string {
	return f.federationURL().String()
}

func NewIHTTPClient() IHTTPClient {
>>>>>>> 35e3880d
	// set linger - see https://github.com/voedger/voedger/issues/415
	tr := http.DefaultTransport.(*http.Transport).Clone()
	tr.DialContext = func(ctx context.Context, network, addr string) (net.Conn, error) {
		dialer := net.Dialer{}
		// return dialer.DialContext(ctx, network, addr)
		conn, err := dialer.DialContext(ctx, network, addr)
		if err != nil {
			return nil, err
		}

		err = conn.(*net.TCPConn).SetLinger(0)
		return conn, err
	}
<<<<<<< HEAD
	client = &implIHTTPClient{client: &http.Client{Transport: tr}}
	return client, client.CloseIdleConnections
=======
	return &implIHTTPClient{client: &http.Client{Transport: tr}}
}

func NewIFederation(federationURL func() *url.URL, adminPortGetter func() int) (federation IFederation, cleanup func()) {
	fed := &implIFederation{
		httpClient:      NewIHTTPClient(),
		federationURL:   federationURL,
		adminPortGetter: adminPortGetter,
	}
	return fed, fed.httpClient.CloseIdleConnections
>>>>>>> 35e3880d
}<|MERGE_RESOLUTION|>--- conflicted
+++ resolved
@@ -395,14 +395,8 @@
 	return true
 }
 
-<<<<<<< HEAD
 func (resp *HTTPResponse) ExpectedSysErrorCode() int {
 	return resp.expectedSysErrorCode
-}
-
-func (resp *HTTPResponse) ExpectedHTTPCodes() []int {
-	return resp.expectedHTTPCodes
-=======
 func (f *implIFederation) AdminFunc(relativeURL string, body string, optFuncs ...ReqOptFunc) (*FuncResponse, error) {
 	optFuncs = append(optFuncs, WithMethod(http.MethodPost))
 	url := fmt.Sprintf("http://127.0.0.1:%d/api/%s", f.adminPortGetter(), relativeURL)
@@ -460,7 +454,10 @@
 		return nil, fmt.Errorf("sys.Error actual status %d, expected %v: %s", res.SysError.HTTPStatus, res.expectedSysErrorCode, res.SysError.Message)
 	}
 	return res, nil
->>>>>>> 35e3880d
+}
+
+func (resp *HTTPResponse) ExpectedHTTPCodes() []int {
+	return resp.expectedHTTPCodes
 }
 
 func (resp *HTTPResponse) Println() {
@@ -541,21 +538,7 @@
 	client *http.Client
 }
 
-<<<<<<< HEAD
 func NewIHTTPClient() (client IHTTPClient, clenup func()) {
-=======
-type implIFederation struct {
-	httpClient      IHTTPClient
-	federationURL   func() *url.URL
-	adminPortGetter func() int
-}
-
-func (f *implIFederation) URLStr() string {
-	return f.federationURL().String()
-}
-
-func NewIHTTPClient() IHTTPClient {
->>>>>>> 35e3880d
 	// set linger - see https://github.com/voedger/voedger/issues/415
 	tr := http.DefaultTransport.(*http.Transport).Clone()
 	tr.DialContext = func(ctx context.Context, network, addr string) (net.Conn, error) {
@@ -569,19 +552,6 @@
 		err = conn.(*net.TCPConn).SetLinger(0)
 		return conn, err
 	}
-<<<<<<< HEAD
 	client = &implIHTTPClient{client: &http.Client{Transport: tr}}
 	return client, client.CloseIdleConnections
-=======
-	return &implIHTTPClient{client: &http.Client{Transport: tr}}
-}
-
-func NewIFederation(federationURL func() *url.URL, adminPortGetter func() int) (federation IFederation, cleanup func()) {
-	fed := &implIFederation{
-		httpClient:      NewIHTTPClient(),
-		federationURL:   federationURL,
-		adminPortGetter: adminPortGetter,
-	}
-	return fed, fed.httpClient.CloseIdleConnections
->>>>>>> 35e3880d
 }