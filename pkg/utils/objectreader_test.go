/*
 * Copyright (c) 2020-present unTill Pro, Ltd.
 */

package coreutils

import (
	"testing"

	"github.com/stretchr/testify/require"
	"github.com/voedger/voedger/pkg/appdef"
	"github.com/voedger/voedger/pkg/istructs"
)

var (
	testQName       = appdef.NewQName("test", "QName")
	testQNameSimple = appdef.NewQName("test", "QNameSimple")
	testFieldDefs   = map[string]appdef.DataKind{
		"int32":    appdef.DataKind_int32,
		"int64":    appdef.DataKind_int64,
		"float32":  appdef.DataKind_float32,
		"float64":  appdef.DataKind_float64,
		"string":   appdef.DataKind_string,
		"bool":     appdef.DataKind_bool,
		"bytes":    appdef.DataKind_bytes,
		"recordID": appdef.DataKind_RecordID,
	}

	testAppDef = func() appdef.IAppDefBuilder {
		app := appdef.New()

		def := app.AddObject(testQName)
		addFieldDefs(def, testFieldDefs)

		simpleDef := app.AddObject(testQNameSimple)
		simpleDef.AddField("int32", appdef.DataKind_int32, false)

		return app
	}

	testData = map[string]interface{}{
		"int32":                  int32(1),
		"int64":                  int64(2),
		"float32":                float32(3),
		"float64":                float64(4),
		"string":                 "str",
		"bool":                   true,
		"bytes":                  []byte{5, 6},
		"recordID":               istructs.RecordID(7),
		appdef.SystemField_QName: testQName,
	}
	testDataSimple = map[string]interface{}{
		appdef.SystemField_QName: testQNameSimple,
		"int32":                  int32(42),
	}
	testBasic = func(expectedQName appdef.QName, m map[string]interface{}, require *require.Assertions) {
		require.Equal(int32(1), m["int32"])
		require.Equal(int64(2), m["int64"])
		require.Equal(float32(3), m["float32"])
		require.Equal(float64(4), m["float64"])
		require.Equal("str", m["string"])
		require.Equal(true, m["bool"])
		require.Equal([]byte{5, 6}, m["bytes"])
		require.Equal(istructs.RecordID(7), m["recordID"])
		actualQName, err := appdef.ParseQName(m[appdef.SystemField_QName].(string))
		require.NoError(err)
		require.Equal(expectedQName, actualQName)
	}
)

func addFieldDefs(def appdef.IFieldsBuilder, fd map[string]appdef.DataKind) {
	for n, k := range fd {
		if !appdef.IsSysField(n) {
			def.AddField(n, k, false)
		}
	}
}

<<<<<<< HEAD
func TestNewFieldsDef(t *testing.T) {
	qName := appdef.NewQName("test", "qname")
	testFieldDefs := map[string]appdef.DataKind{
		appdef.SystemField_QName: appdef.DataKind_QName,
		"fld1":                   appdef.DataKind_int32,
		"str":                    appdef.DataKind_string,
	}
	def := appdef.New().AddObject(qName)
	addFieldDefs(def, testFieldDefs)
	fd := NewFieldsDef(def)
	require.Equal(t, FieldsDef(testFieldDefs), fd)
}

=======
>>>>>>> 3b6498b5
func TestToMap_Basic(t *testing.T) {
	require := require.New(t)
	obj := &TestObject{
		Name: testQName,
		Id:   42,
		Data: testData,
		Containers_: map[string][]*TestObject{
			"container": {
				{
					Name: testQNameSimple,
					Data: testDataSimple,
				},
			},
		},
	}

	appDef := testAppDef()

	t.Run("ObjectToMap", func(t *testing.T) {
		m := ObjectToMap(obj, appDef)
		testBasic(testQName, m, require)
		containerObjects := m["container"].([]map[string]interface{})
		require.Len(containerObjects, 1)
		containerObj := containerObjects[0]
		require.Equal(int32(42), containerObj["int32"])
		require.Equal(testQNameSimple.String(), containerObj[appdef.SystemField_QName])
	})

	t.Run("FieldsToMap", func(t *testing.T) {
		m := FieldsToMap(obj, appDef)
		testBasic(testQName, m, require)
	})

<<<<<<< HEAD
	def := appDef.Def(testQName)

	t.Run("Read", func(t *testing.T) {
		fd := NewFieldsDef(def)
		m := map[string]interface{}{}
		for fieldName := range fd {
			m[fieldName] = Read(fieldName, fd, obj)
		}
		testBasic(testQName, m, require)
	})

=======
>>>>>>> 3b6498b5
	t.Run("null QName", func(t *testing.T) {
		obj = &TestObject{
			Name: testQName,
			Id:   42,
			Data: map[string]interface{}{
				appdef.SystemField_QName: appdef.NullQName,
			},
		}
		m := ObjectToMap(obj, appDef)
		require.Empty(m)
		m = FieldsToMap(obj, appDef)
		require.Empty(m)
	})
}

func TestToMap_Filter(t *testing.T) {
	require := require.New(t)
	obj := &TestObject{
		Name: testQName,
		Id:   42,
		Data: testData,
	}

	count := 0
	filter := Filter(func(name string, kind appdef.DataKind) bool {
		if name == "bool" {
			require.Equal(appdef.DataKind_bool, kind)
			count++
			return true
		}
		if name == "string" {
			require.Equal(appdef.DataKind_string, kind)
			count++
			return true
		}
		return false
	})

	appDef := testAppDef()

	t.Run("ObjectToMap", func(t *testing.T) {
		m := ObjectToMap(obj, appDef, filter)
		require.Equal(2, count)
		require.Len(m, 2)
		require.Equal(true, m["bool"])
		require.Equal("str", m["string"])
	})

	t.Run("FieldsToMap", func(t *testing.T) {
		m := FieldsToMap(obj, appDef, filter)
		require.Equal(4, count)
		require.Len(m, 2)
		require.Equal(true, m["bool"])
		require.Equal("str", m["string"])
	})
}

func TestMToMap_NonNilsOnly_Filter(t *testing.T) {
	require := require.New(t)
	testDataPartial := map[string]interface{}{
		"int32":                  int32(1),
		"string":                 "str",
		"float32":                float32(2),
		appdef.SystemField_QName: testQName,
	}
	obj := &TestObject{
		Name: testQName,
		Id:   42,
		Data: testDataPartial,
	}
	expected := map[string]interface{}{
		"int32":                  int32(1),
		"string":                 "str",
		appdef.SystemField_QName: testQName.String(),
	}

	appDef := testAppDef()

	t.Run("ObjectToMap", func(t *testing.T) {
		m := ObjectToMap(obj, appDef, WithNonNilsOnly(), Filter(func(name string, kind appdef.DataKind) bool {
			return name != "float32"
		}))
		require.Equal(expected, m)
	})

	t.Run("FieldsToMap", func(t *testing.T) {
		m := FieldsToMap(obj, appDef, WithNonNilsOnly(), Filter(func(name string, kind appdef.DataKind) bool {
			return name != "float32"
		}))
		require.Equal(expected, m)
	})

	t.Run("ObjectToMap + filter", func(t *testing.T) {
		filter := Filter(func(name string, kind appdef.DataKind) bool {
			return name == "string"
		})
		expected := map[string]interface{}{
			"string": "str",
		}
		m := ObjectToMap(obj, appDef, WithNonNilsOnly(), filter)
		require.Equal(expected, m)
	})
}

func TestReadValue(t *testing.T) {
	require := require.New(t)
	iValueFields := map[string]appdef.DataKind{}
	for n, k := range testFieldDefs {
		iValueFields[n] = k
	}
	iValueFields["record"] = appdef.DataKind_Record

	appDefs := testAppDef()
	view := appDefs.AddView(appdef.NewQName("test", "view"))
	view.
		AddPartField("pk", appdef.DataKind_int64).
		AddClustColumn("cc", appdef.DataKind_string)
	for n, k := range iValueFields {
		view.AddValueField(n, k, false)
	}
	iValueDef := view.Value()

	iValueValues := map[string]interface{}{}
	for k, v := range testData {
		iValueValues[k] = v
	}
	vvQName := view.Value().QName()
	iValueValues[appdef.SystemField_QName] = vvQName
	iValueValues["record"] = &TestObject{
		Data: testDataSimple,
	}
<<<<<<< HEAD
=======
	appDefWithIValue := amock.NewAppDef(
		iValueDef,
		simpleDef,
	)
>>>>>>> 3b6498b5
	iValue := &TestValue{
		TestObject: &TestObject{
			Name: vvQName,
			Id:   42,
			Data: iValueValues,
		},
	}
<<<<<<< HEAD
	t.Run("ReadValue", func(t *testing.T) {
		fd := NewFieldsDef(iValueDef)
		actual := map[string]interface{}{}
		for fieldName := range iValueValues {
			actual[fieldName] = ReadValue(fieldName, fd, appDefs, iValue)
		}
		testBasic(vvQName, actual, require)
		require.Equal(map[string]interface{}{"int32": int32(42), appdef.SystemField_QName: "test.QNameSimple"}, actual["record"])
	})

	t.Run("FieldsToMap", func(t *testing.T) {
		m := FieldsToMap(iValue, appDefs)
		testBasic(vvQName, m, require)
=======

	t.Run("FieldsToMap", func(t *testing.T) {
		m := FieldsToMap(iValue, appDefWithIValue)
		testBasic(m, require)
>>>>>>> 3b6498b5
		require.Equal(map[string]interface{}{"int32": int32(42), appdef.SystemField_QName: "test.QNameSimple"}, m["record"])
	})

	t.Run("FieldsToMap non-nils only", func(t *testing.T) {
<<<<<<< HEAD
		m := FieldsToMap(iValue, appDefs, WithNonNilsOnly())
		testBasic(vvQName, m, require)
=======
		m := FieldsToMap(iValue, appDefWithIValue, WithNonNilsOnly())
		testBasic(m, require)
>>>>>>> 3b6498b5
		require.Equal(map[string]interface{}{"int32": int32(42), appdef.SystemField_QName: "test.QNameSimple"}, m["record"])
	})

	t.Run("panic if an object contains DataKind_Record field but is not IValue", func(t *testing.T) {
		obj := &TestObject{
			Name: testQName,
			Data: iValueValues,
		}
<<<<<<< HEAD
		require.Panics(func() { FieldsToMap(obj, appDefs) })
		require.Panics(func() { FieldsToMap(obj, appDefs, WithNonNilsOnly()) })
=======
		require.Panics(func() { FieldsToMap(obj, appDefWithIValue) })
		require.Panics(func() { FieldsToMap(obj, appDefWithIValue, WithNonNilsOnly()) })
>>>>>>> 3b6498b5
	})
}

func TestObjectReaderErrors(t *testing.T) {
	require := require.New(t)
	require.Panics(func() { ReadByKind("", appdef.DataKind_FakeLast, nil) })
}<|MERGE_RESOLUTION|>--- conflicted
+++ resolved
@@ -76,22 +76,6 @@
 	}
 }
 
-<<<<<<< HEAD
-func TestNewFieldsDef(t *testing.T) {
-	qName := appdef.NewQName("test", "qname")
-	testFieldDefs := map[string]appdef.DataKind{
-		appdef.SystemField_QName: appdef.DataKind_QName,
-		"fld1":                   appdef.DataKind_int32,
-		"str":                    appdef.DataKind_string,
-	}
-	def := appdef.New().AddObject(qName)
-	addFieldDefs(def, testFieldDefs)
-	fd := NewFieldsDef(def)
-	require.Equal(t, FieldsDef(testFieldDefs), fd)
-}
-
-=======
->>>>>>> 3b6498b5
 func TestToMap_Basic(t *testing.T) {
 	require := require.New(t)
 	obj := &TestObject{
@@ -125,20 +109,6 @@
 		testBasic(testQName, m, require)
 	})
 
-<<<<<<< HEAD
-	def := appDef.Def(testQName)
-
-	t.Run("Read", func(t *testing.T) {
-		fd := NewFieldsDef(def)
-		m := map[string]interface{}{}
-		for fieldName := range fd {
-			m[fieldName] = Read(fieldName, fd, obj)
-		}
-		testBasic(testQName, m, require)
-	})
-
-=======
->>>>>>> 3b6498b5
 	t.Run("null QName", func(t *testing.T) {
 		obj = &TestObject{
 			Name: testQName,
@@ -259,7 +229,6 @@
 	for n, k := range iValueFields {
 		view.AddValueField(n, k, false)
 	}
-	iValueDef := view.Value()
 
 	iValueValues := map[string]interface{}{}
 	for k, v := range testData {
@@ -270,13 +239,6 @@
 	iValueValues["record"] = &TestObject{
 		Data: testDataSimple,
 	}
-<<<<<<< HEAD
-=======
-	appDefWithIValue := amock.NewAppDef(
-		iValueDef,
-		simpleDef,
-	)
->>>>>>> 3b6498b5
 	iValue := &TestValue{
 		TestObject: &TestObject{
 			Name: vvQName,
@@ -284,37 +246,16 @@
 			Data: iValueValues,
 		},
 	}
-<<<<<<< HEAD
-	t.Run("ReadValue", func(t *testing.T) {
-		fd := NewFieldsDef(iValueDef)
-		actual := map[string]interface{}{}
-		for fieldName := range iValueValues {
-			actual[fieldName] = ReadValue(fieldName, fd, appDefs, iValue)
-		}
-		testBasic(vvQName, actual, require)
-		require.Equal(map[string]interface{}{"int32": int32(42), appdef.SystemField_QName: "test.QNameSimple"}, actual["record"])
-	})
 
 	t.Run("FieldsToMap", func(t *testing.T) {
 		m := FieldsToMap(iValue, appDefs)
 		testBasic(vvQName, m, require)
-=======
-
-	t.Run("FieldsToMap", func(t *testing.T) {
-		m := FieldsToMap(iValue, appDefWithIValue)
-		testBasic(m, require)
->>>>>>> 3b6498b5
 		require.Equal(map[string]interface{}{"int32": int32(42), appdef.SystemField_QName: "test.QNameSimple"}, m["record"])
 	})
 
 	t.Run("FieldsToMap non-nils only", func(t *testing.T) {
-<<<<<<< HEAD
 		m := FieldsToMap(iValue, appDefs, WithNonNilsOnly())
 		testBasic(vvQName, m, require)
-=======
-		m := FieldsToMap(iValue, appDefWithIValue, WithNonNilsOnly())
-		testBasic(m, require)
->>>>>>> 3b6498b5
 		require.Equal(map[string]interface{}{"int32": int32(42), appdef.SystemField_QName: "test.QNameSimple"}, m["record"])
 	})
 
@@ -323,13 +264,8 @@
 			Name: testQName,
 			Data: iValueValues,
 		}
-<<<<<<< HEAD
 		require.Panics(func() { FieldsToMap(obj, appDefs) })
 		require.Panics(func() { FieldsToMap(obj, appDefs, WithNonNilsOnly()) })
-=======
-		require.Panics(func() { FieldsToMap(obj, appDefWithIValue) })
-		require.Panics(func() { FieldsToMap(obj, appDefWithIValue, WithNonNilsOnly()) })
->>>>>>> 3b6498b5
 	})
 }
 
