--- conflicted
+++ resolved
@@ -16,13 +16,10 @@
 	baseWSID := wsid.BaseWSID()
 	appWSNumber := baseWSID % istructs.WSID(appWSAmount)
 	baseAppWSID := istructs.FirstBaseAppWSID + appWSNumber
-<<<<<<< HEAD
 	// problem: app workspaces are automatically created in the main cluster on VVM launch
 	// request to an another cluster -> there are no App Workspaces yet
 	// it is ok for now because App Workspaces should be created on deply an app in the new cluster
 	// we're using Main Cluster only
-=======
->>>>>>> 7036c1c0
 	return istructs.NewWSID(istructs.MainClusterID, baseAppWSID)
 }
 
