--- conflicted
+++ resolved
@@ -37,20 +37,6 @@
 	}
 }
 
-<<<<<<< HEAD
-func NewFieldsDef(def appdef.IDef) FieldsDef {
-	fields := make(map[string]appdef.DataKind)
-	if fDef, ok := def.(appdef.IFields); ok {
-		fDef.Fields(
-			func(f appdef.IField) {
-				fields[f.Name()] = f.DataKind()
-			})
-	}
-	return fields
-}
-
-=======
->>>>>>> 3b6498b5
 type mapperOpts struct {
 	filter      func(name string, kind appdef.DataKind) bool
 	nonNilsOnly bool
@@ -84,28 +70,10 @@
 		optFunc(opts)
 	}
 
-	if opts.nonNilsOnly {
-		obj.FieldNames(func(fieldName string) {
-			kind := def.Field(fieldName).DataKind()
-			if opts.filter != nil {
-				if !opts.filter(fieldName, kind) {
-					return
-				}
-			}
-			if kind == appdef.DataKind_Record {
-				if v, ok := obj.(istructs.IValue); ok {
-					res[fieldName] = FieldsToMap(v.AsRecord(fieldName), appDef, optFuncs...)
-				} else {
-					panic("DataKind_Record field met -> IValue must be provided")
-				}
-			} else {
-				res[fieldName] = ReadByKind(fieldName, kind, obj)
-			}
-		})
-	} else {
-		def.(appdef.IFields).Fields(
-			func(f appdef.IField) {
-				fieldName, kind := f.Name(), f.DataKind()
+	if fields, ok := def.(appdef.IFields); ok {
+		if opts.nonNilsOnly {
+			obj.FieldNames(func(fieldName string) {
+				kind := fields.Field(fieldName).DataKind()
 				if opts.filter != nil {
 					if !opts.filter(fieldName, kind) {
 						return
@@ -121,6 +89,26 @@
 					res[fieldName] = ReadByKind(fieldName, kind, obj)
 				}
 			})
+		} else {
+			fields.Fields(
+				func(f appdef.IField) {
+					fieldName, kind := f.Name(), f.DataKind()
+					if opts.filter != nil {
+						if !opts.filter(fieldName, kind) {
+							return
+						}
+					}
+					if kind == appdef.DataKind_Record {
+						if v, ok := obj.(istructs.IValue); ok {
+							res[fieldName] = FieldsToMap(v.AsRecord(fieldName), appDef, optFuncs...)
+						} else {
+							panic("DataKind_Record field met -> IValue must be provided")
+						}
+					} else {
+						res[fieldName] = ReadByKind(fieldName, kind, obj)
+					}
+				})
+		}
 	}
 	return res
 }
