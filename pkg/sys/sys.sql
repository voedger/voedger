--- conflicted
+++ resolved
@@ -12,7 +12,6 @@
 ABSTRACT TABLE Singleton INHERITS CDoc();
 
 ABSTRACT WORKSPACE Workspace (
-<<<<<<< HEAD
 
     TYPE CreateLoginParams (
         Login text NOT NULL,
@@ -20,14 +19,12 @@
         SubkectKind int32 NOT NULL,
         WSKindInitializationData text(1024) NOT NULL,
         ProfileClusterID int32 NOT NULL
-    )
+    );
 
     TYPE CreateLoginUnloggedParams (
         Password text NOT NULL
-    )
-
-    COMMAND CreateLogin (CreateLoginParams, UNLOGGED CreateLoginUnloggedParams);
-=======
+    );
+
     -- cdoc.sys.Login must be known in each target app. "unknown ownerQName scheme cdoc.sys.Login" on c.sys.CreatWorkspaceID otherwise
     -- has no ownerApp field because it is sys/registry always
     TABLE Login INHERITS CDoc (
@@ -86,7 +83,6 @@
         InitCompletedAtMs int64,
         Status int32
     );
->>>>>>> 29baba80
 
 	TYPE EchoParams (
 		Text text NOT NULL
@@ -97,9 +93,9 @@
 	);
 
 	EXTENSION ENGINE BUILTIN (
+        COMMAND CreateLogin (CreateLoginParams, UNLOGGED CreateLoginUnloggedParams);
 		QUERY Echo(EchoParams) RETURNS EchoResult;
 
-		-- Login is randomly taken name because it is required to specify something in the sql. Actually the projector will start on an any document.
 		SYNC PROJECTOR RecordsRegistryProjector ON (CDoc, WDoc, ODoc) INTENTS(View(RecordsRegistry));
 	);
 
@@ -151,7 +147,6 @@
         InvitingWorkspaceWSID int64 NOT NULL,
         WSName varchar NOT NULL
     );
-    EXTENSION ENGINE BUILTIN ()
 );
 
 EXTENSION ENGINE BUILTIN (
