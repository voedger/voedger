/*
 * Copyright (c) 2022-present unTill Pro, Ltd.
 */

package workspace

import (
	"sync"

	"github.com/voedger/voedger/pkg/appdef"
)

const (
	field_dummy               = "dummy"
	field_TemplateName        = "TemplateName"
	Field_OwnerWSID           = "OwnerWSID"
	Field_OwnerQName          = "OwnerQName"
	Field_OwnerID             = "OwnerID"
	Field_OwnerApp            = "OwnerApp"
	Field_TemplateParams      = "TemplateParams"
	Field_CreateError         = "CreateError"
	Field_InitStartedAtMs     = "InitStartedAtMs"
	Field_ChildWorkspaceID    = "ChildWorkspaceID"
	workspace                 = "Workspace"
	fldDummy1                 = "dummy1"
	fldDummy2                 = "dummy2"
	fldNextBaseWSID           = "NextBaseWSID"
	field_InvitedToWSID       = "InvitedToWSID"
	field_IDOfCDocWorkspaceID = "IDOfCDocWorkspaceID"
)

var (
	QNameViewChildWorkspaceIdx             = appdef.NewQName(appdef.SysPackage, "ChildWorkspaceIdx")
	QNameViewWorkspaceIDIdx                = appdef.NewQName(appdef.SysPackage, "WorkspaceIDIdx")
	QNameQueryChildWorkspaceByName         = appdef.NewQName(appdef.SysPackage, "QueryChildWorkspaceByName")
	QNameCDocWorkspaceID                   = appdef.NewQName(appdef.SysPackage, "WorkspaceID")
	qNameAPInitializeWorkspace             = appdef.NewQName(appdef.SysPackage, "InitializeWorkspace")
	qNameAPInvokeCreateWorkspaceID         = appdef.NewQName(appdef.SysPackage, "InvokeCreateWorkspaceID")
	qNameAPInvokeCreateWorkspace           = appdef.NewQName(appdef.SysPackage, "InvokeCreateWorkspace")
	ViewQNameNextBaseWSID                  = appdef.NewQName(appdef.SysPackage, "NextBaseWSID")
<<<<<<< HEAD
	qNameCmdDeactivateWorkspace            = appdef.NewQName(appdef.SysPackage, "DeactivateWorkspace")
=======
	qNameCmdInitiateDeactivateWorkspace    = appdef.NewQName(appdef.SysPackage, "InitiateDeactivateWorkspace")
>>>>>>> 3cf8b865
	qNameProjectorApplyDeactivateWorkspace = appdef.NewQName(appdef.SysPackage, "ApplyDeactivateWorkspace")
	nextWSIDGlobalLock                     = sync.Mutex{}
)<|MERGE_RESOLUTION|>--- conflicted
+++ resolved
@@ -38,11 +38,7 @@
 	qNameAPInvokeCreateWorkspaceID         = appdef.NewQName(appdef.SysPackage, "InvokeCreateWorkspaceID")
 	qNameAPInvokeCreateWorkspace           = appdef.NewQName(appdef.SysPackage, "InvokeCreateWorkspace")
 	ViewQNameNextBaseWSID                  = appdef.NewQName(appdef.SysPackage, "NextBaseWSID")
-<<<<<<< HEAD
-	qNameCmdDeactivateWorkspace            = appdef.NewQName(appdef.SysPackage, "DeactivateWorkspace")
-=======
 	qNameCmdInitiateDeactivateWorkspace    = appdef.NewQName(appdef.SysPackage, "InitiateDeactivateWorkspace")
->>>>>>> 3cf8b865
 	qNameProjectorApplyDeactivateWorkspace = appdef.NewQName(appdef.SysPackage, "ApplyDeactivateWorkspace")
 	nextWSIDGlobalLock                     = sync.Mutex{}
 )