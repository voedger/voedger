/*
 * Copyright (c) 2022-present unTill Pro, Ltd.
 */

package workspace

import (
	"context"
	"encoding/json"
	"errors"
	"fmt"
	"hash/crc32"
	"io/fs"
<<<<<<< HEAD
=======
	"net/http"
	"net/url"
>>>>>>> 6565b4d2
	"path/filepath"
	"strconv"
	"strings"

	"github.com/untillpro/goutils/logger"
	"github.com/voedger/voedger/pkg/appdef"
	"github.com/voedger/voedger/pkg/extensionpoints"
	"github.com/voedger/voedger/pkg/istructs"
	"github.com/voedger/voedger/pkg/istructsmem"
	"github.com/voedger/voedger/pkg/itokens"
	payloads "github.com/voedger/voedger/pkg/itokens-payloads"
	"github.com/voedger/voedger/pkg/state"
	"github.com/voedger/voedger/pkg/sys/authnz"
	"github.com/voedger/voedger/pkg/sys/authnz/signupin"
	coreutils "github.com/voedger/voedger/pkg/utils"
)

// Projector<A, InvokeCreateWorkspaceID>
// triggered by CDoc<ChildWorkspace> or CDoc<Login> (both not singletons)
// wsid - pseudoProfile: crc32(wsName) or crc32(login)
func invokeCreateWorkspaceIDProjector(federation coreutils.IFederation, appQName istructs.AppQName, tokensAPI itokens.ITokens) func(event istructs.IPLogEvent, s istructs.IState, intents istructs.IIntents) (err error) {
	return func(event istructs.IPLogEvent, s istructs.IState, intents istructs.IIntents) (err error) {
		return event.CUDs(func(rec istructs.ICUDRow) error {
			if rec.QName() != authnz.QNameCDocLogin && rec.QName() != authnz.QNameCDocChildWorkspace {
				return nil
			}
			if !rec.IsNew() {
				return nil // update by c.sys.CUD below
			}
			var wsName string
			var wsKind appdef.QName
			var templateName string
			var templateParams string
			var targetClusterID istructs.ClusterID
			var wsidToCallCreateWSIDAt istructs.WSID
			ownerWSID := event.Workspace()
			ownerBaseWSID := ownerWSID.BaseWSID()
			targetApp := ""
			ownerApp := appQName.String()
			ownerQName := rec.QName()
			ownerID := rec.ID()
			wsKindInitializationData := rec.AsString(authnz.Field_WSKindInitializationData)
			switch ownerQName {
			case authnz.QNameCDocChildWorkspace:
				wsName = rec.AsString(authnz.Field_WSName)
				wsKind = rec.AsQName(authnz.Field_WSKind)
				templateName = rec.AsString(field_TemplateName)
				templateParams = rec.AsString(Field_TemplateParams)
				targetApp = ownerApp
				wsidToCallCreateWSIDAt = coreutils.GetPseudoWSID(ownerWSID, wsName, targetClusterID)
			case authnz.QNameCDocLogin:
				loginHash := rec.AsString(authnz.Field_LoginHash)
				wsName = fmt.Sprint(crc32.ChecksumIEEE([]byte(loginHash)))
				switch istructs.SubjectKindType(rec.AsInt32(authnz.Field_SubjectKind)) {
				case istructs.SubjectKind_Device:
					wsKind = authnz.QNameCDoc_WorkspaceKind_DeviceProfile
				case istructs.SubjectKind_User:
					wsKind = authnz.QNameCDoc_WorkspaceKind_UserProfile
				default:
					return fmt.Errorf("unsupported cdoc.sys.Login.subjectKind: %d", rec.AsInt32(authnz.Field_SubjectKind))
				}
				targetClusterID = istructs.ClusterID(rec.AsInt32(authnz.Field_ProfileClusterID))
				targetApp = rec.AsString(signupin.Field_AppName)
				wsidToCallCreateWSIDAt = istructs.NewWSID(targetClusterID, ownerBaseWSID)
			default:
				// notest
				panic("")
			}

			// Call WS[$PseudoWSID].c.CreateWorkspaceID()
			createWSIDCmdURL := fmt.Sprintf("api/%s/%d/c.sys.CreateWorkspaceID", targetApp, wsidToCallCreateWSIDAt)
			logger.Info("aproj.sys.InvokeCreateWorkspaceID: request to " + createWSIDCmdURL)
			body := fmt.Sprintf(`{"args":{"OwnerWSID":%d,"OwnerQName":"%s","OwnerID":%d,"OwnerApp":"%s","WSName":"%s","WSKind":"%s","WSKindInitializationData":%q,"TemplateName":"%s","TemplateParams":%q}}`,
				ownerWSID, ownerQName.String(), ownerID, ownerApp, wsName, wsKind.String(), wsKindInitializationData, templateName, templateParams)
			targetAppQName, err := istructs.ParseAppQName(targetApp)
			if err != nil {
				// parsed already by c.sys.CreateLogin
				// notest
				return err
			}
			systemPrincipalToken, err := payloads.GetSystemPrincipalToken(tokensAPI, targetAppQName)
			if err != nil {
				return fmt.Errorf("aproj.sys.InvokeCreateWorkspaceID: %w", err)
			}

<<<<<<< HEAD
			if _, err = coreutils.FederationFunc(federation.URL(), createWSIDCmdURL, body, coreutils.WithAuthorizeBy(systemPrincipalToken), coreutils.WithDiscardResponse()); err != nil {
				return fmt.Errorf("aproj.sys.InvokeCreateWorkspaceID: c.sys.CreateWorkspaceID failed: %w", err)
=======
			if _, err = coreutils.FederationFunc(federationURL(), createWSIDCmdURL, body,
				coreutils.WithAuthorizeBy(systemPrincipalToken),
				coreutils.WithDiscardResponse(),
				coreutils.WithExpectedCode(http.StatusOK),
				coreutils.WithExpectedCode(http.StatusConflict),
			); err != nil {
				return fmt.Errorf("aproj.sys.InvokeCreateWorkspaceID: c.sys.CreateWorkspaceID failed: %w. Body:\n%s", err, body)
>>>>>>> 6565b4d2
			}
			return nil
		})
	}
}

// c.sys.CreateWorkspaceID
// targetApp/appWS
func execCmdCreateWorkspaceID(asp istructs.IAppStructsProvider, appQName istructs.AppQName) istructsmem.ExecCommandClosure {
	return func(cf istructs.ICommandFunction, args istructs.ExecCommandArgs) (err error) {
		// TODO: AuthZ: System,SystemToken in header
		ownerWSID := args.ArgumentObject.AsInt64(Field_OwnerWSID)
		wsName := args.ArgumentObject.AsString(authnz.Field_WSName)
		// Check that ownerWSID + wsName does not exist yet: View<WorkspaceIDIdx> to deduplication
		kb, err := args.State.KeyBuilder(state.ViewRecordsStorage, QNameViewWorkspaceIDIdx)
		if err != nil {
			return err
		}
		kb.PutInt64(Field_OwnerWSID, ownerWSID)
		kb.PutString(authnz.Field_WSName, wsName)
		_, ok, err := args.State.CanExist(kb)
		if err != nil {
			return err
		}
		if ok {
			return coreutils.NewHTTPErrorf(http.StatusConflict, fmt.Sprintf("workspace with name %s and ownerWSID %d already exists", wsName, ownerWSID))
		}

		// ownerWSID := istructs.WSID(args.ArgumentObject.AsInt64(FldOwnerWSID))
		// Get new WSID from View<NextBaseWSID>
		as, err := asp.AppStructs(appQName)
		if err != nil {
			return err
		}
		newWSID, err := GetNextWSID(args.Workpiece.(interface{ Context() context.Context }).Context(), as, args.Workspace.ClusterID())
		if err != nil {
			return err
		}

		// Create CDoc<WorkspaceID>{wsParams, WSID: $NewWSID}
		kb, err = args.State.KeyBuilder(state.RecordsStorage, QNameCDocWorkspaceID)
		if err != nil {
			return err
		}
		cdocWorkspaceID, err := args.Intents.NewValue(kb)
		if err != nil {
			return err
		}
		cdocWorkspaceID.PutRecordID(appdef.SystemField_ID, 1)
		cdocWorkspaceID.PutInt64(Field_OwnerWSID, args.ArgumentObject.AsInt64(Field_OwnerWSID))   // CDoc<Login> -> pseudo WSID, CDoc<ChildWorkspace> -> owner profile WSID
		cdocWorkspaceID.PutQName(Field_OwnerQName, args.ArgumentObject.AsQName(Field_OwnerQName)) // sys.Login or sys.UserProfile
		cdocWorkspaceID.PutInt64(Field_OwnerID, args.ArgumentObject.AsInt64(Field_OwnerID))       // CDoc<Login>.ID or CDoc<ChildWorkspace>.ID
		cdocWorkspaceID.PutString(Field_OwnerApp, args.ArgumentObject.AsString(Field_OwnerApp))
		cdocWorkspaceID.PutString(authnz.Field_WSName, args.ArgumentObject.AsString(authnz.Field_WSName)) // CDoc<Login> -> "hardcoded", CDoc<ChildWorkspace> -> wsName
		cdocWorkspaceID.PutQName(authnz.Field_WSKind, args.ArgumentObject.AsQName(authnz.Field_WSKind))   // CDoc<Login> -> sys.DeviceProfile or sys.UserProfile, CDoc<ChildWorkspace> -> provided wsKind (e.g. air.Restaurant)
		cdocWorkspaceID.PutString(authnz.Field_WSKindInitializationData, args.ArgumentObject.AsString(authnz.Field_WSKindInitializationData))
		cdocWorkspaceID.PutString(field_TemplateName, args.ArgumentObject.AsString(field_TemplateName))
		cdocWorkspaceID.PutString(Field_TemplateParams, args.ArgumentObject.AsString(Field_TemplateParams))
		cdocWorkspaceID.PutInt64(authnz.Field_WSID, int64(newWSID))

		return
	}
}

// sp.sys.WorkspaceIDIdx
// triggered by cdoc.sys.WorkspaceID
// targetApp/appWS
func workspaceIDIdxProjector(event istructs.IPLogEvent, s istructs.IState, intents istructs.IIntents) (err error) {
	return event.CUDs(func(rec istructs.ICUDRow) error {
		if rec.QName() != QNameCDocWorkspaceID || !rec.IsNew() { // skip on update cdoc.sys.WorkspaceID on e.g. deactivate workspace
			return nil
		}
		kb, err := s.KeyBuilder(state.ViewRecordsStorage, QNameViewWorkspaceIDIdx)
		if err != nil {
			// notest
			return nil
		}
		ownerWSID := rec.AsInt64(Field_OwnerWSID)
		wsName := rec.AsString(authnz.Field_WSName)
		wsid := rec.AsInt64(authnz.Field_WSID)
		kb.PutInt64(Field_OwnerWSID, ownerWSID)
		kb.PutString(authnz.Field_WSName, wsName)
		wsIdxVB, err := intents.NewValue(kb)
		if err != nil {
			// notest
			return nil
		}
		wsIdxVB.PutInt64(authnz.Field_WSID, wsid)
		wsIdxVB.PutRecordID(field_IDOfCDocWorkspaceID, rec.ID())
		return nil
	})
}

// Projector<A, InvokeCreateWorkspace>
// triggered by CDoc<WorkspaceID>
// targetApp/appWS
func invokeCreateWorkspaceProjector(federation coreutils.IFederation, appQName istructs.AppQName, tokensAPI itokens.ITokens) func(event istructs.IPLogEvent, s istructs.IState, intents istructs.IIntents) (err error) {
	return func(event istructs.IPLogEvent, s istructs.IState, intents istructs.IIntents) (err error) {
		return event.CUDs(func(rec istructs.ICUDRow) error {
			if rec.QName() != QNameCDocWorkspaceID || !rec.IsNew() { // skip on update cdoc.sys.WorkspaceID on e.g. deactivate workspace
				return nil
			}

			newWSID := rec.AsInt64(authnz.Field_WSID)
			wsName := rec.AsString(authnz.Field_WSName)
			wsKind := rec.AsQName(authnz.Field_WSKind)
			wsKindInitializationData := rec.AsString(authnz.Field_WSKindInitializationData)
			templateName := rec.AsString(field_TemplateName)
			ownerWSID := rec.AsInt64(Field_OwnerWSID)
			ownerQName := rec.AsQName(Field_OwnerQName)
			ownerID := rec.AsInt64(Field_OwnerID)
			ownerApp := rec.AsString(Field_OwnerApp)
			templateParams := rec.AsString(Field_TemplateParams)
			body := fmt.Sprintf(`{"args":{"OwnerWSID":%d,"OwnerQName":"%s","OwnerID":%d,"OwnerApp":"%s","WSName":"%s","WSKind":"%s","WSKindInitializationData":%q,"TemplateName":"%s","TemplateParams":%q}}`,
				ownerWSID, ownerQName.String(), ownerID, ownerApp, wsName, wsKind.String(), wsKindInitializationData, templateName, templateParams)
			createWSCmdURL := fmt.Sprintf("api/%s/%d/c.sys.CreateWorkspace", appQName.String(), newWSID)
			logger.Info("aproj.sys.InvokeCreateWorkspace: request to " + createWSCmdURL)
			systemPrincipalToken, err := payloads.GetSystemPrincipalToken(tokensAPI, appQName)
			if err != nil {
				return fmt.Errorf("aproj.sys.InvokeCreateWorkspace: %w", err)
			}
			if _, err = coreutils.FederationFunc(federation.URL(), createWSCmdURL, body, coreutils.WithAuthorizeBy(systemPrincipalToken), coreutils.WithDiscardResponse()); err != nil {
				return fmt.Errorf("aproj.sys.InvokeCreateWorkspace: c.sys.CreateWorkspace failed: %w", err)
			}
			return nil
		})
	}
}

// c.sys.CreateWorkspace
// должно быть вызвано в целевом приложении, т.к. профиль пользователя находится в целевом приложении на схеме!!!
func execCmdCreateWorkspace(now coreutils.TimeFunc, asp istructs.IAppStructsProvider, appQName istructs.AppQName) istructsmem.ExecCommandClosure {
	return func(cf istructs.ICommandFunction, args istructs.ExecCommandArgs) error {
		// TODO: AuthZ: System, SystemToken in header
		// Check that CDoc<sys.WorkspaceDescriptor> does not exist yet (IRecords.GetSingleton())
		wsKindInitializationDataStr := args.ArgumentObject.AsString(authnz.Field_WSKindInitializationData)
		wsKind := args.ArgumentObject.AsQName(authnz.Field_WSKind)
		newWSID := args.Workspace

		wsKindInitializationData := map[string]interface{}{}

		e := func() error {
			as, err := asp.AppStructs(appQName)
			if err != nil {
				return fmt.Errorf("failed to get appStructs for appQName %s: %w", appQName.String(), err)
			}
			wsKindDef := as.AppDef().Def(wsKind)
			if wsKindDef.Kind() == appdef.DefKind_null {
				return fmt.Errorf("unknown workspace kind: %s", wsKind.String())
			}
			if len(wsKindInitializationDataStr) == 0 {
				return nil
			}
			// validate wsKindInitializationData
			if err := json.Unmarshal([]byte(wsKindInitializationDataStr), &wsKindInitializationData); err != nil {
				return fmt.Errorf("failed to unmarshal workspace initialization data: %w", err)
			}
			if err := validateWSKindInitializationData(as, wsKindInitializationData, wsKindDef); err != nil {
				return fmt.Errorf("failed to validate workspace initialization data: %w", err)
			}
			return nil
		}()

		// create CDoc<sys.WorkspaceDescriptor> (singleton)
		kb, err := args.State.KeyBuilder(state.RecordsStorage, authnz.QNameCDocWorkspaceDescriptor)
		if err != nil {
			return err
		}
		cdocWSDesc, err := args.Intents.NewValue(kb)
		if err != nil {
			return err
		}
		cdocWSDesc.PutRecordID(appdef.SystemField_ID, 1)
		cdocWSDesc.PutInt64(Field_OwnerWSID, args.ArgumentObject.AsInt64(Field_OwnerWSID))           // CDoc<Login> -> pseudo WSID, CDoc<ChildWorkspace> -> owner profile WSID
		cdocWSDesc.PutQName(Field_OwnerQName, args.ArgumentObject.AsQName(Field_OwnerQName))         // sys.Login or sys.UserProfile
		cdocWSDesc.PutInt64(Field_OwnerID, args.ArgumentObject.AsInt64(Field_OwnerID))               // CDoc<Login>.ID or CDoc<ChildWorkspace>.ID
		cdocWSDesc.PutString(authnz.Field_WSName, args.ArgumentObject.AsString(authnz.Field_WSName)) // CDoc<Login> -> "hardcoded", CDoc<ChildWorkspace> -> wsName
		cdocWSDesc.PutQName(authnz.Field_WSKind, wsKind)                                             // CDoc<Login> -> sys.DeviceProfile or sys.UserProfile, CDoc<ChildWorkspace> -> provided wsKind (e.g. air.Restaurant)
		cdocWSDesc.PutString(Field_OwnerApp, args.ArgumentObject.AsString(Field_OwnerApp))
		cdocWSDesc.PutString(authnz.Field_WSKindInitializationData, wsKindInitializationDataStr)
		cdocWSDesc.PutString(field_TemplateName, args.ArgumentObject.AsString(field_TemplateName))
		cdocWSDesc.PutString(Field_TemplateParams, args.ArgumentObject.AsString(Field_TemplateParams))
		cdocWSDesc.PutInt64(authnz.Field_WSID, int64(newWSID))
		cdocWSDesc.PutInt64(authnz.Field_СreatedAtMs, now().UnixMilli())
		cdocWSDesc.PutInt32(Field_Status, int32(WorkspaceStatus_Active))
		if e != nil {
			cdocWSDesc.PutString(Field_CreateError, e.Error())
			logger.Info("c.sys.CreateWorkspace: ", e.Error())
		} else {
			// if no error create CDoc{$wsKind}
			kb, err := args.State.KeyBuilder(state.RecordsStorage, wsKind)
			if err != nil {
				return err
			}
			cdocWSKind, err := args.Intents.NewValue(kb)
			if err != nil {
				return err
			}
			cdocWSKind.PutRecordID(appdef.SystemField_ID, 2)
			return coreutils.Marshal(cdocWSKind, wsKindInitializationData) // validated already in func()
		}
		return nil
	}
}

// Projector<A, InitializeWorkspace>
// triggered by CDoc<WorkspaceDescriptor>
func initializeWorkspaceProjector(nowFunc coreutils.TimeFunc, targetAppQName istructs.AppQName, federation coreutils.IFederation, ep extensionpoints.IExtensionPoint,
	tokensAPI itokens.ITokens, wsPostInitFunc WSPostInitFunc) func(event istructs.IPLogEvent, s istructs.IState, intents istructs.IIntents) (err error) {
	return func(event istructs.IPLogEvent, s istructs.IState, intents istructs.IIntents) (err error) {
		return event.CUDs(func(rec istructs.ICUDRow) error {
			if rec.QName() != authnz.QNameCDocWorkspaceDescriptor {
				return nil
			}
			if rec.AsQName(authnz.Field_WSKind) == authnz.QNameCDoc_WorkspaceKind_AppWorkspace {
				// AppWS -> self-initialized already
				return nil
			}
			// If updated return. We do NOT react on update since we update record from projector
			if !rec.IsNew() {
				return nil
			}
			ownerUpdated := false
			wsDescr := rec
			newWSID := rec.AsInt64(authnz.Field_WSID)
			newWSName := wsDescr.AsString(authnz.Field_WSName)
			ownerApp := rec.AsString(Field_OwnerApp)
			var wsError error
			logPrefix := fmt.Sprintf("aproj.sys.InitializeWorkspace[%s:%d]>:", newWSName, newWSID)
			info := func(args ...interface{}) {
				logger.Info(logPrefix, args)
			}

			er := func(args ...interface{}) {
				logger.Error(logPrefix, args)
			}
			defer func() {
				if ownerUpdated {
					if wsError != nil {
						info("initialization completed with error:", wsError)
					} else {
						info("initialization completed")
					}
				} else {
					info("initialization not completed because updateOwner() failed")
				}
			}()

			info(workspace, newWSName, "init started")

			systemPrincipalToken_TargetApp, err := payloads.GetSystemPrincipalToken(tokensAPI, targetAppQName)
			if err != nil {
				return fmt.Errorf("%s: %w", logPrefix, err)
			}
			ownerAppQName, err := istructs.ParseAppQName(ownerApp)
			if err != nil {
				// parsed already by c.sys.CreateLogin and InitChildWorkspace ?????????
				// notest
				return err
			}
			systemPrincipalToken_OwnerApp, err := payloads.GetSystemPrincipalToken(tokensAPI, ownerAppQName)
			if err != nil {
				return fmt.Errorf("%s: %w", logPrefix, err)
			}

			// If len(new.createError) > 0 -> UpdateOwner(wsParams, new.WSID, new.createError), return
			createErrorStr := wsDescr.AsString(Field_CreateError)
			if len(createErrorStr) > 0 {
				wsError = errors.New(createErrorStr)
				info("have new.createError, will just updateOwner():", createErrorStr)
				ownerUpdated = updateOwner(rec, ownerApp, newWSID, wsError, systemPrincipalToken_OwnerApp, federation, info, er)
				return nil
			}

			updateWSDescrURL := fmt.Sprintf("api/%s/%d/c.sys.CUD", targetAppQName.String(), event.Workspace())
			// if wsDecr.initStartedAtMs == 0
			if wsDescr.AsInt64(Field_InitStartedAtMs) == 0 {
				info("initStartedAtMs = 0. WS init was not started")
				// WS[currentWS].c.sys.CUD(wsDescr.ID, initStartedAtMs)
				body := fmt.Sprintf(`{"cuds": [{"sys.ID": %d,"fields": {"sys.QName": "%s","%s": %d}}]}`,
					wsDescr.ID(), authnz.QNameCDocWorkspaceDescriptor, Field_InitStartedAtMs, nowFunc().UnixMilli())
				info("updating initStartedAtMs:", updateWSDescrURL)

				if _, err := coreutils.FederationFunc(federation.URL(), updateWSDescrURL, body, coreutils.WithAuthorizeBy(systemPrincipalToken_TargetApp), coreutils.WithDiscardResponse()); err != nil {
					er("failed to update initStartedAtMs:", err)
					return nil
				}

				// err = bp3.BuildWorkspace() // to init data
				wsKind := wsDescr.AsQName(authnz.Field_WSKind)
				if wsError = buildWorkspace(wsDescr.AsString(field_TemplateName), ep, wsKind, federation, newWSID,
					targetAppQName, newWSName, systemPrincipalToken_TargetApp); wsError != nil {
					wsError = fmt.Errorf("workspace %s building: %w", wsDescr.AsString(field_TemplateName), wsError)
				}

				wsErrStr := ""
				if wsError != nil {
					wsErrStr = wsError.Error()
				}
				body = fmt.Sprintf(`{"cuds":[{"sys.ID":%d,"fields":{"sys.QName":"%s","%s":%q,"%s":%d}}]}`,
					wsDescr.ID(), authnz.QNameCDocWorkspaceDescriptor, Field_InitError, wsErrStr, Field_InitCompletedAtMs, nowFunc().UnixMilli())
				if _, err = coreutils.FederationFunc(federation.URL(), updateWSDescrURL, body, coreutils.WithAuthorizeBy(systemPrincipalToken_TargetApp), coreutils.WithDiscardResponse()); err != nil {
					er("failed to update initError+initCompletedAtMs:", err)
					return nil
				}
			} else if wsDescr.AsInt64(Field_InitCompletedAtMs) == 0 {
				info("initCompletedAtMs = 0. WS data init was interrupted")
				wsError = errors.New("workspace data initialization was interrupted")
				body := fmt.Sprintf(`{"cuds":[{"fields":{"sys.QName":"%s","%s":%q,"%s":%d}}]}`,
					authnz.QNameCDocWorkspaceDescriptor, Field_InitError, wsError.Error(), Field_InitCompletedAtMs, nowFunc().UnixMilli())
				if _, err = coreutils.FederationFunc(federation.URL(), updateWSDescrURL, body, coreutils.WithAuthorizeBy(systemPrincipalToken_TargetApp), coreutils.WithDiscardResponse()); err != nil {
					er("failed to update initError+initCompletedAtMs:", err)
					return nil
				}
			} else { // initCompletedAtMs > 0
				info("initStartedAtMs > 0 && initCompletedAtMs > 0")
				if initError := wsDescr.AsString(Field_InitError); len(initError) > 0 {
					wsError = errors.New(initError)
				}
			}

			if wsError == nil && wsPostInitFunc != nil {
				wsError = wsPostInitFunc(targetAppQName, wsDescr.AsQName(authnz.Field_WSKind), istructs.WSID(newWSID), federation, systemPrincipalToken_TargetApp)
			}

			ownerUpdated = updateOwner(rec, ownerApp, newWSID, wsError, systemPrincipalToken_OwnerApp, federation, info, er)
			return nil
		})
	}
}

func updateOwner(rec istructs.ICUDRow, ownerApp string, newWSID int64, err error, principalToken string, federation coreutils.IFederation,
	infoLogger func(args ...interface{}), errorLogger func(args ...interface{})) (ok bool) {
	ownerWSID := rec.AsInt64(Field_OwnerWSID)
	ownerID := rec.AsInt64(Field_OwnerID)
	errStr := ""
	if err != nil {
		errStr = err.Error()
	}

	updateOwnerURL := fmt.Sprintf("api/%s/%d/c.sys.CUD", ownerApp, ownerWSID)
	ownerQName := rec.AsQName(Field_OwnerQName)
	infoLogger(fmt.Sprintf("updating owner cdoc.%s at %s/%d: NewWSID=%d, WSError='%s'", ownerQName.String(),
		ownerApp, ownerWSID, newWSID, errStr))
	body := fmt.Sprintf(`{"cuds":[{"sys.ID":%d,"fields":{"%s":%d,"%s":%q}}]}`,
		ownerID, authnz.Field_WSID, newWSID, authnz.Field_WSError, errStr)
	if _, err = coreutils.FederationFunc(federation.URL(), updateOwnerURL, body, coreutils.WithAuthorizeBy(principalToken), coreutils.WithDiscardResponse()); err != nil {
		errorLogger("failed to updateOwner:", err)
	}
	return err == nil
}

func parseWSTemplateBLOBs(fsEntries []fs.DirEntry, blobIDs map[int64]map[string]struct{}, wsTemplateFS coreutils.EmbedFS) (blobs []BLOB, err error) {
	for _, ent := range fsEntries {
		switch ent.Name() {
		case "data.json", "provide.go":
		default:
			underscorePos := strings.Index(ent.Name(), "_")
			if underscorePos < 0 {
				return nil, fmt.Errorf("wrong blob file name format: %s", ent.Name())
			}
			recordIDStr := ent.Name()[:underscorePos]
			recordID, err := strconv.Atoi(recordIDStr)
			if err != nil {
				return nil, fmt.Errorf("wrong recordID in blob %s: %w", ent.Name(), err)
			}
			fieldName := strings.Replace(ent.Name()[underscorePos+1:], filepath.Ext(ent.Name()), "", -1)
			if len(fieldName) == 0 {
				return nil, fmt.Errorf("no fieldName in blob %s", ent.Name())
			}
			fieldNames, ok := blobIDs[int64(recordID)]
			if !ok {
				fieldNames = map[string]struct{}{}
				blobIDs[int64(recordID)] = fieldNames
			}
			if _, exists := fieldNames[fieldName]; exists {
				return nil, fmt.Errorf("recordID %d: blob for field %s is met again: %s", recordID, fieldName, ent.Name())
			}
			fieldNames[fieldName] = struct{}{}
			blobContent, err := wsTemplateFS.ReadFile(ent.Name())
			if err != nil {
				return nil, fmt.Errorf("failed to read blob %s content: %w", ent.Name(), err)
			}
			blobs = append(blobs, BLOB{
				RecordID:  istructs.RecordID(recordID),
				FieldName: fieldName,
				Content:   blobContent,
				Name:      ent.Name(),
				MimeType:  filepath.Ext(ent.Name())[1:], // excluding dot
			})
		}
	}
	return blobs, nil
}

func checkOrphanedBLOBs(blobIDs map[int64]map[string]struct{}, workspaceData []map[string]interface{}) error {
	orphanedBLOBRecordIDs := map[int64]struct{}{}
	for blobRecID := range blobIDs {
		orphanedBLOBRecordIDs[blobRecID] = struct{}{}
	}

	for _, record := range workspaceData {
		recIDIntf, ok := record[appdef.SystemField_ID]
		if !ok {
			return errors.New("record with missing sys.ID field is met")
		}
		recID := int64(recIDIntf.(float64))
		blobFields, ok := blobIDs[recID]
		if !ok {
			continue
		}
		delete(orphanedBLOBRecordIDs, recID)
		for blobField := range blobFields {
			if _, ok := record[blobField]; !ok {
				return fmt.Errorf("have blob for an unknown field for recordID %d: %s", recID, blobField)
			}
		}
	}

	if len(orphanedBLOBRecordIDs) > 0 {
		return fmt.Errorf("orphaned blobs met for ids %v", orphanedBLOBRecordIDs)
	}
	return nil
}

func ValidateTemplate(wsTemplateName string, ep extensionpoints.IExtensionPoint, wsKind appdef.QName) (wsBLOBs []BLOB, wsData []map[string]interface{}, err error) {
	if len(wsTemplateName) == 0 {
		return nil, nil, nil
	}
	epWSTemplates := ep.ExtensionPoint(EPWSTemplates)
	epWSKindTemplatesIntf, ok := epWSTemplates.Find(wsKind)
	if !ok {
		return nil, nil, fmt.Errorf("no templates for workspace kind %s", wsKind.String())
	}
	epWSKindTemplates := epWSKindTemplatesIntf.(extensionpoints.IExtensionPoint)
	wsTemplateFSIntf, ok := epWSKindTemplates.Find(wsTemplateName)
	if !ok {
		return nil, nil, fmt.Errorf("unknown workspace template name %s for workspace kind %s", wsTemplateName, wsKind.String())
	}
	wsTemplateFS := wsTemplateFSIntf.(coreutils.EmbedFS)
	fsEntries, err := wsTemplateFS.ReadDir(".")
	if err != nil {
		return nil, nil, fmt.Errorf("failed to read dir content: %w", err)
	}
	wsData = []map[string]interface{}{}
	dataBytes, err := wsTemplateFS.ReadFile("data.json")
	if err != nil {
		return nil, nil, fmt.Errorf("failed to read data.json: %w", err)
	}
	if err := json.Unmarshal(dataBytes, &wsData); err != nil {
		return nil, nil, fmt.Errorf("failed to unmarshal data.json: %w", err)
	}

	// check blob entries
	//          newBLOBID   fieldName
	blobIDs := map[int64]map[string]struct{}{}
	wsBLOBs, err = parseWSTemplateBLOBs(fsEntries, blobIDs, wsTemplateFS)
	if err != nil {
		return nil, nil, err
	}
	if err := checkOrphanedBLOBs(blobIDs, wsData); err != nil {
		return nil, nil, err
	}
	return wsBLOBs, wsData, nil
}<|MERGE_RESOLUTION|>--- conflicted
+++ resolved
@@ -11,11 +11,8 @@
 	"fmt"
 	"hash/crc32"
 	"io/fs"
-<<<<<<< HEAD
-=======
 	"net/http"
 	"net/url"
->>>>>>> 6565b4d2
 	"path/filepath"
 	"strconv"
 	"strings"
@@ -101,10 +98,6 @@
 				return fmt.Errorf("aproj.sys.InvokeCreateWorkspaceID: %w", err)
 			}
 
-<<<<<<< HEAD
-			if _, err = coreutils.FederationFunc(federation.URL(), createWSIDCmdURL, body, coreutils.WithAuthorizeBy(systemPrincipalToken), coreutils.WithDiscardResponse()); err != nil {
-				return fmt.Errorf("aproj.sys.InvokeCreateWorkspaceID: c.sys.CreateWorkspaceID failed: %w", err)
-=======
 			if _, err = coreutils.FederationFunc(federationURL(), createWSIDCmdURL, body,
 				coreutils.WithAuthorizeBy(systemPrincipalToken),
 				coreutils.WithDiscardResponse(),
@@ -112,7 +105,6 @@
 				coreutils.WithExpectedCode(http.StatusConflict),
 			); err != nil {
 				return fmt.Errorf("aproj.sys.InvokeCreateWorkspaceID: c.sys.CreateWorkspaceID failed: %w. Body:\n%s", err, body)
->>>>>>> 6565b4d2
 			}
 			return nil
 		})
