--- conflicted
+++ resolved
@@ -471,12 +471,8 @@
 	vit.PostWS(ws, "c.sys.CUD", body, coreutils.Expect400())
 }
 
-<<<<<<< HEAD
-func TestRoot(t *testing.T) {
-=======
 func TestSelectFromNestedTables(t *testing.T) {
 	require := require.New(t)
->>>>>>> d3a133f8
 	vit := it.NewVIT(t, &it.SharedConfig_App1)
 	defer vit.TearDown()
 
@@ -485,18 +481,6 @@
 		{"fields":{"sys.ID": 1,"sys.QName": "app1pkg.Root", "FldRoot": 2}},
 		{"fields":{"sys.ID": 2,"sys.QName": "app1pkg.Nested", "sys.ParentID":1,"sys.Container": "Nested","FldNested":3}},
 		{"fields":{"sys.ID": 3,"sys.QName": "app1pkg.Third", "Fld1": 42,"sys.ParentID":2,"sys.Container": "Third"}}
-<<<<<<< HEAD
-		]}`
-	vit.PostWS(ws, "c.sys.CUD", body).NewID()
-
-	body = `{"args":{"Schema":"app1pkg.Root"},"elements": [
-		{"fields": ["FldRoot"]},
-		{"path": "Nested","fields": ["FldNested"]},
-		{"path": "Nested/Third","fields": ["Fld1"]}
-	]}`
-	vit.PostWS(ws, "q.sys.Collection", body).Println()
-
-=======
 	]}`
 	vit.PostWS(ws, "c.sys.CUD", body).NewID()
 
@@ -574,5 +558,4 @@
 			vit.PostWS(ws, "q.sys.Collection", body, coreutils.Expect400("unknown nested table Fld1"))
 		})
 	})
->>>>>>> d3a133f8
 }