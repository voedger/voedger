--- conflicted
+++ resolved
@@ -151,13 +151,8 @@
 			"cuds": [
 				{
 					"fields": {
-<<<<<<< HEAD
-						"sys.ID": 1000000002,
-						"sys.QName": "app1.articles",
-=======
 						"sys.ID": 100000,
 						"sys.QName": "simpleApp.articles",
->>>>>>> 3eae8500
 						"name": "cola",
 						"article_manual": 11,
 						"article_hash": 21,
@@ -344,11 +339,7 @@
 	body := fmt.Sprintf(`{"cuds":[{"sys.ID": %d,"fields":{"name":""}}]}`, idAnyAirTablePlan)
 	vit.PostWS(ws, "c.sys.CUD", body)
 
-<<<<<<< HEAD
-	body = `{"args":{"Schema":"app1.air_table_plan"},"elements":[{"fields": ["name","sys.ID"]}],"filters":[{"expr":"eq","args":{"field":"sys.ID","value":5000000000400}}]}`
-=======
 	body = fmt.Sprintf(`{"args":{"Schema":"simpleApp.air_table_plan"},"elements":[{"fields": ["name","sys.ID"]}],"filters":[{"expr":"eq","args":{"field":"sys.ID","value":%d}}]}`, idAnyAirTablePlan)
->>>>>>> 3eae8500
 	resp := vit.PostWS(ws, "q.sys.Collection", body)
 
 	require.Equal(t, "", resp.SectionRow()[0].(string))
