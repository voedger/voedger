--- conflicted
+++ resolved
@@ -500,8 +500,8 @@
 		"update test1.app1.42.unknown.table.1 set x = 1, x = 2":                  "qname unknown.table is not found",
 		"update test1.app1.42.app1pkg.DocManyTypes.1 set Bytes = 0x1":            "hex: odd length hex string",
 		"update test1.app1.42.app1pkg.DocManyTypes.1 set Bytes = sin(42)":        "unsupported value type",
-<<<<<<< HEAD
 		"update test1.app1.42.app1pkg.MockCmd set Bytes = 0x00":                  "CDoc or WDoc only expected",
+		"update test1.app1.42.app1pkg.DocManyTypes.1 set Bytes = null":           "null value is not supported",
 
 		// insert table
 		"insert test1.app1.42.app1pkg.CategoryIdx set Val = 42":        "CDoc or WDoc only expected",
@@ -509,9 +509,6 @@
 		"insert test1.app1.42.app1pkg.category":                        "no fields to set",
 		"insert test1.app1.42.app1pkg.category set a = 1 where x = 1":  "conditions are not allowed on insert table",
 		"insert test1.app1.42.app1pkg.category.1 set a = 1":            "record ID must not be provided on insert table",
-=======
-		"update test1.app1.42.app1pkg.DocManyTypes.1 set Bytes = null":           "null value is not supported",
->>>>>>> e5e74579
 
 		// update corrupted
 		"update corrupted":       "invalid query format",
@@ -530,20 +527,6 @@
 		fmt.Sprintf("update corrupted test1.app1.1.sys.WLog.%d", math.MaxInt): fmt.Sprintf("wlog event partition 1 wlogoffset %d wsid 1 does not exist", math.MaxInt),
 
 		// direct update
-<<<<<<< HEAD
-		"direct update test1.app1.1.app1pkg.CategoryIdx set Val = 44, Name = 'x'":        "full key must be provided on view direct update",
-		"direct update test1.app1.1.app1pkg.CategoryIdx where x = 1":                     "syntax error",
-		"direct update test1.app1.1.app1pkg.CategoryIdx.42 set a = 2 where x = 1":        "record ID must not be provided on view direct update",
-		"direct update test1.app1.1.app1pkg.CategoryIdx set a = 2 where x = 1 and x = 1": "key field x is specified twice",
-		"direct update test1.app1.1.app1pkg.CategoryIdx set a = 2 where x = 1 or y = 1":  "'where viewField1 = val1 [and viewField2 = val2 ...]' condition is only supported",
-		"direct update test1.app1.1.app1pkg.CategoryIdx set a = 2 where x > 1":           "'where viewField1 = val1 [and viewField2 = val2 ...]' condition is only supported",
-		"direct update test1.app1.1.app1pkg.category.1 set a = 2 where b = sin(x)":       "'where viewField1 = val1 [and viewField2 = val2 ...]' condition is only supported",
-		"direct update test1.app1.1.app1pkg.category.1 set a = 2 where 1 = 1":            "'where viewField1 = val1 [and viewField2 = val2 ...]' condition is only supported",
-		"direct update test1.app1.1.app1pkg.category.1 set a = 2 where 1 = 1 and 1 = 1":  "'where viewField1 = val1 [and viewField2 = val2 ...]' condition is only supported",
-		"direct update test1.app1.1.app1pkg.category set a = 2":                          "record ID must be provided on record direct update",
-		"direct update test1.app1.1.app1pkg.category.1 set a = 2 where b = 3":            "'where' clause is not allowed on record direct update",
-		"direct update test1.app1.1.app1pkg.MockCmd set Val = 44, Name = 'x'":            "view, CDoc or WDoc only expected",
-=======
 		"direct update test1.app1.1.app1pkg.CategoryIdx set Val = null where IntFld = 43 and Dummy = 1":   "null value is not supported",
 		"direct update test1.app1.1.app1pkg.CategoryIdx set Val = 44 where IntFld = 43 and Dummy = null":  "null value is not supported",
 		"direct update test1.app1.1.app1pkg.CategoryIdx set Val = 44, Name = 'x'":                         "full key must be provided on view direct update",
@@ -558,16 +541,13 @@
 		"direct update test1.app1.1.app1pkg.category.1 set a = 2 where 1 = 1 and 1 = 1":                   "'where viewField1 = val1 [and viewField2 = val2 ...]' condition is only supported",
 		"direct update test1.app1.1.app1pkg.category set a = 2":                                           "record ID must be provided on record direct update",
 		"direct update test1.app1.1.app1pkg.category.1 set a = 2 where b = 3":                             "'where' clause is not allowed on record direct update",
->>>>>>> e5e74579
+		"direct update test1.app1.1.app1pkg.MockCmd set Val = 44, Name = 'x'":            "view, CDoc or WDoc only expected",
 
 		// direct insert
 		"direct insert test1.app1.1.app1pkg.CategoryIdx set Val = 44, Name = 'x' where a = 1": "'where' clause is not allowed on view direct insert",
 		"direct insert test1.app1.1.app1pkg.category set Val = 44, Name = 'x'":                "direct insert is not allowed for records",
-<<<<<<< HEAD
 		"direct insert test1.app1.1.app1pkg.MockCmd set Val = 44, Name = 'x'":                 "view, CDoc or WDoc only expected",
-=======
 		"direct insert test1.app1.1.app1pkg.CategoryIdx set Val = null":                       "null value is not supported",
->>>>>>> e5e74579
 	}
 	sysPrn := vit.GetSystemPrincipal(istructs.AppQName_sys_cluster)
 	for sql, expectedError := range cases {
