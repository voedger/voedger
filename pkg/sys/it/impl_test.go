/*
 * Copyright (c) 2022-present unTill Pro, Ltd.
 */

package sys_it

import (
	"context"
	"encoding/base64"
	"fmt"
	"sync"
	"testing"

	"github.com/stretchr/testify/require"
	"github.com/voedger/voedger/pkg/appdef"
	"github.com/voedger/voedger/pkg/apps"
	"github.com/voedger/voedger/pkg/extensionpoints"
	"github.com/voedger/voedger/pkg/istructs"
	istructsmem "github.com/voedger/voedger/pkg/istructsmem"
	"github.com/voedger/voedger/pkg/sys"
	"github.com/voedger/voedger/pkg/sys/authnz"
	"github.com/voedger/voedger/pkg/sys/smtp"
	coreutils "github.com/voedger/voedger/pkg/utils"
	it "github.com/voedger/voedger/pkg/vit"
	"github.com/voedger/voedger/pkg/vvm"
)

type greeterRR struct {
	istructs.NullObject
	text string
}

func (e *greeterRR) AsString(name string) string {
	return "hello, " + e.text
}

func TestBasicUsage(t *testing.T) {
	require := require.New(t)
	cfg := it.NewOwnVITConfig(
		it.WithApp(istructs.AppQName_test1_app1, func(apis apps.APIs, cfg *istructsmem.AppConfigType, appDefBuilder appdef.IAppDefBuilder, ep extensionpoints.IExtensionPoint) {
			cfg.Resources.Add(istructsmem.NewQueryFunction(
				appdef.NewQName(appdef.SysPackage, "Greeter"),
				appDefBuilder.AddObject(appdef.NewQName(appdef.SysPackage, "GreeterParams")).
					AddField("Text", appdef.DataKind_string, true).(appdef.IDef).QName(),
				appDefBuilder.AddObject(appdef.NewQName(appdef.SysPackage, "GreeterResult")).
					AddField("Res", appdef.DataKind_string, true).(appdef.IDef).QName(),
				func(_ context.Context, _ istructs.IQueryFunction, args istructs.ExecQueryArgs, callback istructs.ExecQueryCallback) (err error) {
					text := args.ArgumentObject.AsString("Text")
					var rr = &greeterRR{text: text}
					return callback(rr)
				},
			))

			// need to read cdoc.sys.Subject on auth
			sys.Provide(cfg, appDefBuilder, smtp.Cfg{}, ep, nil, apis.TimeFunc, apis.ITokens, apis.IFederation, apis.IAppStructsProvider, apis.IAppTokensFactory,
<<<<<<< HEAD
				apis.NumCommandProcessors, false)
=======
				apis.NumCommandProcessors, apis.BuildInfo)
>>>>>>> ad2dea46
		}),
	)
	vit := it.NewVIT(t, &cfg)
	defer vit.TearDown()

	// отправим POST-запрос
	body := `
	{
		"args": {
		  "Text": "world"
		},
		"elements": [
		  {
			"fields": ["Res"]
		  }
		]
	  }
	`
	ws := vit.DummyWS(istructs.AppQName_test1_app1, 1)
	resp := vit.PostWSSys(ws, "q.sys.Greeter", body)
	require.Equal(`{"sections":[{"type":"","elements":[[[["hello, world"]]]]}]}`, resp.Body)
	resp.Println()
}

func TestAppWSAutoInitialization(t *testing.T) {
	require := require.New(t)
	vit := it.NewVIT(t, &it.SharedConfig_Simple)
	defer vit.TearDown()

	checkCDocsWSDesc(vit.VVM, require)

	// further calls -> nothing happens, expect not errors
	require.NoError(vvm.BuildAppWorkspaces(vit.VVM, vit.VVMConfig))
	checkCDocsWSDesc(vit.VVM, require)
}

func checkCDocsWSDesc(vvm *vvm.VVM, require *require.Assertions) {
	for _, appQName := range vvm.VVMApps {
		as, err := vvm.AppStructs(istructs.AppQName_test1_app1)
		require.NoError(err)
		for wsNum := 0; istructs.AppWSAmount(wsNum) < as.WSAmount(); wsNum++ {
			as, err := vvm.IAppStructsProvider.AppStructs(appQName)
			require.NoError(err)
			appWSID := istructs.NewWSID(istructs.MainClusterID, istructs.WSID(wsNum+int(istructs.FirstBaseAppWSID)))
			existingCDocWSDesc, err := as.Records().GetSingleton(appWSID, authnz.QNameCDocWorkspaceDescriptor)
			require.NoError(err)
			require.Equal(authnz.QNameCDocWorkspaceDescriptor, existingCDocWSDesc.QName())
		}
	}
}

func TestAuthorization(t *testing.T) {
	vit := it.NewVIT(t, &it.SharedConfig_Simple)
	defer vit.TearDown()

	ws := vit.WS(istructs.AppQName_test1_app1, "test_ws")
	prn := ws.Owner

	body := fmt.Sprintf(`{"cuds":[{"fields":{"sys.ID": 1,"sys.QName":"%s"}}]}`, it.QNameTestTable)

	t.Run("basic usage", func(t *testing.T) {
		t.Run("Bearer scheme", func(t *testing.T) {
			sys := vit.GetSystemPrincipal(istructs.AppQName_test1_app1)
			vit.PostApp(istructs.AppQName_test1_app1, prn.ProfileWSID, "c.sys.CUD", body, coreutils.WithHeaders(coreutils.Authorization, "Bearer "+sys.Token))
		})

		t.Run("Basic scheme", func(t *testing.T) {
			t.Run("token in username only", func(t *testing.T) {
				basicAuthHeader := base64.StdEncoding.EncodeToString([]byte(prn.Token + ":"))
				vit.PostApp(istructs.AppQName_test1_app1, prn.ProfileWSID, "c.sys.CUD", body, coreutils.WithHeaders(coreutils.Authorization, "Basic "+basicAuthHeader))
			})
			t.Run("token in password only", func(t *testing.T) {
				basicAuthHeader := base64.StdEncoding.EncodeToString([]byte(":" + prn.Token))
				vit.PostApp(istructs.AppQName_test1_app1, prn.ProfileWSID, "c.sys.CUD", body, coreutils.WithHeaders(coreutils.Authorization, "Basic "+basicAuthHeader))
			})
			t.Run("token is splitted over username and password", func(t *testing.T) {
				basicAuthHeader := base64.StdEncoding.EncodeToString([]byte(prn.Token[:len(prn.Token)/2] + ":" + prn.Token[len(prn.Token)/2:]))
				vit.PostApp(istructs.AppQName_test1_app1, prn.ProfileWSID, "c.sys.CUD", body, coreutils.WithHeaders(coreutils.Authorization, "Basic "+basicAuthHeader))
			})
		})
	})

	t.Run("401 unauthorized", func(t *testing.T) {
		t.Run("wrong Authorization token", func(t *testing.T) {
			vit.PostProfile(prn, "c.sys.CUD", body, coreutils.WithAuthorizeBy("wrong"), coreutils.Expect401()).Println()
		})

		t.Run("unsupported Authorization header", func(t *testing.T) {
			vit.PostProfile(prn, "c.sys.CUD", body,
				coreutils.WithHeaders(coreutils.Authorization, `whatever w\o Bearer or Basic`), coreutils.Expect401()).Println()
		})

		t.Run("Basic authorization", func(t *testing.T) {
			t.Run("non-base64 header value", func(t *testing.T) {
				vit.PostProfile(prn, "c.sys.CUD", body,
					coreutils.WithHeaders(coreutils.Authorization, `Basic non-base64-value`), coreutils.Expect401()).Println()
			})
			t.Run("no colon between username and password", func(t *testing.T) {
				headerValue := base64.RawStdEncoding.EncodeToString([]byte("some password"))
				vit.PostProfile(prn, "c.sys.CUD", body,
					coreutils.WithHeaders(coreutils.Authorization, "Basic "+headerValue), coreutils.Expect401()).Println()
			})
		})
	})

	t.Run("403 forbidden", func(t *testing.T) {
		t.Run("missing Authorization token", func(t *testing.T) {
			// c.sys.CUD has Owner authorization policy -> need to provide authorization header in PostFunc()
			vit.PostApp(istructs.AppQName_test1_app1, prn.ProfileWSID, "c.sys.CUD", body, coreutils.Expect403()).Println()
		})
	})
}

func TestUtilFuncs(t *testing.T) {
	require := require.New(t)
	vit := it.NewVIT(t, &it.SharedConfig_Simple)
	defer vit.TearDown()

	t.Run("func Echo", func(t *testing.T) {
		body := `{"args": {"Text": "world"},"elements":[{"fields":["Res"]}]}`
		resp := vit.PostApp(istructs.AppQName_test1_app1, 1, "q.sys.Echo", body)
		require.Equal("world", resp.SectionRow()[0].(string))
		resp.Println()
	})

	t.Run("func GRCount", func(t *testing.T) {
		body := `{"args": {},"elements":[{"fields":["NumGoroutines"]}]}`
		resp := vit.PostApp(istructs.AppQName_test1_app1, 1, "q.sys.GRCount", body)
		resp.Println()
	})

	t.Run("func Modules", func(t *testing.T) {
		// should normally return nothing because there is no dpes information in tests
		// returns actual deps if the Voedger is used in some main() and built using `go build`
		body := `{"args": {},"elements":[{"fields":["Modules"]}]}`
		resp := vit.PostApp(istructs.AppQName_test1_app1, 1, "q.sys.Modules", body)
		resp.Println()
	})
}

func Test400BadRequests(t *testing.T) {
	vit := it.NewVIT(t, &it.SharedConfig_Simple)
	defer vit.TearDown()
	var err error

	cases := []struct {
		desc     string
		funcName string
		appName  string
	}{
		{desc: "unknown func", funcName: "q.unknown"},
		{desc: "unknown func kind", funcName: "x.test.test"},
		{desc: "wrong resource name", funcName: "a"},
		{desc: "unknown app", funcName: "c.sys.CUD", appName: "un/known"},
	}

	for _, c := range cases {
		t.Run(c.desc, func(t *testing.T) {
			appQName := istructs.AppQName_test1_app1
			if len(c.appName) > 0 {
				appQName, err = istructs.ParseAppQName(c.appName)
				require.NoError(t, err)
			}
			vit.PostApp(appQName, 1, c.funcName, "", coreutils.Expect400()).Println()
		})
	}
}

func Test503OnNoQueryProcessorsAvailable(t *testing.T) {
	funcStarted := make(chan interface{})
	okToFinish := make(chan interface{})
	it.MockQryExec = func(input string, callback istructs.ExecQueryCallback) error {
		funcStarted <- nil
		<-okToFinish
		return nil
	}
	vit := it.NewVIT(t, &it.SharedConfig_Simple)
	defer vit.TearDown()

	body := `{"args": {"Input": "world"},"elements": [{"fields": ["Res"]}]}`
	postDone := sync.WaitGroup{}
	sys := vit.GetSystemPrincipal(istructs.AppQName_test1_app1)
	for i := 0; i < int(vit.VVMConfig.NumQueryProcessors); i++ {
		postDone.Add(1)
		go func() {
			defer postDone.Done()
			vit.PostApp(istructs.AppQName_test1_app1, 1, "q.sys.MockQry", body, coreutils.WithAuthorizeBy(sys.Token))
		}()

		<-funcStarted
	}

	vit.PostApp(istructs.AppQName_test1_app1, 1, "q.sys.Echo", body, coreutils.Expect503(), coreutils.WithAuthorizeBy(sys.Token))

	for i := 0; i < int(vit.VVMConfig.NumQueryProcessors); i++ {
		okToFinish <- nil
	}
	postDone.Wait()
}<|MERGE_RESOLUTION|>--- conflicted
+++ resolved
@@ -53,11 +53,7 @@
 
 			// need to read cdoc.sys.Subject on auth
 			sys.Provide(cfg, appDefBuilder, smtp.Cfg{}, ep, nil, apis.TimeFunc, apis.ITokens, apis.IFederation, apis.IAppStructsProvider, apis.IAppTokensFactory,
-<<<<<<< HEAD
-				apis.NumCommandProcessors, false)
-=======
-				apis.NumCommandProcessors, apis.BuildInfo)
->>>>>>> ad2dea46
+				apis.NumCommandProcessors, apis.BuildInfo, false)
 		}),
 	)
 	vit := it.NewVIT(t, &cfg)
