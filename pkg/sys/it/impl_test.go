/*
 * Copyright (c) 2022-present unTill Pro, Ltd.
 */

package sys_it

import (
	"context"
	"encoding/base64"
	"fmt"
	"sync"
	"testing"

	"github.com/stretchr/testify/require"

	"github.com/voedger/voedger/pkg/appdef"
	"github.com/voedger/voedger/pkg/coreutils"
	"github.com/voedger/voedger/pkg/istructs"
	"github.com/voedger/voedger/pkg/istructsmem"
	"github.com/voedger/voedger/pkg/sys"
	it "github.com/voedger/voedger/pkg/vit"
)

func TestAuthorization(t *testing.T) {
	vit := it.NewVIT(t, &it.SharedConfig_App1)
	defer vit.TearDown()

	ws := vit.WS(istructs.AppQName_test1_app1, "test_ws")
	prn := ws.Owner

	body := `{"cuds":[{"fields":{"sys.ID": 1,"sys.QName":"app1pkg.air_table_plan"}}]}`

	t.Run("basic usage", func(t *testing.T) {
		t.Run("Bearer scheme", func(t *testing.T) {
			sys := vit.GetSystemPrincipal(istructs.AppQName_test1_app1)
			vit.PostWS(ws, "c.sys.CUD", body, coreutils.WithHeaders(coreutils.Authorization, "Bearer "+sys.Token))
		})

		t.Run("Basic scheme", func(t *testing.T) {
			t.Run("token in username only", func(t *testing.T) {
				basicAuthHeader := base64.StdEncoding.EncodeToString([]byte(prn.Token + ":"))
				vit.PostWS(ws, "c.sys.CUD", body, coreutils.WithHeaders(coreutils.Authorization, "Basic "+basicAuthHeader))
			})
			t.Run("token in password only", func(t *testing.T) {
				basicAuthHeader := base64.StdEncoding.EncodeToString([]byte(":" + prn.Token))
				vit.PostWS(ws, "c.sys.CUD", body, coreutils.WithHeaders(coreutils.Authorization, "Basic "+basicAuthHeader))
			})
			t.Run("token is splitted over username and password", func(t *testing.T) {
				basicAuthHeader := base64.StdEncoding.EncodeToString([]byte(prn.Token[:len(prn.Token)/2] + ":" + prn.Token[len(prn.Token)/2:]))
				vit.PostWS(ws, "c.sys.CUD", body, coreutils.WithHeaders(coreutils.Authorization, "Basic "+basicAuthHeader))
			})
		})
	})

	t.Run("401 unauthorized", func(t *testing.T) {
		t.Run("wrong Authorization token", func(t *testing.T) {
			vit.PostProfile(prn, "c.sys.CUD", body, coreutils.WithAuthorizeBy("wrong"), coreutils.Expect401()).Println()
		})

		t.Run("unsupported Authorization header", func(t *testing.T) {
			vit.PostProfile(prn, "c.sys.CUD", body,
				coreutils.WithHeaders(coreutils.Authorization, `whatever w\o Bearer or Basic`), coreutils.Expect401()).Println()
		})

		t.Run("Basic authorization", func(t *testing.T) {
			t.Run("non-base64 header value", func(t *testing.T) {
				vit.PostProfile(prn, "c.sys.CUD", body,
					coreutils.WithHeaders(coreutils.Authorization, `Basic non-base64-value`), coreutils.Expect401()).Println()
			})
			t.Run("no colon between username and password", func(t *testing.T) {
				headerValue := base64.RawStdEncoding.EncodeToString([]byte("some password"))
				vit.PostProfile(prn, "c.sys.CUD", body,
					coreutils.WithHeaders(coreutils.Authorization, "Basic "+headerValue), coreutils.Expect401()).Println()
			})
		})
	})

	t.Run("403 forbidden", func(t *testing.T) {
		t.Run("missing Authorization token", func(t *testing.T) {
			// c.sys.CUD has Owner authorization policy -> need to provide authorization header in PostFunc()
			vit.PostApp(istructs.AppQName_test1_app1, prn.ProfileWSID, "c.sys.CUD", body, coreutils.Expect403()).Println()
		})
	})
}

func TestUtilFuncs(t *testing.T) {
	require := require.New(t)
	vit := it.NewVIT(t, &it.SharedConfig_App1)
	defer vit.TearDown()

	t.Run("func Echo", func(t *testing.T) {
		body := `{"args": {"Text": "world"},"elements":[{"fields":["Res"]}]}`
		resp := vit.PostApp(istructs.AppQName_test1_app1, 1, "q.sys.Echo", body)
		require.Equal("world", resp.SectionRow()[0].(string))
		resp.Println()
	})

	t.Run("func GRCount", func(t *testing.T) {
		body := `{"args": {},"elements":[{"fields":["NumGoroutines"]}]}`
		resp := vit.PostApp(istructs.AppQName_test1_app1, 1, "q.sys.GRCount", body)
		resp.Println()
	})

	t.Run("func Modules", func(t *testing.T) {
		// should normally return nothing because there is no dpes information in tests
		// returns actual deps if the Voedger is used in some main() and built using `go build`
		body := `{"args": {},"elements":[{"fields":["Modules"]}]}`
		resp := vit.PostApp(istructs.AppQName_test1_app1, 1, "q.sys.Modules", body)
		resp.Println()
	})
}

func Test400BadRequests(t *testing.T) {
	vit := it.NewVIT(t, &it.SharedConfig_App1)
	defer vit.TearDown()
	var err error

	cases := []struct {
		desc     string
		funcName string
		appName  string
	}{
		{desc: "unknown func", funcName: "q.unknown"},
		{desc: "unknown func kind", funcName: "x.test.test"},
		{desc: "wrong resource name", funcName: "a"},
		{desc: "unknown app", funcName: "c.sys.CUD", appName: "un/known"},
	}

	for _, c := range cases {
		t.Run(c.desc, func(t *testing.T) {
			appQName := istructs.AppQName_test1_app1
			if len(c.appName) > 0 {
				appQName, err = appdef.ParseAppQName(c.appName)
				require.NoError(t, err)
			}
			vit.PostApp(appQName, 1, c.funcName, "", coreutils.Expect400()).Println()
		})
	}
}

func Test503OnNoQueryProcessorsAvailable(t *testing.T) {
	funcStarted := make(chan interface{})
	okToFinish := make(chan interface{})
	it.MockQryExec = func(input string, _ istructs.ExecQueryArgs, callback istructs.ExecQueryCallback) error {
		funcStarted <- nil
		<-okToFinish
		return nil
	}
	vit := it.NewVIT(t, &it.SharedConfig_App1)
	defer vit.TearDown()
	ws := vit.WS(istructs.AppQName_test1_app1, "test_ws")
	body := `{"args": {"Input": "world"},"elements": [{"fields": ["Res"]}]}`
	postDone := sync.WaitGroup{}
	sys := vit.GetSystemPrincipal(istructs.AppQName_test1_app1)
	for i := 0; i < int(vit.VVMConfig.NumCommandProcessors); i++ {
		postDone.Add(1)
		go func() {
			defer postDone.Done()
			vit.PostWS(ws, "q.app1pkg.MockQry", body, coreutils.WithAuthorizeBy(sys.Token))
		}()

		<-funcStarted
	}

	// one more request to any WSID -> 503 service unavailable
	vit.PostApp(istructs.AppQName_test1_app1, 1, "q.sys.Echo", body, coreutils.Expect503(), coreutils.WithAuthorizeBy(sys.Token))

	for i := 0; i < int(vit.VVMConfig.NumQueryProcessors); i++ {
		okToFinish <- nil
	}
	postDone.Wait()
}

func TestCmdResult(t *testing.T) {
	require := require.New(t)
	vit := it.NewVIT(t, &it.SharedConfig_App1)
	defer vit.TearDown()

	ws := vit.WS(istructs.AppQName_test1_app1, "test_ws")

	t.Run("basic usage", func(t *testing.T) {

		body := `{"args":{"Arg1": 1}}`
		resp := vit.PostWS(ws, "c.app1pkg.TestCmd", body)
		resp.Println()
		require.Equal("Str", resp.CmdResult["Str"])
		require.Equal(float64(42), resp.CmdResult["Int"])
	})

	// ok - just required field is filled
	t.Run("just required fields filled", func(t *testing.T) {
		body := fmt.Sprintf(`{"args":{"Arg1":%d}}`, 2)
		resp := vit.PostWS(ws, "c.app1pkg.TestCmd", body)
		resp.Println()
		require.Equal(float64(42), resp.CmdResult["Int"])
	})

	t.Run("missing required fields -> 500", func(t *testing.T) {
		body := fmt.Sprintf(`{"args":{"Arg1":%d}}`, 3)
		vit.PostWS(ws, "c.app1pkg.TestCmd", body, coreutils.Expect500()).Println()
	})

	t.Run("wrong types -> 500", func(t *testing.T) {
		body := fmt.Sprintf(`{"args":{"Arg1":%d}}`, 4)
		vit.PostWS(ws, "c.app1pkg.TestCmd", body, coreutils.Expect500()).Println()
	})
}

func TestIsActiveValidation(t *testing.T) {
	vit := it.NewVIT(t, &it.SharedConfig_App1)
	defer vit.TearDown()

	ws := vit.WS(istructs.AppQName_test1_app1, "test_ws")

	t.Run("deny update sys.IsActive and other fields", func(t *testing.T) {
		body := `{"cuds":[{"fields":{"sys.ID": 1,"sys.QName":"app1pkg.air_table_plan"}}]}`
		id := vit.PostWS(ws, "c.sys.CUD", body).NewID()
		body = fmt.Sprintf(`{"cuds":[{"sys.ID":%d,"fields":{"sys.IsActive":false,"name":"newName"}}]}`, id)
		vit.PostWS(ws, "c.sys.CUD", body, coreutils.Expect403()).Println()
	})

	t.Run("deny insert a deactivated record", func(t *testing.T) {
		body := `{"cuds":[{"fields":{"sys.ID": 1,"sys.QName":"app1pkg.air_table_plan","sys.IsActive":false}}]}`
		vit.PostWS(ws, "c.sys.CUD", body, coreutils.Expect403()).Println()
	})
}

func TestTakeQNamesFromWorkspace(t *testing.T) {
	vit := it.NewVIT(t, &it.SharedConfig_App1)
	defer vit.TearDown()

	t.Run("command", func(t *testing.T) {
		t.Run("existence", func(t *testing.T) {

			anotherWS := vit.WS(istructs.AppQName_test1_app1, "test_ws_another")
			body := fmt.Sprintf(`{"args":{"Arg1":%d}}`, 1)
			// c.app1pkg.TestCmd is not defined in test_ws_anotherWS workspace -> 400 bad request
			vit.PostWS(anotherWS, "c.app1pkg.TestCmd", body, coreutils.Expect400("command app1pkg.TestCmd does not exist in workspace app1pkg.test_wsWS_another"))

			ws := vit.WS(istructs.AppQName_test1_app1, "test_ws")
			body = "{}"
			// c.app1pkg.testCmd is defined in test_wsWS workspace -> 400 bad request
			vit.PostWS(ws, "c.app1pkg.testCmd", body, coreutils.Expect400("command app1pkg.testCmd does not exist in workspace app1pkg.test_wsWS"))
		})

		t.Run("type", func(t *testing.T) {
			ws := vit.WS(istructs.AppQName_test1_app1, "test_ws")
			body := "{}"
			// c.app1pkg.testCmd is defined in test_wsWS workspace -> 400 bad request
			vit.PostWS(ws, "c.app1pkg.MockQry", body, coreutils.Expect400("app1pkg.MockQry is not a command"))
		})
	})

	t.Run("query", func(t *testing.T) {
		t.Run("existensce", func(t *testing.T) {
			anotherWS := vit.WS(istructs.AppQName_test1_app1, "test_ws_another")
			body := `{"args":{"Input":"str"}}`
			// q.app1pkg.MockQry is not defined in test_ws_anotherWS workspace -> 400 bad request
			vit.PostWS(anotherWS, "q.app1pkg.MockQry", body, coreutils.Expect400("query app1pkg.MockQry does not exist in workspace app1pkg.test_wsWS_another"))
		})
		t.Run("type", func(t *testing.T) {
			anotherWS := vit.WS(istructs.AppQName_test1_app1, "test_ws_another")
			body := fmt.Sprintf(`{"args":{"Arg1":%d}}`, 1)
			vit.PostWS(anotherWS, "q.app1pkg.testCmd", body, coreutils.Expect400("app1pkg.testCmd is not a query"))
		})
	})

	t.Run("CUDs QNames", func(t *testing.T) {
		t.Run("CUD in the request", func(t *testing.T) {
			anotherWS := vit.WS(istructs.AppQName_test1_app1, "test_ws_another")
			body := `{"cuds":[{"fields":{"sys.ID": 1,"sys.QName":"app1pkg.options"}}]}`
			// try to insert a QName that does not exist in the workspace -> 403 foribidden ??? or 400 bad request ???
			vit.PostWS(anotherWS, "c.sys.CUD", body, coreutils.Expect400("app1pkg.options", "does not exist in the workspace app1pkg.test_ws_another"))
		})
		t.Run("CUD produced by a command", func(t *testing.T) {
			it.MockCmdExec = func(input string, args istructs.ExecCommandArgs) error {
				kb, err := args.State.KeyBuilder(sys.Storage_Record, appdef.NewQName("app1pkg", "docInAnotherWS"))
				if err != nil {
					return err
				}
				vb, err := args.Intents.NewValue(kb)
				if err != nil {
					return err
				}
				vb.PutRecordID(appdef.SystemField_ID, 1)
				return nil
			}
			body := `{"args":{"Input":"Str"}}`
			ws := vit.WS(istructs.AppQName_test1_app1, "test_ws")
			vit.PostWS(ws, "c.app1pkg.MockCmd", body, coreutils.WithExpectedCode(500, "app1pkg.docInAnotherWS qname is not defined in workspace app1pkg.test_ws"))
		})
	})
}

func TestVITResetPreservingStorage(t *testing.T) {
	cfg := it.NewOwnVITConfig(
		it.WithApp(istructs.AppQName_test1_app1, it.ProvideApp1,
			it.WithUserLogin("login", "1"),
			it.WithChildWorkspace(it.QNameApp1_TestWSKind, "test_ws", "", "", "login", map[string]interface{}{"IntFld": 42}),
		),
	)
	categoryID := int64(0)
	it.TestRestartPreservingStorage(t, &cfg, func(t *testing.T, vit *it.VIT) {
		ws := vit.WS(istructs.AppQName_test1_app1, "test_ws")
		body := `{"cuds":[{"fields":{"sys.ID":1,"sys.QName":"app1pkg.category","name":"Awesome food"}}]}`
		categoryID = vit.PostWS(ws, "c.sys.CUD", body).NewID()
	}, func(t *testing.T, vit *it.VIT) {
		ws := vit.WS(istructs.AppQName_test1_app1, "test_ws")
		body := fmt.Sprintf(`{"args":{"Query":"select * from app1pkg.category where id = %d"},"elements":[{"fields":["Result"]}]}`, categoryID)
		resp := vit.PostWS(ws, "q.sys.SqlQuery", body)
		require.Contains(t, resp.SectionRow()[0].(string), `"name":"Awesome food"`)
		resp.Println()
	})
}

func TestAdminEndpoint(t *testing.T) {
	require := require.New(t)
	vit := it.NewVIT(t, &it.SharedConfig_App1)
	defer vit.TearDown()
	body := `{"args": {"Text": "world"},"elements":[{"fields":["Res"]}]}`
	resp, err := vit.IFederation.AdminFunc(fmt.Sprintf("api/%s/1/q.sys.Echo", istructs.AppQName_test1_app1), body)
	require.NoError(err)
	require.Equal("world", resp.SectionRow()[0].(string))
	resp.Println()
}

func TestQueryIntents(t *testing.T) {
	vit := it.NewVIT(t, &it.SharedConfig_App1)
	defer vit.TearDown()

	ws := vit.WS(istructs.AppQName_test1_app1, "test_ws")
	body := `{"args":{},"elements":[{"fields":["Fld1"]}]}`
	resp := vit.PostWS(ws, "q.app1pkg.QryIntents", body)
	require.Equal(t, "hello", resp.SectionRow()[0].(string))
}

func TestErrorFromResponseIntent(t *testing.T) {
	vit := it.NewVIT(t, &it.SharedConfig_App1)
	defer vit.TearDown()
	ws := vit.WS(istructs.AppQName_test1_app1, "test_ws")
	body := `{"args":{"StatusCodeToReturn": 555}}`

	t.Run("command", func(t *testing.T) {
		vit.PostWS(ws, "c.app1pkg.CmdWithResponseIntent", body, coreutils.WithExpectedCode(555, "error from response intent"))
	})

	t.Run("query", func(t *testing.T) {
		vit.PostWS(ws, "q.app1pkg.QryWithResponseIntent", body, coreutils.WithExpectedCode(555, "error from response intent"))
	})
}

<<<<<<< HEAD
func TestDeniedResources(t *testing.T) {
	vit := it.NewVIT(t, &it.SharedConfig_App1)
	defer vit.TearDown()
	ws := vit.WS(istructs.AppQName_test1_app1, "test_ws")

	t.Run("command", func(t *testing.T) {
		body := `{}`
		vit.PostWS(ws, "c.app1pkg.TestDeniedCmd", body, coreutils.Expect403())
	})

	t.Run("query", func(t *testing.T) {
		body := `{}`
		vit.PostWS(ws, "q.app1pkg.TestDeniedQuery", body, coreutils.Expect403())
	})

	t.Run("entire cdoc", func(t *testing.T) {
		body := `{"args":{"Schema":"app1pkg.TestDeniedCDoc"},"elements":[{"fields":["sys.ID"]}]}`
		vit.PostWS(ws, "q.sys.Collection", body, coreutils.Expect403())
	})

	t.Run("cerain fields of cdoc", func(t *testing.T) {
		body := `{"args":{"Schema":"app1pkg.TestCDocWithDeniedFields"},"elements":[{"fields":["Fld1"]}]}`
		vit.PostWS(ws, "q.sys.Collection", body)

		body = `{"args":{"Schema":"app1pkg.TestCDocWithDeniedFields"},"elements":[{"fields":["DeniedFld2"]}]}`
		vit.PostWS(ws, "q.sys.Collection", body, coreutils.Expect403())

		body = `{"args":{"Schema":"app1pkg.TestCDocWithDeniedFields"},"elements":[{"fields":["DeniedFld2, Fld1"]}]}`
		vit.PostWS(ws, "q.sys.Collection", body, coreutils.Expect403())
=======
func TestNullability_SetEmptyString(t *testing.T) {
	require := require.New(t)
	vit := it.NewVIT(t, &it.SharedConfig_App1)
	defer vit.TearDown()

	ws := vit.WS(istructs.AppQName_test1_app1, "test_ws")
	as, err := vit.IAppStructsProvider.BuiltIn(istructs.AppQName_test1_app1)
	require.NoError(err)

	body := `{"cuds":[{"fields":{"sys.QName":"app1pkg.air_table_plan","sys.ID":1,"name":"test"}}]}`
	resp := vit.PostWS(ws, "c.sys.CUD", body)
	offsCreate := resp.CurrentWLogOffset
	docID := resp.NewID()

	checked := false
	as.Events().ReadWLog(context.Background(), ws.WSID, offsCreate, 1, func(wlogOffset istructs.Offset, event istructs.IWLogEvent) (err error) {
		for cud := range event.CUDs {
			cud.ModifiedFields(func(fn appdef.FieldName, i interface{}) bool {
				if checked {
					t.Fail()
				}
				checked = true
				require.Equal("name", fn)
				require.EqualValues("test", i)
				return true
			})
		}
		return nil
	})
	require.True(checked)

	body = fmt.Sprintf(`{"cuds":[{"sys.ID": %d,"fields":{"name":""}}]}`, docID)
	offsUpdate := vit.PostWS(ws, "c.sys.CUD", body).CurrentWLogOffset

	// string set to "" -> info about this is not stored in dynobuffer
	// cud.ModifiedFields() calls dynobuffers.ModifiedFields() tht iterates over fields that has values
	as.Events().ReadWLog(context.Background(), ws.WSID, offsUpdate, 1, func(wlogOffset istructs.Offset, event istructs.IWLogEvent) (err error) {
		for cud := range event.CUDs {
			cud.ModifiedFields(func(fn appdef.FieldName, i interface{}) bool {
				t.Fatal()
				return true
			})
		}
		return nil
	})
}

func TestNullability_SetEmptyObject(t *testing.T) {
	require := require.New(t)
	vit := it.NewVIT(t, &it.SharedConfig_App1)
	defer vit.TearDown()

	ws := vit.WS(istructs.AppQName_test1_app1, "test_ws")
	as, err := vit.IAppStructsProvider.BuiltIn(istructs.AppQName_test1_app1)
	require.NoError(err)

	body := `{"cuds": [
		{"fields": {"sys.ID": 1,"sys.QName": "app1pkg.air_table_plan"}},
		{"fields": {"sys.ID": 2,"sys.ParentID": 1,"sys.QName": "app1pkg.air_table_plan_item","sys.Container": "air_table_plan_item","id_air_table_plan": 1,"form": 15}}
	]}`
	resp := vit.PostWS(ws, "c.sys.CUD", body)
	offsCreate := resp.CurrentWLogOffset
	fields := map[string]interface{}{}
	expectedNestedDocID := resp.NewIDs["1"]
	as.Events().ReadWLog(context.Background(), ws.WSID, offsCreate, 1, func(wlogOffset istructs.Offset, event istructs.IWLogEvent) (err error) {
		for cud := range event.CUDs {
			cud.ModifiedFields(func(fn appdef.FieldName, i interface{}) bool {
				fields[fn] = i
				return true
			})
		}
		return nil
	})
	require.Len(fields, 2)
	require.EqualValues(expectedNestedDocID, fields["id_air_table_plan"])
	require.EqualValues(15, fields["form"])
}

func TestNullsNotAllowed(t *testing.T) {
	vit := it.NewVIT(t, &it.SharedConfig_App1)
	defer vit.TearDown()

	ws := vit.WS(istructs.AppQName_test1_app1, "test_ws")

	t.Run("insert", func(t *testing.T) {
		t.Run("CUD", func(t *testing.T) {
			body := `{"cuds": [{"fields": {"sys.ID": 1,"sys.QName": "app1pkg.air_table_plan", "name":null}}]}`
			vit.PostWS(ws, "c.sys.CUD", body, coreutils.Expect400(`field "name"`, istructsmem.ErrNullNotAllowed.Error()))
		})
		t.Run("ODoc", func(t *testing.T) {
			body := `{"args":{"sys.ID": 1,"fld1":null}}`
			vit.PostWS(ws, "c.app1pkg.CmdODocThree", body, coreutils.Expect400(`field "fld1"`, istructsmem.ErrNullNotAllowed.Error()))
		})
	})

	t.Run("args", func(t *testing.T) {
		t.Run("command", func(t *testing.T) {
			body := `{"args":{"Arg1":null}}`
			vit.PostWS(ws, "c.app1pkg.TestCmd", body, coreutils.Expect400(`field "Arg1"`, istructsmem.ErrNullNotAllowed.Error()))
		})

		t.Run("query", func(t *testing.T) {
			body := `{"args": {"StatusCodeToReturn": null},"elements":[{"fields":["Dummy"]}]}`
			vit.PostWS(ws, "q.app1pkg.QryWithResponseIntent", body, coreutils.Expect400(`field "StatusCodeToReturn"`, istructsmem.ErrNullNotAllowed.Error()))
		})
	})
	t.Run("update", func(t *testing.T) {
		body := `{"cuds": [{"fields": {"sys.ID": 1,"sys.QName": "app1pkg.air_table_plan", "name":"some name"}}]}`
		id := vit.PostWS(ws, "c.sys.CUD", body).NewID()

		body = fmt.Sprintf(`{"cuds": [{"sys.ID": %d, "fields": {"name":null}}]}`, id)
		vit.PostWS(ws, "c.sys.CUD", body, coreutils.Expect400(`field "name"`, istructsmem.ErrNullNotAllowed.Error()))
>>>>>>> 97420c1d
	})
}<|MERGE_RESOLUTION|>--- conflicted
+++ resolved
@@ -349,7 +349,6 @@
 	})
 }
 
-<<<<<<< HEAD
 func TestDeniedResources(t *testing.T) {
 	vit := it.NewVIT(t, &it.SharedConfig_App1)
 	defer vit.TearDown()
@@ -379,7 +378,9 @@
 
 		body = `{"args":{"Schema":"app1pkg.TestCDocWithDeniedFields"},"elements":[{"fields":["DeniedFld2, Fld1"]}]}`
 		vit.PostWS(ws, "q.sys.Collection", body, coreutils.Expect403())
-=======
+	})
+}
+
 func TestNullability_SetEmptyString(t *testing.T) {
 	require := require.New(t)
 	vit := it.NewVIT(t, &it.SharedConfig_App1)
@@ -492,6 +493,5 @@
 
 		body = fmt.Sprintf(`{"cuds": [{"sys.ID": %d, "fields": {"name":null}}]}`, id)
 		vit.PostWS(ws, "c.sys.CUD", body, coreutils.Expect400(`field "name"`, istructsmem.ErrNullNotAllowed.Error()))
->>>>>>> 97420c1d
 	})
 }