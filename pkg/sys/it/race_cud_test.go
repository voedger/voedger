--- conflicted
+++ resolved
@@ -27,10 +27,7 @@
 
 var cfg it.VITConfig
 
-<<<<<<< HEAD
-=======
 // nolint
->>>>>>> d9095f95
 func init() {
 	appOpts := []it.AppOptFunc{
 		it.WithWorkspaceTemplate(it.QNameApp1_TestWSKind, "test_template", sys_test_template.TestTemplateFS),
@@ -41,7 +38,6 @@
 	}
 	cfg = it.NewSharedVITConfig(it.WithApp(istructs.AppQName_test1_app1, it.ProvideApp1, appOpts...))
 }
-<<<<<<< HEAD
 
 // var cfg = it.NewSharedVITConfig(
 // 	it.WithApp(istructs.AppQName_test1_app1, it.ProvideApp1,
@@ -65,8 +61,6 @@
 // 		}
 // 	}),
 // )
-=======
->>>>>>> d9095f95
 
 // One WSID
 //*****************************************
@@ -292,20 +286,12 @@
 	defer vit.TearDown()
 
 	cntWS := readCnt
-<<<<<<< HEAD
-	// sysPrn := vit.GetSystemPrincipal(istructs.AppQName_test1_app1)
-=======
->>>>>>> d9095f95
 
 	wg := sync.WaitGroup{}
 	for prtIdx := istructs.WSID(1); int(prtIdx) < cntWS; prtIdx++ {
 		wg.Add(1)
 		go func(wsidNum istructs.WSID) {
 			defer wg.Done()
-<<<<<<< HEAD
-			// wsid := wsidNum + istructs.MaxPseudoBaseWSID
-=======
->>>>>>> d9095f95
 			ws := vit.WS(istructs.AppQName_test1_app1, "test_ws_"+strconv.Itoa(int(wsidNum)))
 			readArt(vit, ws)
 		}(prtIdx)
