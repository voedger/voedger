/*
 * Copyright (c) 2021-present unTill Pro, Ltd.
*
* @author Michael Saigachenko
*/

package collection

import (
	"context"
	"encoding/json"
	"fmt"
	"testing"
	"time"

	"github.com/stretchr/testify/require"

	"github.com/voedger/voedger/pkg/appdef"
	"github.com/voedger/voedger/pkg/appparts"
	"github.com/voedger/voedger/pkg/cluster"
	"github.com/voedger/voedger/pkg/iauthnzimpl"
	"github.com/voedger/voedger/pkg/iprocbus"
	"github.com/voedger/voedger/pkg/iratesce"
	"github.com/voedger/voedger/pkg/istorage"
	"github.com/voedger/voedger/pkg/istorageimpl"
	"github.com/voedger/voedger/pkg/istructs"
	"github.com/voedger/voedger/pkg/istructsmem"
	payloads "github.com/voedger/voedger/pkg/itokens-payloads"
	"github.com/voedger/voedger/pkg/itokensjwt"
	imetrics "github.com/voedger/voedger/pkg/metrics"
	"github.com/voedger/voedger/pkg/pipeline"
	queryprocessor "github.com/voedger/voedger/pkg/processors/query"
	"github.com/voedger/voedger/pkg/projectors"
	"github.com/voedger/voedger/pkg/state"
	ibus "github.com/voedger/voedger/staging/src/github.com/untillpro/airs-ibus"
)

var cocaColaDocID istructs.RecordID
var qNameWorkspaceDescriptor = appdef.NewQName(appdef.SysPackage, "WorkspaceDescriptor")

const maxPrepareQueries = 10

func buildAppParts(t *testing.T) (appParts appparts.IAppPartitions, cleanup func()) {
	require := require.New(t)

	cfgs := make(istructsmem.AppConfigsType, 1)
	asp := istorageimpl.Provide(istorage.ProvideMem())

	// конфиг приложения airs-bp
	adb := appdef.New()
	cfg := cfgs.AddConfig(test.appQName, adb)
	{
		Provide(cfg, adb)

		// this should be done in tests only. Runtime -> the projector is defined in sys.sql already
		adb.AddCDoc(istructs.QNameCDoc)
		adb.AddODoc(istructs.QNameODoc)
		adb.AddWDoc(istructs.QNameWDoc)
		adb.AddCRecord(istructs.QNameCRecord)
		adb.AddORecord(istructs.QNameORecord)
		adb.AddWRecord(istructs.QNameWRecord)
		adb.AddProjector(QNameProjectorCollection).
			AddEvent(istructs.QNameCRecord, appdef.ProjectorEventKind_Insert, appdef.ProjectorEventKind_Update).
			AddIntent(state.View, QNameCollectionView)
	}
	{
		// fill IAppDef with funcs. That is done here manually because we o not use sys.sql here
		qNameCollectionParams := appdef.NewQName(appdef.SysPackage, "CollectionParams")

		// will add func definitions to AppDef manually because local test does not use sql. In runtime these definitions will come from sys.sql
		adb.AddQuery(qNameQueryCollection).
			SetParam(adb.AddObject(qNameCollectionParams).
				AddField(field_Schema, appdef.DataKind_string, true).
				AddField(field_ID, appdef.DataKind_RecordID, false).(appdef.IType).QName()).
			SetResult(appdef.QNameANY)

		adb.AddQuery(qNameQueryGetCDoc).
			SetParam(adb.AddObject(appdef.NewQName(appdef.SysPackage, "GetCDocParams")).
				AddField(field_ID, appdef.DataKind_int64, true).(appdef.IType).QName()).
			SetResult(adb.AddObject(appdef.NewQName(appdef.SysPackage, "GetCDocResult")).
				AddField("Result", appdef.DataKind_string, true).(appdef.IType).QName())

		adb.AddQuery(qNameQueryState).
			SetParam(adb.AddObject(appdef.NewQName(appdef.SysPackage, "StateParams")).
				AddField(field_After, appdef.DataKind_int64, true).(appdef.IType).QName()).
			SetResult(adb.AddObject(appdef.NewQName(appdef.SysPackage, "StateResult")).
				AddField(field_State, appdef.DataKind_string, true).(appdef.IType).QName())
		adb.AddSingleton(qNameWorkspaceDescriptor) // stub to make tests work
		wsBuilder := adb.AddWorkspace(appdef.NewQName(appdef.SysPackage, "test_ws"))
		wsBuilder.SetDescriptor(qNameWorkspaceDescriptor)
		wsBuilder.AddType(qNameQueryCollection)
		wsBuilder.AddType(qNameQueryGetCDoc)
		wsBuilder.AddType(qNameQueryState)
	}
	{ // "modify" function
		adb.AddCommand(test.modifyCmdName)
		cfg.Resources.Add(istructsmem.NewCommandFunction(test.modifyCmdName, istructsmem.NullCommandExec))
	}
	{ // CDoc: articles
		articles := adb.AddCDoc(test.tableArticles)
		articles.
			AddField(test.articleNameIdent, appdef.DataKind_string, true).
			AddField(test.articleNumberIdent, appdef.DataKind_int32, false).
			AddField(test.articleDeptIdent, appdef.DataKind_RecordID, false)
		articles.
			AddContainer(test.tableArticlePrices.Entity(), test.tableArticlePrices, appdef.Occurs(0), appdef.Occurs(100))
	}
	{ // CDoc: departments
		departments := adb.AddCDoc(test.tableDepartments)
		departments.
			AddField(test.depNameIdent, appdef.DataKind_string, true).
			AddField(test.depNumberIdent, appdef.DataKind_int32, false)
	}
	{ // CDoc: periods
		periods := adb.AddCDoc(test.tablePeriods)
		periods.
			AddField(test.periodNameIdent, appdef.DataKind_string, true).
			AddField(test.periodNumberIdent, appdef.DataKind_int32, false)
	}
	{ // CDoc: prices
		prices := adb.AddCDoc(test.tablePrices)
		prices.
			AddField(test.priceNameIdent, appdef.DataKind_string, true).
			AddField(test.priceNumberIdent, appdef.DataKind_int32, false)
	}

	{ // CDoc: article prices
		articlesPrices := adb.AddCRecord(test.tableArticlePrices)
		articlesPrices.
			AddField(test.articlePricesPriceIdIdent, appdef.DataKind_RecordID, true).
			AddField(test.articlePricesPriceIdent, appdef.DataKind_float32, true)
		articlesPrices.
			AddContainer(test.tableArticlePriceExceptions.Entity(), test.tableArticlePriceExceptions, appdef.Occurs(0), appdef.Occurs(100))
	}

	{ // CDoc: article price exceptions
		articlesPricesExceptions := adb.AddCRecord(test.tableArticlePriceExceptions)
		articlesPricesExceptions.
			AddField(test.articlePriceExceptionsPeriodIdIdent, appdef.DataKind_RecordID, true).
			AddField(test.articlePriceExceptionsPriceIdent, appdef.DataKind_float32, true)
	}

	// TODO: remove it after https://github.com/voedger/voedger/issues/56
	appDef, err := adb.Build()
	require.NoError(err)

	// kept here to keep local tests working without sql
	projectors.ProvideViewDef(adb, QNameCollectionView, func(b appdef.IViewBuilder) {
		b.KeyBuilder().PartKeyBuilder().AddField(Field_PartKey, appdef.DataKind_int32)
		b.KeyBuilder().ClustColsBuilder().
			AddField(Field_DocQName, appdef.DataKind_QName).
			AddRefField(field_DocID).
			AddRefField(field_ElementID)
		b.ValueBuilder().
			AddField(Field_Record, appdef.DataKind_Record, true).
			AddField(state.ColOffset, appdef.DataKind_int64, true)
	})

	provider := istructsmem.Provide(cfgs, iratesce.TestBucketsFactory,
		payloads.ProvideIAppTokensFactory(itokensjwt.TestTokensJWT()), asp)

	appParts, cleanup, err = appparts.New(provider)
	require.NoError(err)
	appParts.DeployApp(test.appQName, appDef, test.appPartsCount, test.appEngines)
	appParts.DeployAppPartitions(test.appQName, []istructs.PartitionID{test.partition})

<<<<<<< HEAD
	// create stub for cdoc.sys.WorkspaceDescriptor to make query processor work
	as, err := provider.AppStructs(istructs.AppQName_test1_app1)
	require.NoError(err)
	now := time.Now()
	grebp := istructs.GenericRawEventBuilderParams{
		HandlingPartition: test.partition,
		Workspace:         test.workspace,
		QName:             istructs.QNameCommandCUD,
		RegisteredAt:      istructs.UnixMilli(now.UnixMilli()),
		PLogOffset:        1,
		WLogOffset:        1,
	}
	reb := as.Events().GetSyncRawEventBuilder(
		istructs.SyncRawEventBuilderParams{
			GenericRawEventBuilderParams: grebp,
			SyncedAt:                     istructs.UnixMilli(now.UnixMilli()),
		},
	)
	cdocWSDesc := reb.CUDBuilder().Create(qNameWorkspaceDescriptor)
	cdocWSDesc.PutRecordID(appdef.SystemField_ID, 1)
	rawEvent, err := reb.BuildRawEvent()
	require.NoError(err)
	pLogEvent, err := as.Events().PutPlog(rawEvent, nil, istructsmem.NewIDGenerator())
	require.NoError(err)
	defer pLogEvent.Release()
	require.NoError(as.Records().Apply(pLogEvent))
	require.NoError(as.Events().PutWlog(pLogEvent))

	return appParts, cfgs, cleanup
=======
	return appParts, cleanup
>>>>>>> c9e4fc8a
}

// Test executes 3 operations with CUDs:
// - insert coca-cola with 2 prices
// - modify coca-cola and 1 price
// - insert fanta with 2 prices
// ...then launches Collection actualizer and waits until it reads all the log.
// Then projection values checked.
func TestBasicUsage_Collection(t *testing.T) {
	require := require.New(t)

	appParts, cleanup := buildAppParts(t)
	defer cleanup()

	// Command processor
	appPart, err := appParts.Borrow(test.appQName, test.partition, cluster.ProcessorKind_Command)
	require.NoError(err)
	defer appPart.Release()
	as := appPart.AppStructs()

	actualizer := provideSyncActualizer(context.Background(), as, test.partition)
	processor := pipeline.NewSyncPipeline(context.Background(), "partition processor", pipeline.WireSyncOperator("actualizer", actualizer))
	defer actualizer.Close()

	// ID and Offset generators
	idGen := newIdsGenerator()

	normalPriceID, happyHourPriceID, _ := insertPrices(require, as, &idGen)
	coldDrinks, _ := insertDepartments(require, as, &idGen)

	{ // CUDs: Insert coca-cola
		event := saveEvent(require, as, &idGen, newModify(as, &idGen, func(event istructs.IRawEventBuilder) {
			newArticleCUD(event, 1, coldDrinks, test.cocaColaNumber, "Coca-cola")
			newArPriceCUD(event, 1, 2, normalPriceID, 2.4)
			newArPriceCUD(event, 1, 3, happyHourPriceID, 1.8)
		}))
		err := processor.SendSync(event)
		require.NoError(err)
	}

	cocaColaDocID = idGen.idmap[1]
	cocaColaNormalPriceElementId := idGen.idmap[2]
	cocaColaHappyHourPriceElementId := idGen.idmap[3]

	{ // CUDs: modify coca-cola number and normal price
		event := saveEvent(require, as, &idGen, newModify(as, &idGen, func(event istructs.IRawEventBuilder) {
			updateArticleCUD(event, as, cocaColaDocID, test.cocaColaNumber2, "Coca-cola")
			updateArPriceCUD(event, as, cocaColaNormalPriceElementId, normalPriceID, 2.2)
		}))
		require.Nil(processor.SendSync(event))
	}

	{ // CUDs: insert fanta
		event := saveEvent(require, as, &idGen, newModify(as, &idGen, func(event istructs.IRawEventBuilder) {
			newArticleCUD(event, 7, coldDrinks, test.fantaNumber, "Fanta")
			newArPriceCUD(event, 7, 8, normalPriceID, 2.1)
			newArPriceCUD(event, 7, 9, happyHourPriceID, 1.7)
		}))
		require.Nil(processor.SendSync(event))
	}
	fantaDocID := idGen.idmap[7]
	fantaNormalPriceElementId := idGen.idmap[8]
	fantaHappyHourPriceElementId := idGen.idmap[9]

	// Check expected projection values
	{ // coca-cola
		requireArticle(require, "Coca-cola", test.cocaColaNumber2, as, cocaColaDocID)
		requireArPrice(require, normalPriceID, 2.2, as, cocaColaDocID, cocaColaNormalPriceElementId)
		requireArPrice(require, happyHourPriceID, 1.8, as, cocaColaDocID, cocaColaHappyHourPriceElementId)
	}
	{ // fanta
		requireArticle(require, "Fanta", test.fantaNumber, as, fantaDocID)
		requireArPrice(require, normalPriceID, 2.1, as, fantaDocID, fantaNormalPriceElementId)
		requireArPrice(require, happyHourPriceID, 1.7, as, fantaDocID, fantaHappyHourPriceElementId)
	}

}

func Test_updateChildRecord(t *testing.T) {
	require := require.New(t)

	appParts, cleanup := buildAppParts(t)
	defer cleanup()

	// Command processor
	appPart, err := appParts.Borrow(test.appQName, test.partition, cluster.ProcessorKind_Command)
	require.NoError(err)
	defer appPart.Release()
	as := appPart.AppStructs()

	// ID and Offset generators
	idGen := newIdsGenerator()

	normalPriceID, _, _ := insertPrices(require, as, &idGen)
	coldDrinks, _ := insertDepartments(require, as, &idGen)

	{ // CUDs: Insert coca-cola
		saveEvent(require, as, &idGen, newModify(as, &idGen, func(event istructs.IRawEventBuilder) {
			newArticleCUD(event, 1, coldDrinks, test.cocaColaNumber, "Coca-cola")
			newArPriceCUD(event, 1, 2, normalPriceID, 2.4)
		}))
	}

	cocaColaNormalPriceElementId := idGen.idmap[2]

	{ // CUDs: modify normal price
		saveEvent(require, as, &idGen, newModify(as, &idGen, func(event istructs.IRawEventBuilder) {
			updateArPriceCUD(event, as, cocaColaNormalPriceElementId, normalPriceID, 2.2)
		}))
	}

	rec, err := as.Records().Get(test.workspace, true, cocaColaNormalPriceElementId)
	require.NoError(err)
	require.NotNil(rec)
	require.Equal(float32(2.2), rec.AsFloat32(test.articlePricesPriceIdent))
}

/*
coca-cola

	normal 2.0
	happy_hour 1.5
		exception: holiday 1.0
		exception: new year 0.8

fanta

	normal 2.1
		exception: holiday 1.6
		exception: new year 1.2
	happy_hour 1.6
		exception: holiday 1.1

update coca-cola:

	+exception for normal:
		- exception: holiday 1.8
	update exception for happy_hour:
		- holiday: 0.9
*/

func cp_Collection_3levels(t *testing.T, appParts appparts.IAppPartitions) {
	var err error
	require := require.New(t)

	// Command processor
	appPart, err := appParts.Borrow(test.appQName, test.partition, cluster.ProcessorKind_Command)
	require.NoError(err)
	defer appPart.Release()
	as := appPart.AppStructs()

	// ID and Offset generators
	idGen := newIdsGenerator()

	// Command processor
	actualizer := provideSyncActualizer(context.Background(), as, test.partition)
	processor := pipeline.NewSyncPipeline(context.Background(), "partition processor", pipeline.WireSyncOperator("actualizer", actualizer))
	defer actualizer.Close()

	normalPriceID, happyHourPriceID, eventPrices := insertPrices(require, as, &idGen)
	coldDrinks, eventDepartments := insertDepartments(require, as, &idGen)
	holiday, newyear, eventPeriods := insertPeriods(require, as, &idGen)

	for _, event := range []istructs.IPLogEvent{eventPrices, eventDepartments, eventPeriods} {
		require.Nil(processor.SendSync(event))
	}

	// insert coca-cola
	{
		event := saveEvent(require, as, &idGen, newModify(as, &idGen, func(event istructs.IRawEventBuilder) {
			newArticleCUD(event, 1, coldDrinks, test.cocaColaNumber, "Coca-cola")
			newArPriceCUD(event, 1, 2, normalPriceID, 2.0)
			newArPriceCUD(event, 1, 3, happyHourPriceID, 1.5)
			{
				newArPriceExceptionCUD(event, 3, 4, holiday, 1.0)
				newArPriceExceptionCUD(event, 3, 5, newyear, 0.8)
			}
		}))
		require.Nil(processor.SendSync(event))
	}

	cocaColaDocID = idGen.idmap[1]
	cocaColaNormalPriceElementId := idGen.idmap[2]
	cocaColaHappyHourPriceElementId := idGen.idmap[3]
	cocaColaHappyHourExceptionHolidayElementId := idGen.idmap[4]
	cocaColaHappyHourExceptionNewYearElementId := idGen.idmap[5]

	// insert fanta
	{
		event := saveEvent(require, as, &idGen, newModify(as, &idGen, func(event istructs.IRawEventBuilder) {
			newArticleCUD(event, 6, coldDrinks, test.fantaNumber, "Fanta")
			newArPriceCUD(event, 6, 7, normalPriceID, 2.1)
			{
				newArPriceExceptionCUD(event, 7, 9, holiday, 1.6)
				newArPriceExceptionCUD(event, 7, 10, newyear, 1.2)
			}
			newArPriceCUD(event, 6, 8, happyHourPriceID, 1.6)
			{
				newArPriceExceptionCUD(event, 8, 11, holiday, 1.1)
			}
		}))
		require.Nil(processor.SendSync(event))
	}

	fantaDocID := idGen.idmap[6]
	fantaNormalPriceElementId := idGen.idmap[7]
	fantaNormalExceptionHolidayElementId := idGen.idmap[9]
	fantaNormalExceptionNewYearElementId := idGen.idmap[10]
	fantaHappyHourPriceElementId := idGen.idmap[8]
	fantaHappyHourExceptionHolidayElementId := idGen.idmap[11]

	// modify coca-cola
	{
		event := saveEvent(require, as, &idGen, newModify(as, &idGen, func(event istructs.IRawEventBuilder) {
			newArPriceExceptionCUD(event, cocaColaNormalPriceElementId, 15, holiday, 1.8)
			updateArPriceExceptionCUD(event, as, cocaColaHappyHourExceptionHolidayElementId, holiday, 0.9)
		}))
		require.Nil(processor.SendSync(event))
	}
	cocaColaNormalExceptionHolidayElementId := idGen.idmap[15]
	require.NotEqual(istructs.NullRecordID, cocaColaNormalExceptionHolidayElementId)

	// Check expected projection values
	{ // coca-cola
		docId := cocaColaDocID
		requireArticle(require, "Coca-cola", test.cocaColaNumber, as, docId)
		requireArPrice(require, normalPriceID, 2.0, as, docId, cocaColaNormalPriceElementId)
		{
			requireArPriceException(require, holiday, 1.8, as, docId, cocaColaNormalExceptionHolidayElementId)
		}
		requireArPrice(require, happyHourPriceID, 1.5, as, docId, cocaColaHappyHourPriceElementId)
		{
			requireArPriceException(require, holiday, 0.9, as, docId, cocaColaHappyHourExceptionHolidayElementId)
			requireArPriceException(require, newyear, 0.8, as, docId, cocaColaHappyHourExceptionNewYearElementId)
		}
	}
	{ // fanta
		docId := fantaDocID
		requireArticle(require, "Fanta", test.fantaNumber, as, docId)
		requireArPrice(require, normalPriceID, 2.1, as, docId, fantaNormalPriceElementId)
		{
			requireArPriceException(require, holiday, 1.6, as, docId, fantaNormalExceptionHolidayElementId)
			requireArPriceException(require, newyear, 1.2, as, docId, fantaNormalExceptionNewYearElementId)
		}
		requireArPrice(require, happyHourPriceID, 1.6, as, docId, fantaHappyHourPriceElementId)
		{
			requireArPriceException(require, holiday, 1.1, as, docId, fantaHappyHourExceptionHolidayElementId)
		}
	}
}

func Test_Collection_3levels(t *testing.T) {
	appParts, cleanup := buildAppParts(t)
	defer cleanup()

	cp_Collection_3levels(t, appParts)
}

func TestBasicUsage_QueryFunc_Collection(t *testing.T) {
	require := require.New(t)

	appParts, cleanup := buildAppParts(t)
	defer cleanup()

	// Fill the collection projection
	cp_Collection_3levels(t, appParts)

	request := []byte(`{
						"args":{
							"Schema":"test.articles"
						},
						"elements": [
							{
								"fields": ["name", "number"],
								"refs": [["id_department", "name"]]
							},
							{
								"path": "article_prices",
								"fields": ["price"],
								"refs": [["id_prices", "name"]]
							}
						],
						"orderBy":[{"field":"name"}]
					}`)
	serviceChannel := make(iprocbus.ServiceChannel)
	out := newTestSender()

	authn := iauthnzimpl.NewDefaultAuthenticator(iauthnzimpl.TestSubjectRolesGetter)
	authz := iauthnzimpl.NewDefaultAuthorizer()
	tokens := itokensjwt.ProvideITokens(itokensjwt.SecretKeyExample, time.Now)
	appTokens := payloads.ProvideIAppTokensFactory(tokens).New(test.appQName)
	queryProcessor := queryprocessor.ProvideServiceFactory()(
		serviceChannel,
		func(ctx context.Context, sender ibus.ISender) queryprocessor.IResultSenderClosable { return out },
		appParts,
		maxPrepareQueries,
		imetrics.Provide(), "vvm", authn, authz)
	go queryProcessor.Run(context.Background())
	sysToken, err := payloads.GetSystemPrincipalTokenApp(appTokens)
	require.NoError(err)
	serviceChannel <- queryprocessor.NewQueryMessage(context.Background(), test.appQName, test.partition, test.workspace, nil, request, qNameQueryCollection, "", sysToken)
	<-out.done

	out.requireNoError(require)
	require.Equal(2, len(out.resultRows)) // 2 rows

	json, err := json.Marshal(out.resultRows)
	require.NoError(err)
	require.NotNil(json)

	{
		row := 0
		require.Equal(2, len(out.resultRows[row])) // 2 elements in a row
		{
			elem := 0
			require.Equal(1, len(out.resultRows[row][elem]))    // 1 element row in 1st element
			require.Equal(3, len(out.resultRows[row][elem][0])) // 3 cell in a row element
			name := out.resultRows[row][elem][0][0]
			number := out.resultRows[row][elem][0][1]
			department := out.resultRows[row][elem][0][2]
			require.Equal("Coca-cola", name)
			require.Equal(int32(10), number)
			require.Equal("Cold Drinks", department)
		}
		{
			elem := 1
			require.Equal(2, len(out.resultRows[row][elem])) // 2 element rows in 2nd element
			{
				elemRow := 0
				require.Equal(2, len(out.resultRows[row][elem][elemRow])) // 2 cells in a row element
				price := out.resultRows[row][elem][elemRow][0]
				pricename := out.resultRows[row][elem][elemRow][1]
				require.Equal(float32(2.0), price)
				require.Equal("Normal Price", pricename)
			}
			{
				elemRow := 1
				require.Equal(2, len(out.resultRows[row][elem][elemRow])) // 2 cells in a row element
				price := out.resultRows[row][elem][elemRow][0]
				pricename := out.resultRows[row][elem][elemRow][1]
				require.Equal(float32(1.5), price)
				require.Equal("Happy Hour Price", pricename)
			}
		}
	}
	{
		row := 1
		require.Equal(2, len(out.resultRows[row])) // 2 elements in a row
		{
			elem := 0
			require.Equal(1, len(out.resultRows[row][elem]))    // 1 element row in 1st element
			require.Equal(3, len(out.resultRows[row][elem][0])) // 3 cell in a row element
			name := out.resultRows[row][elem][0][0]
			number := out.resultRows[row][elem][0][1]
			department := out.resultRows[row][elem][0][2]
			require.Equal("Fanta", name)
			require.Equal(int32(12), number)
			require.Equal("Cold Drinks", department)
		}
		{
			elem := 1
			require.Equal(2, len(out.resultRows[row][elem])) // 2 element rows in 2nd element
			{
				elemRow := 0
				require.Equal(2, len(out.resultRows[row][elem][elemRow])) // 2 cells in a row element
				price := out.resultRows[row][elem][elemRow][0]
				pricename := out.resultRows[row][elem][elemRow][1]
				require.Equal(float32(2.1), price)
				require.Equal("Normal Price", pricename)
			}
			{
				elemRow := 1
				require.Equal(2, len(out.resultRows[row][elem][elemRow])) // 2 cells in a row element
				price := out.resultRows[row][elem][elemRow][0]
				pricename := out.resultRows[row][elem][elemRow][1]
				require.Equal(float32(1.6), price)
				require.Equal("Happy Hour Price", pricename)
			}
		}
	}
}

func TestBasicUsage_QueryFunc_CDoc(t *testing.T) {
	require := require.New(t)

	appParts, cleanup := buildAppParts(t)
	defer cleanup()

	// Fill the collection projection
	cp_Collection_3levels(t, appParts)

	request := fmt.Sprintf(`{
		"args":{
			"ID":%d
		},
		"elements": [
			{
				"fields": ["Result"]
			}
		]
	}`, int64(cocaColaDocID))

	serviceChannel := make(iprocbus.ServiceChannel)
	out := newTestSender()

	authn := iauthnzimpl.NewDefaultAuthenticator(iauthnzimpl.TestSubjectRolesGetter)
	authz := iauthnzimpl.NewDefaultAuthorizer()
	tokens := itokensjwt.ProvideITokens(itokensjwt.SecretKeyExample, time.Now)
	appTokens := payloads.ProvideIAppTokensFactory(tokens).New(test.appQName)
	queryProcessor := queryprocessor.ProvideServiceFactory()(serviceChannel, func(ctx context.Context, sender ibus.ISender) queryprocessor.IResultSenderClosable {
		return out
	}, appParts, maxPrepareQueries, imetrics.Provide(), "vvm", authn, authz)

	go queryProcessor.Run(context.Background())
	sysToken, err := payloads.GetSystemPrincipalTokenApp(appTokens)
	require.NoError(err)
	serviceChannel <- queryprocessor.NewQueryMessage(context.Background(), test.appQName, test.partition, test.workspace, nil, []byte(request), qNameQueryGetCDoc, "", sysToken)
	<-out.done

	out.requireNoError(require)
	require.Equal(1, len(out.resultRows))          // 1 row
	require.Equal(1, len(out.resultRows[0]))       // 1 element in a row
	require.Equal(1, len(out.resultRows[0][0]))    // 1 row element in an element
	require.Equal(1, len(out.resultRows[0][0][0])) // 1 cell in a row element

	value := out.resultRows[0][0][0][0]
	expected := `{

		"article_prices":[
			{
				"article_price_exceptions":[
					{
						"id_periods":3.22685000131076e+14,
						"price":1.8,
						"sys.ID":3.22685000131089e+14,
						"sys.IsActive":true
					}
				],
				"id_prices":3.22685000131072e+14,
				"price":2,
				"sys.ID":3.22685000131079e+14,
				"sys.IsActive":true
			},
			{
				"article_price_exceptions":[
					{
						"id_periods":3.22685000131076e+14,
						"price":0.9,
						"sys.ID":3.22685000131081e+14,
						"sys.IsActive":true
					},
					{
						"id_periods":3.22685000131077e+14,
						"price":0.8,
						"sys.ID":3.22685000131082e+14,
						"sys.IsActive":true
					}
				],
				"id_prices":3.22685000131073e+14,
				"price":1.5,
				"sys.ID":3.2268500013108e+14,
				"sys.IsActive":true
			}
		],
		"id_department":3.22685000131074e+14,
		"name":"Coca-cola",
		"number":10,
		"sys.ID":3.22685000131078e+14,
		"sys.IsActive":true,
		"xrefs":{
			"test.departments":{
				"322685000131074":{
					"name":"Cold Drinks",
					"number":1,
					"sys.ID":3.22685000131074e+14,
					"sys.IsActive":true
				}
			},
			"test.periods":{
				"322685000131076":{
					"name":"Holiday",
					"number":1,
					"sys.ID":322685000131076,
					"sys.IsActive":true
				},
				"322685000131077":{
					"name":"New Year",
					"number":2,
					"sys.ID":322685000131077,
					"sys.IsActive":true
				}
			},
			"test.prices":{
				"322685000131072":{
					"name":"Normal Price",
					"number":1,
					"sys.ID":322685000131072,
					"sys.IsActive":true
				},
				"322685000131073":{
					"name":"Happy Hour Price",
					"number":2,
					"sys.ID":322685000131073,
					"sys.IsActive":true
				}
			}
		}

	}`
	require.JSONEq(expected, value.(string))
}

func TestBasicUsage_State(t *testing.T) {
	require := require.New(t)

	appParts, cleanup := buildAppParts(t)
	defer cleanup()

	// Fill the collection projection
	cp_Collection_3levels(t, appParts)

	serviceChannel := make(iprocbus.ServiceChannel)
	out := newTestSender()

	authn := iauthnzimpl.NewDefaultAuthenticator(iauthnzimpl.TestSubjectRolesGetter)
	authz := iauthnzimpl.NewDefaultAuthorizer()
	tokens := itokensjwt.ProvideITokens(itokensjwt.SecretKeyExample, time.Now)
	appTokens := payloads.ProvideIAppTokensFactory(tokens).New(test.appQName)
	queryProcessor := queryprocessor.ProvideServiceFactory()(serviceChannel, func(ctx context.Context, sender ibus.ISender) queryprocessor.IResultSenderClosable {
		return out
	}, appParts, maxPrepareQueries, imetrics.Provide(), "vvm", authn, authz)

	go queryProcessor.Run(context.Background())
	sysToken, err := payloads.GetSystemPrincipalTokenApp(appTokens)
	require.NoError(err)
	serviceChannel <- queryprocessor.NewQueryMessage(context.Background(), test.appQName, test.partition, test.workspace, nil, []byte(`{"args":{"After":0},"elements":[{"fields":["State"]}]}`),
		qNameQueryState, "", sysToken)
	<-out.done

	out.requireNoError(require)
	require.Equal(1, len(out.resultRows))          // 1 row
	require.Equal(1, len(out.resultRows[0]))       // 1 element in a row
	require.Equal(1, len(out.resultRows[0][0]))    // 1 row element in an element
	require.Equal(1, len(out.resultRows[0][0][0])) // 1 cell in a row element
	expected := `{
		"test.article_price_exceptions":{
			"322685000131081":{
				"id_periods":3.22685000131076e+14,
				"price":0.9,
				"sys.ID":322685000131081,
				"sys.IsActive":true,
				"sys.ParentID":3.2268500013108e+14
			},
			"322685000131082":{
				"id_periods": 3.22685000131077e+14,
				"price":0.8,
				"sys.ID":322685000131082,
				"sys.IsActive":true,
				"sys.ParentID":3.2268500013108e+14
			},
			"322685000131085":{
				"id_periods":3.22685000131076e+14,
				"price":1.6,
				"sys.ID":322685000131085,
				"sys.IsActive":true,
				"sys.ParentID":3.22685000131084e+14
			},
			"322685000131086":{
				"id_periods":3.22685000131077e+14,
				"price":1.2,
				"sys.ID":322685000131086,
				"sys.IsActive":true,
				"sys.ParentID":3.22685000131084e+14
			},
			"322685000131088":{
				"id_periods":3.22685000131076e+14,
				"price":1.1,
				"sys.ID":322685000131088,
				"sys.IsActive":true,
				"sys.ParentID":3.22685000131087e+14
			},
			"322685000131089":{
				"id_periods":3.22685000131076e+14,
				"price":1.8,
				"sys.ID":322685000131089,
				"sys.IsActive":true,
				"sys.ParentID":3.22685000131079e+14
			}
		},
		"test.article_prices":{
			"322685000131079":{
				"id_prices":3.22685000131072e+14,
				"price":2,
				"sys.ID":322685000131079,
				"sys.IsActive":true,
				"sys.ParentID":3.22685000131078e+14
			},
			"322685000131080":{
				"id_prices":3.22685000131073e+14,
				"price":1.5,
				"sys.ID":322685000131080,
				"sys.IsActive":true,
				"sys.ParentID":3.22685000131078e+14
			},
			"322685000131084":{
				"id_prices":3.22685000131072e+14,
				"price":2.1,
				"sys.ID":322685000131084,
				"sys.IsActive":true,
				"sys.ParentID":3.22685000131083e+14
			},
			"322685000131087":{
				"id_prices":3.22685000131073e+14,
				"price":1.6,
				"sys.ID":322685000131087,
				"sys.IsActive":true,
				"sys.ParentID":3.22685000131083e+14
			}
		},
		"test.articles":{
			"322685000131078":{
				"id_department":3.22685000131074e+14,
				"name":"Coca-cola",
				"number":10,
				"sys.ID":322685000131078,
				"sys.IsActive":true
			},
			"322685000131083":{
				"id_department":3.22685000131074e+14,
				"name":"Fanta",
				"number":12,
				"sys.ID":322685000131083,
				"sys.IsActive":true
			}
		},
		"test.departments":{
			"322685000131074":{
				"name":"Cold Drinks",
				"number":1,
				"sys.ID":322685000131074,
				"sys.IsActive":true
			},
			"322685000131075":{
				"name":"Hot Drinks",
				"number":2,
				"sys.ID":322685000131075,
				"sys.IsActive":true
			}
		},
		"test.periods":{
			"322685000131076":{
				"name":"Holiday",
				"number":1,
				"sys.ID":322685000131076,
				"sys.IsActive":true
			},
			"322685000131077":{
				"name":"New Year",
				"number":2,
				"sys.ID":322685000131077,
				"sys.IsActive":true
			}
		},
		"test.prices":{
			"322685000131072":{
				"name":"Normal Price",
				"number":1,
				"sys.ID":322685000131072,
				"sys.IsActive":true
			},
			"322685000131073":{
				"name":"Happy Hour Price",
				"number":2,
				"sys.ID":322685000131073,
				"sys.IsActive":true
			}
		}
	}`
	require.JSONEq(expected, out.resultRows[0][0][0][0].(string))
}

func TestState_withAfterArgument(t *testing.T) {
	require := require.New(t)

	appParts, cleanup := buildAppParts(t)
	defer cleanup()

	// Fill the collection projection
	cp_Collection_3levels(t, appParts)

	serviceChannel := make(iprocbus.ServiceChannel)
	out := newTestSender()

	authn := iauthnzimpl.NewDefaultAuthenticator(iauthnzimpl.TestSubjectRolesGetter)
	authz := iauthnzimpl.NewDefaultAuthorizer()
	tokens := itokensjwt.ProvideITokens(itokensjwt.SecretKeyExample, time.Now)
	appTokens := payloads.ProvideIAppTokensFactory(tokens).New(test.appQName)
	queryProcessor := queryprocessor.ProvideServiceFactory()(serviceChannel, func(ctx context.Context, sender ibus.ISender) queryprocessor.IResultSenderClosable {
		return out
	}, appParts, maxPrepareQueries, imetrics.Provide(), "vvm", authn, authz)

	go queryProcessor.Run(context.Background())
	sysToken, err := payloads.GetSystemPrincipalTokenApp(appTokens)
	require.NoError(err)
	serviceChannel <- queryprocessor.NewQueryMessage(context.Background(), test.appQName, test.partition, test.workspace, nil, []byte(`{"args":{"After":5},"elements":[{"fields":["State"]}]}`),
		qNameQueryState, "", sysToken)
	<-out.done

	out.requireNoError(require)
	require.Equal(1, len(out.resultRows))          // 1 row
	require.Equal(1, len(out.resultRows[0]))       // 1 element in a row
	require.Equal(1, len(out.resultRows[0][0]))    // 1 row element in an element
	require.Equal(1, len(out.resultRows[0][0][0])) // 1 cell in a row element
	expected := `
	{
		"test.article_price_exceptions":{
			"322685000131081":{
				"id_periods":3.22685000131076e+14,
				"price":0.9,
				"sys.ID":322685000131081,
				"sys.IsActive":true,
				"sys.ParentID":3.2268500013108e+14
			},
			"322685000131089":{
				"id_periods":3.22685000131076e+14,
				"price":1.8,
				"sys.ID":322685000131089,
				"sys.IsActive":true,
				"sys.ParentID": 3.22685000131079e+14
			}
		}
	}`
	require.JSONEq(expected, out.resultRows[0][0][0][0].(string))
}

func createEvent(require *require.Assertions, app istructs.IAppStructs, generator istructs.IIDGenerator, bld istructs.IRawEventBuilder) istructs.IPLogEvent {
	rawEvent, buildErr := bld.BuildRawEvent()
	var pLogEvent istructs.IPLogEvent
	var err error
	pLogEvent, err = app.Events().PutPlog(rawEvent, buildErr, generator)
	require.NoError(err)
	return pLogEvent
}

func saveEvent(require *require.Assertions, app istructs.IAppStructs, generator istructs.IIDGenerator, bld istructs.IRawEventBuilder) (pLogEvent istructs.IPLogEvent) {
	pLogEvent = createEvent(require, app, generator, bld)
	err := app.Records().Apply(pLogEvent)
	require.NoError(err)
	require.Equal("", pLogEvent.Error().ErrStr())
	return
}

func newPriceCUD(bld istructs.IRawEventBuilder, recordId istructs.RecordID, number int32, name string) {
	rec := bld.CUDBuilder().Create(appdef.NewQName("test", "prices"))
	rec.PutRecordID(appdef.SystemField_ID, recordId)
	rec.PutString(test.priceNameIdent, name)
	rec.PutInt32(test.priceNumberIdent, number)
	rec.PutBool(appdef.SystemField_IsActive, true)
}

func newPeriodCUD(bld istructs.IRawEventBuilder, recordId istructs.RecordID, number int32, name string) {
	rec := bld.CUDBuilder().Create(appdef.NewQName("test", "periods"))
	rec.PutRecordID(appdef.SystemField_ID, recordId)
	rec.PutString(test.periodNameIdent, name)
	rec.PutInt32(test.periodNumberIdent, number)
	rec.PutBool(appdef.SystemField_IsActive, true)
}

func newDepartmentCUD(bld istructs.IRawEventBuilder, recordId istructs.RecordID, number int32, name string) {
	rec := bld.CUDBuilder().Create(appdef.NewQName("test", "departments"))
	rec.PutRecordID(appdef.SystemField_ID, recordId)
	rec.PutString(test.depNameIdent, name)
	rec.PutInt32(test.depNumberIdent, number)
	rec.PutBool(appdef.SystemField_IsActive, true)
}

func newArticleCUD(bld istructs.IRawEventBuilder, articleRecordId, department istructs.RecordID, number int32, name string) {
	rec := bld.CUDBuilder().Create(appdef.NewQName("test", "articles"))
	rec.PutRecordID(appdef.SystemField_ID, articleRecordId)
	rec.PutString(test.articleNameIdent, name)
	rec.PutInt32(test.articleNumberIdent, number)
	rec.PutRecordID(test.articleDeptIdent, department)
	rec.PutBool(appdef.SystemField_IsActive, true)
}

func updateArticleCUD(bld istructs.IRawEventBuilder, app istructs.IAppStructs, articleRecordId istructs.RecordID, number int32, name string) {
	rec, err := app.Records().Get(test.workspace, false, articleRecordId)
	if err != nil {
		panic(err)
	}
	if rec.QName() == appdef.NullQName {
		panic(fmt.Sprintf("Article %d not found", articleRecordId))
	}
	if err != nil {
		panic(err)
	}
	writer := bld.CUDBuilder().Update(rec)
	writer.PutString(test.articleNameIdent, name)
	writer.PutInt32(test.articleNumberIdent, number)
}

func newArPriceCUD(bld istructs.IRawEventBuilder, articleRecordId, articlePriceRecordId istructs.RecordID, idPrice istructs.RecordID, price float32) {
	rec := bld.CUDBuilder().Create(appdef.NewQName("test", "article_prices"))
	rec.PutRecordID(appdef.SystemField_ID, articlePriceRecordId)
	rec.PutRecordID(appdef.SystemField_ParentID, articleRecordId)
	rec.PutString(appdef.SystemField_Container, "article_prices")
	rec.PutRecordID(test.articlePricesPriceIdIdent, idPrice)
	rec.PutFloat32(test.articlePricesPriceIdent, price)
	rec.PutBool(appdef.SystemField_IsActive, true)
}

func updateArPriceCUD(bld istructs.IRawEventBuilder, app istructs.IAppStructs, articlePriceRecordId istructs.RecordID, idPrice istructs.RecordID, price float32) {
	rec, err := app.Records().Get(test.workspace, true, articlePriceRecordId)
	if err != nil {
		panic(err)
	}
	if rec.QName() == appdef.NullQName {
		panic(fmt.Sprintf("Article price %d not found", articlePriceRecordId))
	}
	writer := bld.CUDBuilder().Update(rec)
	writer.PutRecordID(test.articlePricesPriceIdIdent, idPrice)
	writer.PutFloat32(test.articlePricesPriceIdent, price)
}

func newArPriceExceptionCUD(bld istructs.IRawEventBuilder, articlePriceRecordId, articlePriceExceptionRecordId, period istructs.RecordID, price float32) {
	rec := bld.CUDBuilder().Create(appdef.NewQName("test", "article_price_exceptions"))
	rec.PutRecordID(appdef.SystemField_ID, articlePriceExceptionRecordId)
	rec.PutRecordID(appdef.SystemField_ParentID, articlePriceRecordId)
	rec.PutString(appdef.SystemField_Container, "article_price_exceptions")
	rec.PutRecordID(test.articlePriceExceptionsPeriodIdIdent, period)
	rec.PutFloat32(test.articlePriceExceptionsPriceIdent, price)
	rec.PutBool(appdef.SystemField_IsActive, true)
}

func updateArPriceExceptionCUD(bld istructs.IRawEventBuilder, app istructs.IAppStructs, articlePriceExceptionRecordId, idPeriod istructs.RecordID, price float32) {
	rec, err := app.Records().Get(test.workspace, true, articlePriceExceptionRecordId)
	if err != nil {
		panic(err)
	}
	if rec.QName() == appdef.NullQName {
		panic(fmt.Sprintf("Article price exception %d not found", articlePriceExceptionRecordId))
	}

	writer := bld.CUDBuilder().Update(rec)
	writer.PutRecordID(test.articlePriceExceptionsPeriodIdIdent, idPeriod)
	writer.PutFloat32(test.articlePriceExceptionsPriceIdent, price)
}
func insertPrices(require *require.Assertions, app istructs.IAppStructs, idGen *idsGeneratorType) (normalPrice, happyHourPrice istructs.RecordID, event istructs.IPLogEvent) {
	event = saveEvent(require, app, idGen, newModify(app, idGen, func(event istructs.IRawEventBuilder) {
		newPriceCUD(event, 51, 1, "Normal Price")
		newPriceCUD(event, 52, 2, "Happy Hour Price")
	}))
	return idGen.idmap[51], idGen.idmap[52], event
}

func insertPeriods(require *require.Assertions, app istructs.IAppStructs, idGen *idsGeneratorType) (holiday, newYear istructs.RecordID, event istructs.IPLogEvent) {
	event = saveEvent(require, app, idGen, newModify(app, idGen, func(event istructs.IRawEventBuilder) {
		newPeriodCUD(event, 71, 1, "Holiday")
		newPeriodCUD(event, 72, 2, "New Year")
	}))
	return idGen.idmap[71], idGen.idmap[72], event
}

func insertDepartments(require *require.Assertions, app istructs.IAppStructs, idGen *idsGeneratorType) (coldDrinks istructs.RecordID, event istructs.IPLogEvent) {
	event = saveEvent(require, app, idGen, newModify(app, idGen, func(event istructs.IRawEventBuilder) {
		newDepartmentCUD(event, 61, 1, "Cold Drinks")
		newDepartmentCUD(event, 62, 2, "Hot Drinks")
	}))
	coldDrinks = idGen.idmap[61]
	return
}

type eventCallback func(event istructs.IRawEventBuilder)

func newModify(app istructs.IAppStructs, gen *idsGeneratorType, cb eventCallback) istructs.IRawEventBuilder {
	newOffset := gen.nextOffset()
	builder := app.Events().GetSyncRawEventBuilder(
		istructs.SyncRawEventBuilderParams{
			GenericRawEventBuilderParams: istructs.GenericRawEventBuilderParams{
				HandlingPartition: test.partition,
				Workspace:         test.workspace,
				QName:             appdef.NewQName("test", "modify"),
				PLogOffset:        newOffset,
				WLogOffset:        newOffset,
			},
		})
	cb(builder)
	return builder
}

func Test_Idempotency(t *testing.T) {
	require := require.New(t)

	appParts, cleanup := buildAppParts(t)
	defer cleanup()

	// create command processor
	appPart, err := appParts.Borrow(test.appQName, test.partition, cluster.ProcessorKind_Command)
	require.NoError(err)
	defer appPart.Release()

	as := appPart.AppStructs()
	actualizer := provideSyncActualizer(context.Background(), as, test.partition)
	processor := pipeline.NewSyncPipeline(context.Background(), "partition processor", pipeline.WireSyncOperator("actualizer", actualizer))
	defer actualizer.Close()

	// ID and Offset generators
	idGen := newIdsGenerator()

	coldDrinks, _ := insertDepartments(require, as, &idGen)

	// CUDs: Insert coca-cola
	event1 := createEvent(require, as, &idGen, newModify(as, &idGen, func(event istructs.IRawEventBuilder) {
		newArticleCUD(event, 1, coldDrinks, test.cocaColaNumber, "Coca-cola")
	}))
	require.Nil(as.Records().Apply(event1))
	cocaColaDocID = idGen.idmap[1]
	require.Nil(processor.SendSync(event1))

	// CUDs: modify coca-cola number and normal price
	event2 := createEvent(require, as, &idGen, newModify(as, &idGen, func(event istructs.IRawEventBuilder) {
		updateArticleCUD(event, as, cocaColaDocID, test.cocaColaNumber2, "Coca-cola")
	}))
	require.Nil(as.Records().Apply(event2))
	require.Nil(processor.SendSync(event2))

	// simulate sending event with the same offset
	idGen.decOffset()
	event2copy := createEvent(require, as, &idGen, newModify(as, &idGen, func(event istructs.IRawEventBuilder) {
		updateArticleCUD(event, as, cocaColaDocID, test.cocaColaNumber, "Coca-cola")
	}))
	require.Nil(as.Records().Apply(event2copy))
	require.Nil(processor.SendSync(event2copy))

	// Check expected projection values
	{ // coca-cola
		requireArticle(require, "Coca-cola", test.cocaColaNumber2, as, cocaColaDocID)
	}

}

// should be used in tests only. Sync Actualizer per app will be wired in production
func provideSyncActualizer(ctx context.Context, as istructs.IAppStructs, partitionID istructs.PartitionID) pipeline.ISyncOperator {
	actualizerConfig := projectors.SyncActualizerConf{
		Ctx:        ctx,
		AppStructs: func() istructs.IAppStructs { return as },
		Partition:  partitionID,
		N10nFunc:   func(view appdef.QName, wsid istructs.WSID, offset istructs.Offset) {},
	}
	actualizerFactory := projectors.ProvideSyncActualizerFactory()
	return actualizerFactory(actualizerConfig, collectionProjectorFactory(as.AppDef()))
}<|MERGE_RESOLUTION|>--- conflicted
+++ resolved
@@ -164,7 +164,6 @@
 	appParts.DeployApp(test.appQName, appDef, test.appPartsCount, test.appEngines)
 	appParts.DeployAppPartitions(test.appQName, []istructs.PartitionID{test.partition})
 
-<<<<<<< HEAD
 	// create stub for cdoc.sys.WorkspaceDescriptor to make query processor work
 	as, err := provider.AppStructs(istructs.AppQName_test1_app1)
 	require.NoError(err)
@@ -194,9 +193,6 @@
 	require.NoError(as.Events().PutWlog(pLogEvent))
 
 	return appParts, cfgs, cleanup
-=======
-	return appParts, cleanup
->>>>>>> c9e4fc8a
 }
 
 // Test executes 3 operations with CUDs:
