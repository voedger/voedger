-- Copyright (c) 2020-present unTill Pro, Ltd.
-- @author Denis Gribanov

ABSTRACT WORKSPACE Workspace (
	ABSTRACT TABLE CRecord();

	ABSTRACT TABLE WRecord();

	ABSTRACT TABLE ORecord();

	ABSTRACT TABLE CDoc INHERITS CRecord();

	ABSTRACT TABLE ODoc INHERITS ORecord();

	ABSTRACT TABLE WDoc INHERITS WRecord();

	ABSTRACT TABLE CSingleton INHERITS CDoc();

	ABSTRACT TABLE WSingleton INHERITS WDoc();

	TYPE Raw (
		-- must not be bytes because the engine will expect urlBase64-encoded string as the value to put into this field
		Body varchar(65535) NOT NULL
	);

	-- target app, (target cluster, base profile WSID)
	TABLE WorkspaceID INHERITS sys.CDoc (
		OwnerWSID int64 NOT NULL,
		OwnerQName qname, -- Deprecated: use OwnerQName2
		OwnerID int64 NOT NULL,
		OwnerApp varchar NOT NULL,
		WSName varchar NOT NULL,
		WSKind qname NOT NULL,
		WSKindInitializationData varchar(1024),
		TemplateName varchar,
		TemplateParams varchar(1024),
		WSID int64,
		OwnerQName2 text
	) WITH Tags=(WorkspaceOwnerTableTag);

	-- target app, new WSID
	TABLE WorkspaceDescriptor INHERITS sys.CSingleton (
		-- owner* fields made non-required for app workspaces
		OwnerWSID int64,
		OwnerQName qname, -- Deprecated: use OwnerQName2
		OwnerID int64,
		OwnerApp varchar, -- QName -> each target app must know the owner QName -> string
		WSName varchar NOT NULL,
		WSKind qname NOT NULL,
		WSKindInitializationData varchar(1024),
		TemplateName varchar,
		TemplateParams varchar(1024),
		WSID int64,
		CreateError varchar(1024),
		CreatedAtMs int64 NOT NULL,
		InitStartedAtMs int64,
		InitError varchar(1024),
		InitCompletedAtMs int64,
		Status int32,
		OwnerQName2 text
	) WITH Tags=(WorkspaceOwnerTableTag);

	TABLE BLOB INHERITS WDoc (status int32 NOT NULL);

	TABLE Subject INHERITS sys.CDoc (
		Login varchar NOT NULL,
		SubjectKind int32 NOT NULL,
		Roles varchar(1024) NOT NULL,
		ProfileWSID int64 NOT NULL,
		UNIQUEFIELD Login
	) WITH Tags=(WorkspaceOwnerTableTag);

	TABLE Invite INHERITS sys.CDoc (
		SubjectKind int32,
		Login varchar NOT NULL,
		Email varchar NOT NULL,
		Roles varchar(1024),
		ExpireDatetime int64,
		VerificationCode varchar,
		State int32 NOT NULL,
		Created int64,
		Updated int64 NOT NULL,
		SubjectID ref,
		InviteeProfileWSID int64,
		ActualLogin varchar,
		UNIQUEFIELD Email
	) WITH Tags=(WorkspaceOwnerTableTag);

	TABLE JoinedWorkspace INHERITS sys.CDoc (
		Roles varchar(1024) NOT NULL,
		InvitingWorkspaceWSID int64 NOT NULL,
		WSName varchar NOT NULL
	) WITH Tags=(WorkspaceOwnerTableTag);

	TYPE EchoParams (Text text NOT NULL);

	TYPE EchoResult (Res text NOT NULL);

	TYPE EnrichPrincipalTokenParams (
		Login text NOT NULL
	);

	TYPE EnrichPrincipalTokenResult (
		EnrichedToken text NOT NULL
	);

	TYPE GRCountResult (
		NumGoroutines int32 NOT NULL
	);

	TYPE ModulesResult (
		Modules varchar(32768) NOT NULL
	);

	TYPE RenameQNameParams (
		ExistingQName qname NOT NULL,
		NewQName text NOT NULL
	);

	TYPE CollectionParams (
		Schema text NOT NULL,
		ID int64
	);

	TYPE GetCDocParams (
		ID int64 NOT NULL
	);

	TYPE GetCDocResult (
		Result varchar(32768) NOT NULL
	);

	TYPE StateParams (
		After int64 NOT NULL
	);

	TYPE StateResult (
		State varchar(32768) NOT NULL
	);

	TYPE InitiateInvitationByEMailParams (
		Email text NOT NULL,
		Roles text NOT NULL,
		ExpireDatetime int64 NOT NULL,
		EmailTemplate varchar(32768) NOT NULL,
		EmailSubject text NOT NULL
	);

	TYPE InitiateJoinWorkspaceParams (
		InviteID ref NOT NULL,
		VerificationCode text NOT NULL
	);

	TYPE InitiateUpdateInviteRolesParams (
		InviteID ref NOT NULL,
		Roles text NOT NULL,
		EmailTemplate varchar(32768) NOT NULL,
		EmailSubject text NOT NULL
	);

	TYPE InitiateCancelAcceptedInviteParams (
		InviteID ref NOT NULL
	);

	TYPE CancelSentInviteParams (
		InviteID ref NOT NULL
	);

	TYPE CreateJoinedWorkspaceParams (
		Roles text NOT NULL,
		InvitingWorkspaceWSID int64 NOT NULL,
		WSName text NOT NULL
	);

	TYPE UpdateJoinedWorkspaceRolesParams (
		Roles text NOT NULL,
		InvitingWorkspaceWSID int64 NOT NULL
	);

	TYPE DeactivateJoinedWorkspaceParams (
		InvitingWorkspaceWSID int64 NOT NULL
	);

	TYPE JournalParams (
		From int64 NOT NULL,
		Till int64 NOT NULL,
		EventTypes text NOT NULL,
		IndexForTimestamps text,
		RangeUnit text
	);

	TYPE JournalResult (
		Offset int64 NOT NULL,
		EventTime int64 NOT NULL,
		Event text NOT NULL
	);

	TYPE SqlQueryParams (
		Query text NOT NULL
	);

	TYPE SqlQueryResult (
		Result text NOT NULL
	);

	TYPE CreateWorkspaceIDParams (
		OwnerWSID int64 NOT NULL,
		OwnerQName qname, -- Deprecated: use OwnerQName2
		OwnerID int64 NOT NULL,
		OwnerApp text NOT NULL,
		WSName text NOT NULL,
		WSKind qname NOT NULL,
		WSKindInitializationData varchar(1024),
		TemplateName text,
		TemplateParams text,
		OwnerQName2 text
	);

	TYPE CreateWorkspaceParams (
		OwnerWSID int64 NOT NULL,
		OwnerQName qname, -- Deprecated: use OwnerQName2
		OwnerID int64 NOT NULL,
		OwnerApp text NOT NULL,
		WSName text NOT NULL,
		WSKind qname NOT NULL,
		WSKindInitializationData varchar(1024),
		TemplateName text,
		TemplateParams text,
		OwnerQName2 text
	);

	TYPE OnWorkspaceDeactivatedParams (
		OwnerWSID int64 NOT NULL,
		WSName text NOT NULL
	);

	TYPE OnJoinedWorkspaceDeactivatedParams (
		InvitedToWSID int64 NOT NULL
	);

	TYPE OnChildWorkspaceDeactivatedParams (
		OwnerID int64 NOT NULL
	);

	TYPE QueryChildWorkspaceByNameParams (
		WSName text NOT NULL
	);

	TYPE QueryChildWorkspaceByNameResult (
		WSName text NOT NULL,
		WSKind text NOT NULL,
		WSKindInitializationData text NOT NULL,
		TemplateName text NOT NULL,
		TemplateParams text,
		WSID int64,
		WSError text
	);

	VIEW RecordsRegistry (
		IDHi int64 NOT NULL,
		ID ref NOT NULL,
		WLogOffset int64 NOT NULL,
		QName qname NOT NULL,
		PRIMARY KEY ((IDHi), ID)
	) AS RESULT OF RecordsRegistryProjector WITH Tags=(WorkspaceOwnerTableTag);

	VIEW InviteIndexView (
		Dummy int32 NOT NULL,
		Login text NOT NULL,
		InviteID ref NOT NULL,
		PRIMARY KEY ((Dummy), Login)
	) AS RESULT OF ProjectorInviteIndex  WITH Tags=(WorkspaceOwnerTableTag);

	VIEW JoinedWorkspaceIndexView (
		Dummy int32 NOT NULL,
		InvitingWorkspaceWSID int64 NOT NULL,
		JoinedWorkspaceID ref NOT NULL,
		PRIMARY KEY ((Dummy), InvitingWorkspaceWSID)
	) AS RESULT OF ProjectorJoinedWorkspaceIndex WITH Tags=(WorkspaceOwnerTableTag);

	VIEW WLogDates (
		Year int32 NOT NULL,
		DayOfYear int32 NOT NULL,
		FirstOffset int64 NOT NULL,
		LastOffset int64 NOT NULL,
		PRIMARY KEY((Year), DayOfYear)
	) AS RESULT OF ProjectorWLogDates WITH Tags=(WorkspaceOwnerTableTag);

	VIEW CollectionView (
		PartKey int32 NOT NULL,
		DocQName qname NOT NULL,
		DocID ref NOT NULL,
		ElementID ref NOT NULL,
		Record  record NOT NULL,
		offs int64 NOT NULL,
		PRIMARY KEY ((PartKey), DocQName, DocID, ElementID)
	) AS RESULT OF ProjectorCollection WITH Tags=(WorkspaceOwnerTableTag);

	VIEW Uniques (
		QName qname NOT NULL, -- deprecated UNIQUEFIELD -> QName of the doc, new UNIQUE -> QName of the unique
		ValuesHash int64 NOT NULL,
		Values bytes(65535) NOT NULL,
		ID ref,
		PRIMARY KEY ((QName, ValuesHash), Values) -- partitioning is not optimal, no better solution
	) AS RESULT OF ApplyUniques WITH Tags=(WorkspaceOwnerTableTag);

	VIEW WorkspaceIDIdx (
		OwnerWSID int64 NOT NULL,
		WSName text NOT NULL,
		WSID int64 NOT NULL,
		IDOfCDocWorkspaceID ref(WorkspaceID), -- TODO: not required for backward compatibility. Actually is required
		PRIMARY KEY ((OwnerWSID), WSName)
	) AS RESULT OF ProjectorWorkspaceIDIdx WITH Tags=(WorkspaceOwnerTableTag);

	VIEW ViewSubjectsIdx (
		LoginHash int64 NOT NULL,
		Login text NOT NULL,
		SubjectID ref NOT NULL,
		PRIMARY KEY ((LoginHash), Login)
	) AS RESULT OF ApplyViewSubjectsIdx WITH Tags=(WorkspaceOwnerTableTag);

	TABLE ChildWorkspace INHERITS sys.CDoc (
		WSName varchar NOT NULL,
		WSKind qname NOT NULL,
		WSKindInitializationData varchar(1024),
		TemplateName varchar,
		TemplateParams varchar(1024),
		WSClusterID int32 NOT NULL,
		WSID int64,           -- to be updated afterwards
		WSError varchar(1024) -- to be updated afterwards
	);

	TYPE InitChildWorkspaceParams (
		WSName text NOT NULL,
		WSKind qname NOT NULL,
		WSKindInitializationData varchar(1024),
		WSClusterID int32,
		TemplateName text,
		TemplateParams text
	);

	VIEW ChildWorkspaceIdx (
		dummy int32 NOT NULL,
		WSName text NOT NULL,
		ChildWorkspaceID int64 NOT NULL,
		PRIMARY KEY ((dummy), WSName)
	) AS RESULT OF ProjectorChildWorkspaceIdx WITH Tags=(WorkspaceOwnerTableTag);

	EXTENSION ENGINE BUILTIN (

		-- blobber

		COMMAND UploadBLOBHelper WITH Tags=(WorkspaceOwnerFuncTag);
		COMMAND DownloadBLOBHelper; -- Deprecated: use q.sys.DownloadBLOBAuthnz
<<<<<<< HEAD
		QUERY DownloadBLOBAuthnz RETURNS void WITH Tags=(WorkspaceOwnerFuncTag);
=======
		COMMAND RegisterTempBLOB1d;
		QUERY DownloadBLOBAuthnz RETURNS void;
>>>>>>> e31362c2

		-- builtin

		COMMAND CUD() WITH Tags=(WorkspaceOwnerFuncTag);
		COMMAND Init(); -- Deprecated: use c.sys.CUD instead. Kept for backward compatibility only
		QUERY Echo(EchoParams) RETURNS EchoResult WITH Tags=(AllowedToEveryoneTag);
		QUERY GRCount RETURNS GRCountResult WITH Tags=(AllowedToEveryoneTag);
		QUERY Modules RETURNS ModulesResult WITH Tags=(AllowedToEveryoneTag);
		COMMAND RenameQName(RenameQNameParams) WITH Tags=(WorkspaceOwnerFuncTag);
		SYNC PROJECTOR RecordsRegistryProjector
			AFTER INSERT ON (CRecord, WRecord) OR
			AFTER EXECUTE WITH PARAM ON ODoc
			INTENTS(sys.View(RecordsRegistry));

		-- authnz

		QUERY EnrichPrincipalToken(EnrichPrincipalTokenParams) RETURNS EnrichPrincipalTokenResult WITH Tags=(WorkspaceOwnerFuncTag);

		-- collection

		QUERY Collection(CollectionParams) RETURNS any WITH Tags=(WorkspaceOwnerFuncTag);
		QUERY GetCDoc(GetCDocParams) RETURNS GetCDocResult WITH Tags=(WorkspaceOwnerFuncTag);
		QUERY State(StateParams) RETURNS StateResult WITH Tags=(WorkspaceOwnerFuncTag);
		SYNC PROJECTOR ProjectorCollection AFTER INSERT OR UPDATE ON (CRecord) INTENTS(sys.View(CollectionView));

		-- invite

		COMMAND InitiateInvitationByEMail(InitiateInvitationByEMailParams) WITH Tags=(WorkspaceOwnerFuncTag);
		COMMAND InitiateJoinWorkspace(InitiateJoinWorkspaceParams) WITH Tags=(AllowedToAuthenticatedTag);
		COMMAND InitiateUpdateInviteRoles(InitiateUpdateInviteRolesParams) WITH Tags=(WorkspaceOwnerFuncTag);
		COMMAND InitiateCancelAcceptedInvite(InitiateCancelAcceptedInviteParams) WITH Tags=(WorkspaceOwnerFuncTag);
		COMMAND InitiateLeaveWorkspace WITH Tags=(AllowedToAuthenticatedTag);
		COMMAND CancelSentInvite(CancelSentInviteParams) WITH Tags=(WorkspaceOwnerFuncTag);
		COMMAND CreateJoinedWorkspace(CreateJoinedWorkspaceParams) WITH Tags=(WorkspaceOwnerFuncTag);
		COMMAND UpdateJoinedWorkspaceRoles(UpdateJoinedWorkspaceRolesParams) WITH Tags=(WorkspaceOwnerFuncTag);
		COMMAND DeactivateJoinedWorkspace(DeactivateJoinedWorkspaceParams) WITH Tags=(WorkspaceOwnerFuncTag);
		QUERY QueryChildWorkspaceByName(QueryChildWorkspaceByNameParams) RETURNS QueryChildWorkspaceByNameResult WITH Tags=(WorkspaceOwnerFuncTag);
		PROJECTOR ApplyInvitation AFTER EXECUTE ON (InitiateInvitationByEMail) STATE(sys.AppSecret) INTENTS(SendMail);
		PROJECTOR ApplyCancelAcceptedInvite AFTER EXECUTE ON (InitiateCancelAcceptedInvite);
		PROJECTOR ApplyJoinWorkspace AFTER EXECUTE ON (InitiateJoinWorkspace);
		PROJECTOR ApplyLeaveWorkspace AFTER EXECUTE ON (InitiateLeaveWorkspace);
		PROJECTOR ApplyUpdateInviteRoles AFTER EXECUTE ON (InitiateUpdateInviteRoles) STATE(sys.AppSecret) INTENTS(SendMail);
		SYNC PROJECTOR ProjectorInviteIndex AFTER EXECUTE ON (InitiateInvitationByEMail) INTENTS(sys.View(InviteIndexView));
		SYNC PROJECTOR ProjectorJoinedWorkspaceIndex AFTER EXECUTE ON (CreateJoinedWorkspace) INTENTS(sys.View(JoinedWorkspaceIndexView));
		SYNC PROJECTOR ApplyViewSubjectsIdx AFTER INSERT ON (Subject) INTENTS(sys.View(ViewSubjectsIdx));

		-- journal

		QUERY Journal(JournalParams) RETURNS JournalResult WITH Tags=(WorkspaceOwnerFuncTag);
		PROJECTOR ProjectorWLogDates
			AFTER INSERT OR UPDATE ON (CRecord, WRecord) OR
			AFTER EXECUTE WITH PARAM ON ODoc
			INTENTS(sys.View(WLogDates))
			INCLUDING ERRORS;

		-- sqlquery

		QUERY SqlQuery(SqlQueryParams) RETURNS SqlQueryResult WITH Tags=(WorkspaceOwnerFuncTag);

		-- uniques

		SYNC PROJECTOR ApplyUniques
			AFTER INSERT OR UPDATE ON (CRecord, WRecord) OR
			AFTER EXECUTE WITH PARAM ON ODoc
			INTENTS(sys.View(Uniques));

		-- workspace

		COMMAND CreateWorkspaceID(CreateWorkspaceIDParams) WITH Tags=(WorkspaceOwnerFuncTag);
		COMMAND CreateWorkspace(CreateWorkspaceParams) WITH Tags=(WorkspaceOwnerFuncTag);
		COMMAND OnWorkspaceDeactivated(OnWorkspaceDeactivatedParams) WITH Tags=(WorkspaceOwnerFuncTag);
		COMMAND OnJoinedWorkspaceDeactivated(OnJoinedWorkspaceDeactivatedParams) WITH Tags=(WorkspaceOwnerFuncTag);
		COMMAND OnChildWorkspaceDeactivated(OnChildWorkspaceDeactivatedParams) WITH Tags=(WorkspaceOwnerFuncTag);
		COMMAND InitiateDeactivateWorkspace() WITH Tags=(WorkspaceOwnerFuncTag);
		COMMAND InitChildWorkspace(InitChildWorkspaceParams) WITH Tags=(WorkspaceOwnerFuncTag);
		PROJECTOR ApplyDeactivateWorkspace AFTER EXECUTE ON (InitiateDeactivateWorkspace);
		PROJECTOR InvokeCreateWorkspace AFTER INSERT ON (WorkspaceID);
		PROJECTOR InitializeWorkspace AFTER INSERT ON(WorkspaceDescriptor);
		PROJECTOR InvokeCreateWorkspaceID AFTER INSERT ON(ChildWorkspace);
		SYNC PROJECTOR ProjectorWorkspaceIDIdx AFTER INSERT ON (WorkspaceID) INTENTS(sys.View(WorkspaceIDIdx));
		SYNC PROJECTOR ProjectorChildWorkspaceIdx AFTER INSERT ON (ChildWorkspace) INTENTS(sys.View(ChildWorkspaceIdx));
	);

	TAG AllowedToAuthenticatedTag;
	TAG WorkspaceOwnerTableTag;
	TAG WorkspaceOwnerFuncTag;
	TAG AllowedToEveryoneTag;

	ROLE Everyone; -- assigned in any case regardless of whether the token is provided or not
	ROLE Anonymous;  -- assigned if the token is not provided
	ROLE AuthenticatedUser; -- assigned if a valid token is provided
	ROLE System; -- assigned -> everything is allowed, ACL checking skipped
	ROLE ProfileOwner; -- assigned if the user or device works in its profile
	ROLE WorkspaceDevice; -- assigned if the device MAY work in a workspace that is owned by its profile
	ROLE WorkspaceOwner; -- assigned if user works in a workspace that is owned by his profile
	ROLE ClusterAdmin; -- TODO: not used for now. Going to allow exec c.cluster.DeployApp to this role

	GRANT WorkspaceOwner TO ProfileOwner;
	GRANT WorkspaceOwner TO WorkspaceDevice;
	GRANT Everyone TO Anonymous;
	GRANT Everyone TO AuthenticatedUser;

	GRANT SELECT, INSERT, UPDATE ON ALL TABLES WITH TAG WorkspaceOwnerTableTag TO WorkspaceOwner;

	GRANT SELECT ON TABLE ChildWorkspace TO WorkspaceOwner;

	GRANT EXECUTE ON ALL QUERIES WITH TAG WorkspaceOwnerFuncTag TO WorkspaceOwner;
	GRANT EXECUTE ON ALL COMMANDS WITH TAG WorkspaceOwnerFuncTag TO WorkspaceOwner;

	GRANT EXECUTE ON ALL QUERIES WITH TAG AllowedToEveryoneTag TO Everyone;
	GRANT EXECUTE ON ALL COMMANDS WITH TAG AllowedToEveryoneTag TO Everyone;

	GRANT EXECUTE ON ALL QUERIES WITH TAG AllowedToAuthenticatedTag TO AuthenticatedUser;
	GRANT EXECUTE ON ALL COMMANDS WITH TAG AllowedToAuthenticatedTag TO AuthenticatedUser;
);

ALTERABLE WORKSPACE AppWorkspaceWS (
	DESCRIPTOR AppWorkspace ();
);

ABSTRACT WORKSPACE ProfileWS (
	TYPE RefreshPrincipalTokenResult (
		NewPrincipalToken text NOT NULL
	);

	EXTENSION ENGINE BUILTIN (
		QUERY RefreshPrincipalToken RETURNS RefreshPrincipalTokenResult;
	);

	GRANT EXECUTE ON QUERY RefreshPrincipalToken TO WorkspaceOwner;
);

ALTERABLE WORKSPACE DeviceProfileWS INHERITS sys.ProfileWS (
	DESCRIPTOR DeviceProfile ();
);

EXTENSION ENGINE BUILTIN (
	STORAGE Record(
		/*
		Key:
			ID int64 // used to identify record by ID
			Singletone QName // used to identify singleton
		*/
		GET SCOPE(COMMANDS, QUERIES, PROJECTORS, JOBS),
		GETBATCH SCOPE(COMMANDS, QUERIES, PROJECTORS, JOBS),
		INSERT SCOPE(COMMANDS),
		UPDATE SCOPE(COMMANDS)
	) ENTITY RECORD;

	-- used to validate projector state/intents declaration
	STORAGE View(
		GET SCOPE(COMMANDS, QUERIES, PROJECTORS, JOBS),
		GETBATCH SCOPE(COMMANDS, QUERIES, PROJECTORS, JOBS),
		READ SCOPE(QUERIES, PROJECTORS, JOBS),
		INSERT SCOPE(PROJECTORS, JOBS),
		UPDATE SCOPE(PROJECTORS, JOBS)
	) ENTITY VIEW;

	STORAGE Uniq(
		/*
		Key:
			One or more unique fields
		Value:
			ID int64 (record ID)
		*/
		GET SCOPE(COMMANDS, QUERIES, PROJECTORS, JOBS)
	) ENTITY RECORD;

	STORAGE WLog(
		/*
		Key:
			Offset int64
			Count int64 (used for Read operation only)
		Value
			RegisteredAt int64
			SyncedAt int64
			DeviceID int64
			Offset int64
			Synced bool
			QName qname
			CUDs []value {
				IsNew bool
				...CUD fields...
			}
		*/
		GET SCOPE(COMMANDS, QUERIES, PROJECTORS, JOBS),
		READ SCOPE(QUERIES, PROJECTORS, JOBS)
	);

	STORAGE AppSecret(
		/*
		Key:
			Secret text
		Value:
			Content text
		*/
		GET SCOPE(COMMANDS, QUERIES, PROJECTORS, JOBS)
	);

	STORAGE RequestSubject(
		/*
		Key: empty
		Value:
			ProfileWSID int64
			Kind int32
			Name text
			Token texts
		*/
		GET SCOPE(COMMANDS, QUERIES)
	);

	STORAGE Http(
		/*
		Key:
			Method text
			Url text
			Body []byte
			HTTPClientTimeoutMilliseconds int64
			Header text (can be called multiple times)
		Value:
			StatusCode int32
			Body []byte
			Header text (headers combined)

		*/
		READ SCOPE(QUERIES, PROJECTORS, JOBS)
	);

	STORAGE FederationCommand(
		/*
		Key:
			Owner text (optional, default is current app owner)
			AppName text (optional, default is current app name)
			WSID int64 (optional, default is current workspace)
			Token text (optional, default is system token)
			Command qname
			Body text
			ExpectedCodes text (optional, comma-separated, default is 200)
		Value:
			StatusCode int32
			NewIDs value {
				rawID1: int64
				rawID2: int64
				...
			}
			Result: value // command result
		*/
		GET SCOPE(QUERIES, PROJECTORS, JOBS)
	);

	STORAGE FederationBlob(
		/*
		Key:
			Owner text (optional, default is current app owner)
			AppName text (optional, default is current app name)
			WSID int64 (optional, default is current workspace)
			Token text (optional, default is system token)
			BlobID int64
			ExpectedCodes text (optional, comma-separated, default is 200)
		Value:
			Body: []byte // blob content, returned in chunks up to 1024 bytes
		*/
		READ SCOPE(QUERIES, PROJECTORS, JOBS)
	);

	STORAGE SendMail(
		/*
		Key:
			From text
			To text
			CC text
			BCC text
			Host text - SMTP server
			Port int32 - SMTP server
			Username text - SMTP server
			Password text - SMTP server
			Subject text
			Body text

		*/
		INSERT SCOPE(PROJECTORS, JOBS)
	);

	STORAGE Result(
		/*
		Key: empty
		ValueBuilder: depends on the result of the Command or Query
		*/
		INSERT SCOPE(COMMANDS, QUERIES)
	);

	STORAGE Response(
		/*
		Key: empty
		ValueBuilder:
			StatusCode int32
			ErrorMessage text
		*/
		INSERT SCOPE(COMMANDS, QUERIES)
	);

	STORAGE Event(
		/*
		Key: empty
		Value
			WLogOffset int64
			Workspace int64
			RegisteredAt int64
			SyncedAt int64
			DeviceID int64
			Offset int64
			Synced bool
			QName qname
			Error value {
				ErrStr text
				ValidEvent bool
				QNameFromParams qname
			}
			ArgumentObject value
			CUDs []value {
				IsNew bool
				...CUD fields...
			}
		*/
		GET SCOPE(PROJECTORS)
	);

	STORAGE CommandContext(
		/*
		Key: empty
		Value
			Workspace int64
			WLogOffset int64
			ArgumentObject value
			ArgumentUnloggedObject value
		*/
		GET SCOPE(COMMANDS)
	);

	STORAGE QueryContext(
		/*
		Key: empty
		Value
			Workspace int64
			WLogOffset int64
			ArgumentObject value
		*/
		GET SCOPE(QUERIES)
	);

	STORAGE JobContext(
		/*
		Key: empty
		Value
			Workspace int64
			UnixTime int64
		*/
		GET SCOPE(JOBS)
	);

	STORAGE Logger(
		/*
		Key:
			LogLevel int32
		Value
			Message text
		*/
		INSERT SCOPE(COMMANDS, QUERIES, PROJECTORS, JOBS)
	);
);<|MERGE_RESOLUTION|>--- conflicted
+++ resolved
@@ -352,12 +352,8 @@
 
 		COMMAND UploadBLOBHelper WITH Tags=(WorkspaceOwnerFuncTag);
 		COMMAND DownloadBLOBHelper; -- Deprecated: use q.sys.DownloadBLOBAuthnz
-<<<<<<< HEAD
+		COMMAND RegisterTempBLOB1d WITH Tags=(WorkspaceOwnerFuncTag);
 		QUERY DownloadBLOBAuthnz RETURNS void WITH Tags=(WorkspaceOwnerFuncTag);
-=======
-		COMMAND RegisterTempBLOB1d;
-		QUERY DownloadBLOBAuthnz RETURNS void;
->>>>>>> e31362c2
 
 		-- builtin
 
