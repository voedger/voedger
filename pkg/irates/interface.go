--- conflicted
+++ resolved
@@ -32,11 +32,7 @@
 	GetDefaultBucketsState(RateLimitName appdef.QName) (state BucketState, err error)
 
 	// Reset all buckets with given RateLimitName to given state
-<<<<<<< HEAD
-	ResetRateBuckets(RateLimitName string, bucketState BucketState)
-=======
 	ResetRateBuckets(RateLimitName appdef.QName, bucketState BucketState)
->>>>>>> a17f28a7
 
 	// returns ErrorRateLimitNotFound
 	SetBucketState(bucketKey BucketKey, state BucketState) (err error)
