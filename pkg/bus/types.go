--- conflicted
+++ resolved
@@ -15,27 +15,15 @@
 )
 
 type Request struct {
-<<<<<<< HEAD
-	Method      string
-	WSID        istructs.WSID
-	PartitionID istructs.PartitionID
-	Header      map[string]string
-	Resource    string
-	Query       map[string]string
-	Body        []byte
-	AppQName    appdef.AppQName
-	Host        string // used by authenticator to emit Host principal
-	ApiPath     string
-=======
 	Method   string
 	WSID     istructs.WSID // as it came in the request, could be pseudo
 	Header   map[string][]string
 	Resource string
 	Query    map[string][]string
 	Body     []byte
-	AppQName string
+	AppQName appdef.AppQName
 	Host     string // used by authenticator to emit Host principal
->>>>>>> fdba03a4
+	ApiPath     string
 }
 
 type ResponseMeta struct {
