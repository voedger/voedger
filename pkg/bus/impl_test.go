--- conflicted
+++ resolved
@@ -42,18 +42,10 @@
 	})
 
 	respCh, respMeta, respErr, err := requestSender.SendRequest(context.Background(), Request{
-<<<<<<< HEAD
-		Method:      http.MethodPost,
-		WSID:        1,
-		PartitionID: 2,
+		Method: http.MethodPost,
+		WSID:   1,
 		Header: map[string]string{
 			coreutils.ContentType: coreutils.ApplicationJSON,
-=======
-		Method: http.MethodPost,
-		WSID:   1,
-		Header: map[string][]string{
-			coreutils.ContentType: {coreutils.ApplicationJSON},
->>>>>>> fdba03a4
 		},
 		Resource: "c.sys.CUD",
 		Query: map[string]string{
