--- conflicted
+++ resolved
@@ -42,12 +42,8 @@
 <summary>With [packagename]</summary>
 
 ```go
-<<<<<<< HEAD
-// Happy, simple code here
-=======
 // Happy, simple code snipped here
 // Make it easy to copy-paste: include necessary imports and use funcs through the package name
->>>>>>> 7ade6d27
 ```
 </details>
 
