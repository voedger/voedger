--- conflicted
+++ resolved
@@ -19,15 +19,10 @@
 )
 
 // port == 443 -> httpsService + ACMEService, otherwise -> HTTPService only, ACMEService is nil
-<<<<<<< HEAD
-func Provide(rp RouterParams, broker in10n.IN10nBroker, bp *BlobberParams, autocertCache autocert.Cache,
+func Provide(rp RouterParams, broker in10n.IN10nBroker, blobRequestHandler blobprocessor.IRequestHandler, autocertCache autocert.Cache,
 	requestSender coreutils.IRequestSender, numsAppsWorkspaces map[appdef.AppQName]istructs.NumAppWorkspaces) (httpSrv IHTTPService, acmeSrv IACMEService, adminSrv IAdminService) {
-	httpServ := getHttpService("HTTP server", coreutils.ServerAddress(rp.Port), rp, broker, bp, requestSender, numsAppsWorkspaces)
-=======
-func Provide(rp RouterParams, aBusTimeout time.Duration, broker in10n.IN10nBroker, blobRequestHandler blobprocessor.IRequestHandler, autocertCache autocert.Cache,
-	bus ibus.IBus, numsAppsWorkspaces map[appdef.AppQName]istructs.NumAppWorkspaces) (httpSrv IHTTPService, acmeSrv IACMEService, adminSrv IAdminService) {
-	httpServ := getHttpService("HTTP server", coreutils.ServerAddress(rp.Port), rp, aBusTimeout, broker, blobRequestHandler, bus, numsAppsWorkspaces)
->>>>>>> fa687524
+	httpServ := getHttpService("HTTP server", coreutils.ServerAddress(rp.Port), rp, broker, blobRequestHandler,
+		requestSender, numsAppsWorkspaces)
 
 	if coreutils.IsTest() {
 		adminEndpoint = "127.0.0.1:0"
@@ -78,24 +73,12 @@
 	return httpsService, acmeService, adminSrv
 }
 
-<<<<<<< HEAD
-func getHttpService(name string, listenAddress string, rp RouterParams, broker in10n.IN10nBroker, bp *BlobberParams,
-	requestSender coreutils.IRequestSender, numsAppsWorkspaces map[appdef.AppQName]istructs.NumAppWorkspaces) *httpService {
+func getHttpService(name string, listenAddress string, rp RouterParams, broker in10n.IN10nBroker,
+	blobRequestHandler blobprocessor.IRequestHandler, requestSender coreutils.IRequestSender, numsAppsWorkspaces map[appdef.AppQName]istructs.NumAppWorkspaces) *httpService {
 	httpServ := &httpService{
 		RouterParams:       rp,
 		n10n:               broker,
-		BlobberParams:      bp,
 		requestSender:      requestSender,
-=======
-func getHttpService(name string, listenAddress string, rp RouterParams, aBusTimeout time.Duration, broker in10n.IN10nBroker,
-	blobRequestHandler blobprocessor.IRequestHandler,
-	bus ibus.IBus, numsAppsWorkspaces map[appdef.AppQName]istructs.NumAppWorkspaces) *httpService {
-	httpServ := &httpService{
-		RouterParams:       rp,
-		n10n:               broker,
-		bus:                bus,
-		busTimeout:         aBusTimeout,
->>>>>>> fa687524
 		numsAppsWorkspaces: numsAppsWorkspaces,
 		listenAddress:      listenAddress,
 		name:               name,
