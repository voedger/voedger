/*
 * Copyright (c) 2025-present unTill Software Development Group B.V.
 * @author Denis Gribanov
 */

package router

import (
<<<<<<< HEAD
	"context"
=======
>>>>>>> fa687524
	"errors"
	"fmt"
	"io"
	"maps"
	"net/http"
	"net/url"
	"strconv"
<<<<<<< HEAD
	"strings"

	"github.com/gorilla/mux"

=======

	"github.com/gorilla/mux"
>>>>>>> fa687524
	"github.com/voedger/voedger/pkg/appdef"
	"github.com/voedger/voedger/pkg/coreutils"
	"github.com/voedger/voedger/pkg/coreutils/utils"
	"github.com/voedger/voedger/pkg/istructs"
	blobprocessor "github.com/voedger/voedger/pkg/processors/blobber"
)

<<<<<<< HEAD
type blobWriteDetailsSingle struct {
	name     string
	mimeType string
	duration iblobstorage.DurationType
}

type blobWriteDetailsMultipart struct {
	boundary string
	duration iblobstorage.DurationType
}

type blobReadDetails_Persistent struct {
	blobID istructs.RecordID
}

type blobReadDetails_Temporary struct {
	suuid iblobstorage.SUUID
}

type blobBaseMessage struct {
	req             *http.Request
	resp            http.ResponseWriter
	doneChan        chan struct{}
	wsid            istructs.WSID
	appQName        appdef.AppQName
	header          map[string][]string
	wLimiterFactory func() iblobstorage.WLimiterType
}

type blobMessage struct {
	blobBaseMessage
	// could be blobReadDetails_Temporary or blobReadDetails_Persistent
	blobDetails interface{}
}

func (bm *blobBaseMessage) Release() {
	bm.req.Body.Close()
}

// use statusCode and errorMessage only if err == nil
// statusCode == 200 -> errorMessage is empty
func sendQueryRequest(ctx context.Context, req coreutils.Request, requestSender coreutils.IRequestSender) (statusCode int, errorMessage string, err error) {
	responseCh, _, responseErr, err := requestSender.SendRequest(ctx, req)
	if err != nil {
		return 0, "", err
	}
	for range responseCh {
	}
	if *responseErr != nil {
		var sysErr coreutils.SysError
		if errors.As(*responseErr, &sysErr) {
			return sysErr.HTTPStatus, sysErr.Data, nil
		}
		return http.StatusInternalServerError, (*responseErr).Error(), nil
	}
	return http.StatusOK, "", nil
}

func blobReadMessageHandler(bbm blobBaseMessage, blobReadDetails interface{}, blobStorage iblobstorage.IBLOBStorage,
	requestSender coreutils.IRequestSender) {
	defer close(bbm.doneChan)

	// request to VVM to check the principalToken
	req := coreutils.Request{
		Method:   http.MethodPost,
		WSID:     bbm.wsid,
		AppQName: bbm.appQName.String(),
		Resource: "q.sys.DownloadBLOBAuthnz",
		Header:   bbm.header,
		Body:     []byte(`{}`),
	}
	statusCode, errorMessage, err := sendQueryRequest(bbm.req.Context(), req, requestSender)
	if err != nil {
		WriteTextResponse(bbm.resp, "failed to exec q.sys.DownloadBLOBAuthnz: "+err.Error(), http.StatusInternalServerError)
		return
	}
	if statusCode != http.StatusOK {
		WriteTextResponse(bbm.resp, "q.sys.DownloadBLOBAuthnz returned error: "+errorMessage, statusCode)
		return
	}

	// read the BLOB
	var blobKey iblobstorage.IBLOBKey
	switch typedKey := blobReadDetails.(type) {
	case blobReadDetails_Persistent:
		blobKey = &iblobstorage.PersistentBLOBKeyType{
			ClusterAppID: istructs.ClusterAppID_sys_blobber,
			WSID:         bbm.wsid,
			BlobID:       typedKey.blobID,
		}
	case blobReadDetails_Temporary:
		blobKey = &iblobstorage.TempBLOBKeyType{
			ClusterAppID: istructs.ClusterAppID_sys_blobber,
			WSID:         bbm.wsid,
			SUUID:        typedKey.suuid,
		}
	default:
		// notest
		panic(fmt.Sprintf("unexpected blobReadDetails: %T", blobReadDetails))
	}
	stateWriterDiscard := func(state iblobstorage.BLOBState) error {
		if state.Status != iblobstorage.BLOBStatus_Completed {
			return errors.New("blob is not completed")
		}
		if len(state.Error) > 0 {
			return errors.New(state.Error)
		}
		bbm.resp.Header().Set(coreutils.ContentType, state.Descr.MimeType)
		bbm.resp.Header().Add("Content-Disposition", fmt.Sprintf(`attachment;filename="%s"`, state.Descr.Name))
		bbm.resp.WriteHeader(http.StatusOK)
		return nil
	}
	if err := blobStorage.ReadBLOB(bbm.req.Context(), blobKey, stateWriterDiscard, bbm.resp, iblobstoragestg.RLimiter_Null); err != nil {
		logger.Error(fmt.Sprintf("failed to read or send BLOB: id %s, appQName %s, wsid %d: %s", blobKey.ID(), bbm.appQName, bbm.wsid, err.Error()))
		if errors.Is(err, iblobstorage.ErrBLOBNotFound) {
			WriteTextResponse(bbm.resp, err.Error(), http.StatusNotFound)
			return
		}
		WriteTextResponse(bbm.resp, err.Error(), http.StatusInternalServerError)
	}
}

// returns NullRecordID for temporary BLOB
func registerBLOB(ctx context.Context, wsid istructs.WSID, appQName string, registerFuncName string, header map[string][]string,
	requestSender coreutils.IRequestSender, resp http.ResponseWriter) (ok bool, blobID istructs.RecordID) {
	req := coreutils.Request{
		Method:   http.MethodPost,
		WSID:     wsid,
		AppQName: appQName,
		Resource: registerFuncName,
		Body:     []byte(`{}`),
		Header:   header,
	}

	cmdRespMeta, cmdResp, err := coreutils.GetCommandResponse(ctx, requestSender, req)
	if err != nil {
		WriteTextResponse(resp, fmt.Sprintf("failed to exec %s: %s", registerFuncName, err.Error()), http.StatusInternalServerError)
		return false, istructs.NullRecordID
	}
	if cmdRespMeta.StatusCode != http.StatusOK {
		WriteTextResponse(resp, fmt.Sprintf("%s returned error: %v", registerFuncName, cmdResp.SysError), cmdRespMeta.StatusCode)
		return false, istructs.NullRecordID
	}
	return true, istructs.RecordID(cmdResp.NewIDs["1"])
}

func writeBLOB_temporary(ctx context.Context, wsid istructs.WSID, appQName string, header map[string][]string, resp http.ResponseWriter,
	blobName, blobMimeType string, blobDuration iblobstorage.DurationType, blobStorage iblobstorage.IBLOBStorage, body io.ReadCloser,
	requestSender coreutils.IRequestSender, wLimiterFactory func() iblobstorage.WLimiterType) (blobSUUID iblobstorage.SUUID) {
	registerFuncName, ok := durationToRegisterFuncs[blobDuration]
	if !ok {
		// notest
		WriteTextResponse(resp, "unsupported blob duration value: "+strconv.Itoa(int(blobDuration)), http.StatusBadRequest)
		return ""
	}

	if ok, _ = registerBLOB(ctx, wsid, appQName, registerFuncName, header, requestSender, resp); !ok {
		return
	}

	blobSUUID = iblobstorage.NewSUUID()
	key := iblobstorage.TempBLOBKeyType{
		ClusterAppID: istructs.ClusterAppID_sys_blobber,
		WSID:         wsid,
		SUUID:        blobSUUID,
	}
	descr := iblobstorage.DescrType{
		Name:     blobName,
		MimeType: blobMimeType,
	}

	wLimiter := wLimiterFactory()
	if err := blobStorage.WriteTempBLOB(ctx, key, descr, body, wLimiter, blobDuration); err != nil {
		if errors.Is(err, iblobstorage.ErrBLOBSizeQuotaExceeded) {
			WriteTextResponse(resp, err.Error(), http.StatusForbidden)
			return ""
		}
		WriteTextResponse(resp, err.Error(), http.StatusInternalServerError)
		return ""
	}
	return blobSUUID
}

func writeBLOB_persistent(ctx context.Context, wsid istructs.WSID, appQName string, header map[string][]string, resp http.ResponseWriter,
	blobName, blobMimeType string, blobStorage iblobstorage.IBLOBStorage, body io.ReadCloser,
	requestSender coreutils.IRequestSender, wLimiterFactory func() iblobstorage.WLimiterType) (blobID istructs.RecordID) {

	// request VVM for check the principalToken and get a blobID
	ok := false
	if ok, blobID = registerBLOB(ctx, wsid, appQName, "c.sys.UploadBLOBHelper", header, requestSender, resp); !ok {
		return
	}

	// write the BLOB
	key := iblobstorage.PersistentBLOBKeyType{
		ClusterAppID: istructs.ClusterAppID_sys_blobber,
		WSID:         wsid,
		BlobID:       blobID,
	}
	descr := iblobstorage.DescrType{
		Name:     blobName,
		MimeType: blobMimeType,
	}

	wLimiter := wLimiterFactory()
	if err := blobStorage.WriteBLOB(ctx, key, descr, body, wLimiter); err != nil {
		if errors.Is(err, iblobstorage.ErrBLOBSizeQuotaExceeded) {
			WriteTextResponse(resp, err.Error(), http.StatusForbidden)
			return 0
		}
		WriteTextResponse(resp, err.Error(), http.StatusInternalServerError)
		return 0
	}

	// set WDoc<sys.BLOB>.status = BLOBStatus_Completed
	req := coreutils.Request{
		Method:   http.MethodPost,
		WSID:     wsid,
		AppQName: appQName,
		Resource: "c.sys.CUD",
		Body:     []byte(fmt.Sprintf(`{"cuds":[{"sys.ID": %d,"fields":{"status":%d}}]}`, blobID, iblobstorage.BLOBStatus_Completed)),
		Header:   header,
	}
	cmdRespMeta, cmdResp, err := coreutils.GetCommandResponse(ctx, requestSender, req)
	if err != nil {
		WriteTextResponse(resp, "failed to exec c.sys.CUD: "+err.Error(), http.StatusInternalServerError)
		return 0
	}
	if cmdRespMeta.StatusCode != http.StatusOK {
		WriteTextResponse(resp, "c.sys.CUD returned error: "+cmdResp.SysError.Message, cmdRespMeta.StatusCode)
		return 0
	}

	return blobID
}

func blobWriteMessageHandlerMultipart(bbm blobBaseMessage, blobStorage iblobstorage.IBLOBStorage, blobDetails blobWriteDetailsMultipart,
	requestSender coreutils.IRequestSender) {
	defer close(bbm.doneChan)

	r := multipart.NewReader(bbm.req.Body, blobDetails.boundary)
	var part *multipart.Part
	var err error
	blobIDsOrSUUIDs := []string{}
	partNum := 0
	for err == nil {
		part, err = r.NextPart()
		if err != nil {
			if !errors.Is(err, io.EOF) {
				WriteTextResponse(bbm.resp, "failed to parse multipart: "+err.Error(), http.StatusBadRequest)
				return
			} else if partNum == 0 {
				WriteTextResponse(bbm.resp, "empty multipart request", http.StatusBadRequest)
				return
			}
			break
		}
		contentDisposition := part.Header.Get(coreutils.ContentDisposition)
		mediaType, params, err := mime.ParseMediaType(contentDisposition)
		if err != nil {
			WriteTextResponse(bbm.resp, fmt.Sprintf("failed to parse Content-Disposition of part number %d: %s", partNum, contentDisposition), http.StatusBadRequest)
		}
		if mediaType != "form-data" {
			WriteTextResponse(bbm.resp, fmt.Sprintf("unsupported ContentDisposition mediaType of part number %d: %s", partNum, mediaType), http.StatusBadRequest)
		}
		contentType := part.Header.Get(coreutils.ContentType)
		if len(contentType) == 0 {
			contentType = coreutils.ApplicationXBinary
		}
		part.Header[coreutils.Authorization] = bbm.header[coreutils.Authorization] // add auth header for c.sys.*BLOBHelper
		blobIDOrSUUID := ""
		if blobDetails.duration > 0 {
			// temporary BLOB
			blobIDOrSUUID = string(writeBLOB_temporary(bbm.req.Context(), bbm.wsid, bbm.appQName.String(), part.Header, bbm.resp,
				params["name"], contentType, blobDetails.duration, blobStorage, part, requestSender, bbm.wLimiterFactory))
		} else {
			// persistent BLOB
			blobID := writeBLOB_persistent(bbm.req.Context(), bbm.wsid, bbm.appQName.String(), part.Header, bbm.resp,
				params["name"], contentType, blobStorage, part, requestSender, bbm.wLimiterFactory)
			blobIDOrSUUID = utils.UintToString(blobID)
		}
		if len(blobIDOrSUUID) == 0 {
			return // request handled
		}
		blobIDsOrSUUIDs = append(blobIDsOrSUUIDs, blobIDOrSUUID)
		partNum++
	}
	WriteTextResponse(bbm.resp, strings.Join(blobIDsOrSUUIDs, ","), http.StatusOK)
}

func blobWriteMessageHandlerSingle(bbm blobBaseMessage, blobWriteDetails blobWriteDetailsSingle, blobStorage iblobstorage.IBLOBStorage, header map[string][]string,
	requestSender coreutils.IRequestSender) {
	defer close(bbm.doneChan)

	if blobWriteDetails.duration > 0 {
		// remporary BLOB
		blobSUUID := writeBLOB_temporary(bbm.req.Context(), bbm.wsid, bbm.appQName.String(), header, bbm.resp, blobWriteDetails.name,
			blobWriteDetails.mimeType, blobWriteDetails.duration, blobStorage, bbm.req.Body, requestSender, bbm.wLimiterFactory)
		if len(blobSUUID) > 0 {
			WriteTextResponse(bbm.resp, string(blobSUUID), http.StatusOK)
		}
	} else {
		// persistent BLOB
		blobID := writeBLOB_persistent(bbm.req.Context(), bbm.wsid, bbm.appQName.String(), header, bbm.resp, blobWriteDetails.name,
			blobWriteDetails.mimeType, blobStorage, bbm.req.Body, requestSender, bbm.wLimiterFactory)
		if blobID > 0 {
			WriteTextResponse(bbm.resp, utils.UintToString(blobID), http.StatusOK)
		}
	}
}

// ctx here is VVM context. It used to track VVM shutdown. Blobber will use the request's context
func blobMessageHandler(vvmCtx context.Context, sc iprocbus.ServiceChannel, blobStorage iblobstorage.IBLOBStorage, requestSender coreutils.IRequestSender) {
	for vvmCtx.Err() == nil {
		select {
		case mesIntf := <-sc:
			blobMessage := mesIntf.(blobMessage)
			switch blobDetails := blobMessage.blobDetails.(type) {
			case blobReadDetails_Persistent, blobReadDetails_Temporary:
				blobReadMessageHandler(blobMessage.blobBaseMessage, blobDetails, blobStorage, requestSender)
			case blobWriteDetailsSingle:
				blobWriteMessageHandlerSingle(blobMessage.blobBaseMessage, blobDetails, blobStorage, blobMessage.header, requestSender)
			case blobWriteDetailsMultipart:
				blobWriteMessageHandlerMultipart(blobMessage.blobBaseMessage, blobStorage, blobDetails, requestSender)
			}
		case <-vvmCtx.Done():
=======
func newErrorResponder(w http.ResponseWriter) blobprocessor.ErrorResponder {
	return func(statusCode int, args ...interface{}) {
		w.WriteHeader(statusCode)
		_, _ = w.Write([]byte(fmt.Sprint(args...)))
	}
}

func (s *httpService) blobHTTPRequestHandler_Write() http.HandlerFunc {
	return func(resp http.ResponseWriter, req *http.Request) {
		appQName, wsid, headers, ok := parseURLParams(req, resp)
		if !ok {
			return
		}
		if !s.blobRequestHandler.HandleWrite(appQName, wsid, headers, req.Context(), req.URL.Query(),
			newBLOBOKResponseIniter(resp), req.Body, func(statusCode int, args ...interface{}) {
				WriteTextResponse(resp, fmt.Sprint(args...), statusCode)
			}) {
			resp.WriteHeader(http.StatusServiceUnavailable)
			resp.Header().Add("Retry-After", strconv.Itoa(DefaultRetryAfterSecondsOn503))
		}
	}
}

func (s *httpService) blobHTTPRequestHandler_Read() http.HandlerFunc {
	return func(resp http.ResponseWriter, req *http.Request) {
		appQName, wsid, headers, ok := parseURLParams(req, resp)
		if !ok {
>>>>>>> fa687524
			return
		}
		vars := mux.Vars(req)
		existingBLOBIDOrSUID := vars[URLPlaceholder_blobIDOrSUUID]
		if !s.blobRequestHandler.HandleRead(appQName, wsid, headers, req.Context(),
			newBLOBOKResponseIniter(resp), func(statusCode int, args ...interface{}) {
				WriteTextResponse(resp, fmt.Sprint(args...), statusCode)
			}, existingBLOBIDOrSUID) {
			resp.WriteHeader(http.StatusServiceUnavailable)
			resp.Header().Add("Retry-After", strconv.Itoa(DefaultRetryAfterSecondsOn503))
		}
	}
}

func parseURLParams(req *http.Request, resp http.ResponseWriter) (appQName appdef.AppQName, wsid istructs.WSID, headers http.Header, ok bool) {
	vars := mux.Vars(req)
	wsidUint, err := strconv.ParseUint(vars[URLPlaceholder_wsid], utils.DecimalBase, utils.BitSize64)
	if err != nil {
		// notest: checked by router url rule
		panic(err)
	}
	headers = maps.Clone(req.Header)
	if _, ok := headers[coreutils.Authorization]; !ok {
		// no token among headers -> look among cookies
		// no token among cookies as well -> just do nothing, 403 will happen on call helper commands further in BLOBs processor
		cookie, err := req.Cookie(coreutils.Authorization)
		if !errors.Is(err, http.ErrNoCookie) {
			if err != nil {
				// notest
				panic(err)
			}
			val, err := url.QueryUnescape(cookie.Value)
			if err != nil {
				WriteTextResponse(resp, "failed to unescape cookie '"+cookie.Value+"'", http.StatusBadRequest)
				return appQName, wsid, headers, false
			}
			// authorization token in cookies -> q.sys.DownloadBLOBAuthnz requires it in headers
			headers[coreutils.Authorization] = []string{val}
		}
	}
	appQName = appdef.NewAppQName(vars[URLPlaceholder_appOwner], vars[URLPlaceholder_appName])
	return appQName, istructs.WSID(wsidUint), headers, true
}

func newBLOBOKResponseIniter(r http.ResponseWriter) func(headersKV ...string) io.Writer {
	return func(headersKV ...string) io.Writer {
		for i := 0; i < len(headersKV); i += 2 {
			r.Header().Set(headersKV[i], headersKV[i+1])
		}
		r.WriteHeader(http.StatusOK)
		return r
	}
}<|MERGE_RESOLUTION|>--- conflicted
+++ resolved
@@ -6,10 +6,6 @@
 package router
 
 import (
-<<<<<<< HEAD
-	"context"
-=======
->>>>>>> fa687524
 	"errors"
 	"fmt"
 	"io"
@@ -17,15 +13,8 @@
 	"net/http"
 	"net/url"
 	"strconv"
-<<<<<<< HEAD
-	"strings"
 
 	"github.com/gorilla/mux"
-
-=======
-
-	"github.com/gorilla/mux"
->>>>>>> fa687524
 	"github.com/voedger/voedger/pkg/appdef"
 	"github.com/voedger/voedger/pkg/coreutils"
 	"github.com/voedger/voedger/pkg/coreutils/utils"
@@ -33,334 +22,6 @@
 	blobprocessor "github.com/voedger/voedger/pkg/processors/blobber"
 )
 
-<<<<<<< HEAD
-type blobWriteDetailsSingle struct {
-	name     string
-	mimeType string
-	duration iblobstorage.DurationType
-}
-
-type blobWriteDetailsMultipart struct {
-	boundary string
-	duration iblobstorage.DurationType
-}
-
-type blobReadDetails_Persistent struct {
-	blobID istructs.RecordID
-}
-
-type blobReadDetails_Temporary struct {
-	suuid iblobstorage.SUUID
-}
-
-type blobBaseMessage struct {
-	req             *http.Request
-	resp            http.ResponseWriter
-	doneChan        chan struct{}
-	wsid            istructs.WSID
-	appQName        appdef.AppQName
-	header          map[string][]string
-	wLimiterFactory func() iblobstorage.WLimiterType
-}
-
-type blobMessage struct {
-	blobBaseMessage
-	// could be blobReadDetails_Temporary or blobReadDetails_Persistent
-	blobDetails interface{}
-}
-
-func (bm *blobBaseMessage) Release() {
-	bm.req.Body.Close()
-}
-
-// use statusCode and errorMessage only if err == nil
-// statusCode == 200 -> errorMessage is empty
-func sendQueryRequest(ctx context.Context, req coreutils.Request, requestSender coreutils.IRequestSender) (statusCode int, errorMessage string, err error) {
-	responseCh, _, responseErr, err := requestSender.SendRequest(ctx, req)
-	if err != nil {
-		return 0, "", err
-	}
-	for range responseCh {
-	}
-	if *responseErr != nil {
-		var sysErr coreutils.SysError
-		if errors.As(*responseErr, &sysErr) {
-			return sysErr.HTTPStatus, sysErr.Data, nil
-		}
-		return http.StatusInternalServerError, (*responseErr).Error(), nil
-	}
-	return http.StatusOK, "", nil
-}
-
-func blobReadMessageHandler(bbm blobBaseMessage, blobReadDetails interface{}, blobStorage iblobstorage.IBLOBStorage,
-	requestSender coreutils.IRequestSender) {
-	defer close(bbm.doneChan)
-
-	// request to VVM to check the principalToken
-	req := coreutils.Request{
-		Method:   http.MethodPost,
-		WSID:     bbm.wsid,
-		AppQName: bbm.appQName.String(),
-		Resource: "q.sys.DownloadBLOBAuthnz",
-		Header:   bbm.header,
-		Body:     []byte(`{}`),
-	}
-	statusCode, errorMessage, err := sendQueryRequest(bbm.req.Context(), req, requestSender)
-	if err != nil {
-		WriteTextResponse(bbm.resp, "failed to exec q.sys.DownloadBLOBAuthnz: "+err.Error(), http.StatusInternalServerError)
-		return
-	}
-	if statusCode != http.StatusOK {
-		WriteTextResponse(bbm.resp, "q.sys.DownloadBLOBAuthnz returned error: "+errorMessage, statusCode)
-		return
-	}
-
-	// read the BLOB
-	var blobKey iblobstorage.IBLOBKey
-	switch typedKey := blobReadDetails.(type) {
-	case blobReadDetails_Persistent:
-		blobKey = &iblobstorage.PersistentBLOBKeyType{
-			ClusterAppID: istructs.ClusterAppID_sys_blobber,
-			WSID:         bbm.wsid,
-			BlobID:       typedKey.blobID,
-		}
-	case blobReadDetails_Temporary:
-		blobKey = &iblobstorage.TempBLOBKeyType{
-			ClusterAppID: istructs.ClusterAppID_sys_blobber,
-			WSID:         bbm.wsid,
-			SUUID:        typedKey.suuid,
-		}
-	default:
-		// notest
-		panic(fmt.Sprintf("unexpected blobReadDetails: %T", blobReadDetails))
-	}
-	stateWriterDiscard := func(state iblobstorage.BLOBState) error {
-		if state.Status != iblobstorage.BLOBStatus_Completed {
-			return errors.New("blob is not completed")
-		}
-		if len(state.Error) > 0 {
-			return errors.New(state.Error)
-		}
-		bbm.resp.Header().Set(coreutils.ContentType, state.Descr.MimeType)
-		bbm.resp.Header().Add("Content-Disposition", fmt.Sprintf(`attachment;filename="%s"`, state.Descr.Name))
-		bbm.resp.WriteHeader(http.StatusOK)
-		return nil
-	}
-	if err := blobStorage.ReadBLOB(bbm.req.Context(), blobKey, stateWriterDiscard, bbm.resp, iblobstoragestg.RLimiter_Null); err != nil {
-		logger.Error(fmt.Sprintf("failed to read or send BLOB: id %s, appQName %s, wsid %d: %s", blobKey.ID(), bbm.appQName, bbm.wsid, err.Error()))
-		if errors.Is(err, iblobstorage.ErrBLOBNotFound) {
-			WriteTextResponse(bbm.resp, err.Error(), http.StatusNotFound)
-			return
-		}
-		WriteTextResponse(bbm.resp, err.Error(), http.StatusInternalServerError)
-	}
-}
-
-// returns NullRecordID for temporary BLOB
-func registerBLOB(ctx context.Context, wsid istructs.WSID, appQName string, registerFuncName string, header map[string][]string,
-	requestSender coreutils.IRequestSender, resp http.ResponseWriter) (ok bool, blobID istructs.RecordID) {
-	req := coreutils.Request{
-		Method:   http.MethodPost,
-		WSID:     wsid,
-		AppQName: appQName,
-		Resource: registerFuncName,
-		Body:     []byte(`{}`),
-		Header:   header,
-	}
-
-	cmdRespMeta, cmdResp, err := coreutils.GetCommandResponse(ctx, requestSender, req)
-	if err != nil {
-		WriteTextResponse(resp, fmt.Sprintf("failed to exec %s: %s", registerFuncName, err.Error()), http.StatusInternalServerError)
-		return false, istructs.NullRecordID
-	}
-	if cmdRespMeta.StatusCode != http.StatusOK {
-		WriteTextResponse(resp, fmt.Sprintf("%s returned error: %v", registerFuncName, cmdResp.SysError), cmdRespMeta.StatusCode)
-		return false, istructs.NullRecordID
-	}
-	return true, istructs.RecordID(cmdResp.NewIDs["1"])
-}
-
-func writeBLOB_temporary(ctx context.Context, wsid istructs.WSID, appQName string, header map[string][]string, resp http.ResponseWriter,
-	blobName, blobMimeType string, blobDuration iblobstorage.DurationType, blobStorage iblobstorage.IBLOBStorage, body io.ReadCloser,
-	requestSender coreutils.IRequestSender, wLimiterFactory func() iblobstorage.WLimiterType) (blobSUUID iblobstorage.SUUID) {
-	registerFuncName, ok := durationToRegisterFuncs[blobDuration]
-	if !ok {
-		// notest
-		WriteTextResponse(resp, "unsupported blob duration value: "+strconv.Itoa(int(blobDuration)), http.StatusBadRequest)
-		return ""
-	}
-
-	if ok, _ = registerBLOB(ctx, wsid, appQName, registerFuncName, header, requestSender, resp); !ok {
-		return
-	}
-
-	blobSUUID = iblobstorage.NewSUUID()
-	key := iblobstorage.TempBLOBKeyType{
-		ClusterAppID: istructs.ClusterAppID_sys_blobber,
-		WSID:         wsid,
-		SUUID:        blobSUUID,
-	}
-	descr := iblobstorage.DescrType{
-		Name:     blobName,
-		MimeType: blobMimeType,
-	}
-
-	wLimiter := wLimiterFactory()
-	if err := blobStorage.WriteTempBLOB(ctx, key, descr, body, wLimiter, blobDuration); err != nil {
-		if errors.Is(err, iblobstorage.ErrBLOBSizeQuotaExceeded) {
-			WriteTextResponse(resp, err.Error(), http.StatusForbidden)
-			return ""
-		}
-		WriteTextResponse(resp, err.Error(), http.StatusInternalServerError)
-		return ""
-	}
-	return blobSUUID
-}
-
-func writeBLOB_persistent(ctx context.Context, wsid istructs.WSID, appQName string, header map[string][]string, resp http.ResponseWriter,
-	blobName, blobMimeType string, blobStorage iblobstorage.IBLOBStorage, body io.ReadCloser,
-	requestSender coreutils.IRequestSender, wLimiterFactory func() iblobstorage.WLimiterType) (blobID istructs.RecordID) {
-
-	// request VVM for check the principalToken and get a blobID
-	ok := false
-	if ok, blobID = registerBLOB(ctx, wsid, appQName, "c.sys.UploadBLOBHelper", header, requestSender, resp); !ok {
-		return
-	}
-
-	// write the BLOB
-	key := iblobstorage.PersistentBLOBKeyType{
-		ClusterAppID: istructs.ClusterAppID_sys_blobber,
-		WSID:         wsid,
-		BlobID:       blobID,
-	}
-	descr := iblobstorage.DescrType{
-		Name:     blobName,
-		MimeType: blobMimeType,
-	}
-
-	wLimiter := wLimiterFactory()
-	if err := blobStorage.WriteBLOB(ctx, key, descr, body, wLimiter); err != nil {
-		if errors.Is(err, iblobstorage.ErrBLOBSizeQuotaExceeded) {
-			WriteTextResponse(resp, err.Error(), http.StatusForbidden)
-			return 0
-		}
-		WriteTextResponse(resp, err.Error(), http.StatusInternalServerError)
-		return 0
-	}
-
-	// set WDoc<sys.BLOB>.status = BLOBStatus_Completed
-	req := coreutils.Request{
-		Method:   http.MethodPost,
-		WSID:     wsid,
-		AppQName: appQName,
-		Resource: "c.sys.CUD",
-		Body:     []byte(fmt.Sprintf(`{"cuds":[{"sys.ID": %d,"fields":{"status":%d}}]}`, blobID, iblobstorage.BLOBStatus_Completed)),
-		Header:   header,
-	}
-	cmdRespMeta, cmdResp, err := coreutils.GetCommandResponse(ctx, requestSender, req)
-	if err != nil {
-		WriteTextResponse(resp, "failed to exec c.sys.CUD: "+err.Error(), http.StatusInternalServerError)
-		return 0
-	}
-	if cmdRespMeta.StatusCode != http.StatusOK {
-		WriteTextResponse(resp, "c.sys.CUD returned error: "+cmdResp.SysError.Message, cmdRespMeta.StatusCode)
-		return 0
-	}
-
-	return blobID
-}
-
-func blobWriteMessageHandlerMultipart(bbm blobBaseMessage, blobStorage iblobstorage.IBLOBStorage, blobDetails blobWriteDetailsMultipart,
-	requestSender coreutils.IRequestSender) {
-	defer close(bbm.doneChan)
-
-	r := multipart.NewReader(bbm.req.Body, blobDetails.boundary)
-	var part *multipart.Part
-	var err error
-	blobIDsOrSUUIDs := []string{}
-	partNum := 0
-	for err == nil {
-		part, err = r.NextPart()
-		if err != nil {
-			if !errors.Is(err, io.EOF) {
-				WriteTextResponse(bbm.resp, "failed to parse multipart: "+err.Error(), http.StatusBadRequest)
-				return
-			} else if partNum == 0 {
-				WriteTextResponse(bbm.resp, "empty multipart request", http.StatusBadRequest)
-				return
-			}
-			break
-		}
-		contentDisposition := part.Header.Get(coreutils.ContentDisposition)
-		mediaType, params, err := mime.ParseMediaType(contentDisposition)
-		if err != nil {
-			WriteTextResponse(bbm.resp, fmt.Sprintf("failed to parse Content-Disposition of part number %d: %s", partNum, contentDisposition), http.StatusBadRequest)
-		}
-		if mediaType != "form-data" {
-			WriteTextResponse(bbm.resp, fmt.Sprintf("unsupported ContentDisposition mediaType of part number %d: %s", partNum, mediaType), http.StatusBadRequest)
-		}
-		contentType := part.Header.Get(coreutils.ContentType)
-		if len(contentType) == 0 {
-			contentType = coreutils.ApplicationXBinary
-		}
-		part.Header[coreutils.Authorization] = bbm.header[coreutils.Authorization] // add auth header for c.sys.*BLOBHelper
-		blobIDOrSUUID := ""
-		if blobDetails.duration > 0 {
-			// temporary BLOB
-			blobIDOrSUUID = string(writeBLOB_temporary(bbm.req.Context(), bbm.wsid, bbm.appQName.String(), part.Header, bbm.resp,
-				params["name"], contentType, blobDetails.duration, blobStorage, part, requestSender, bbm.wLimiterFactory))
-		} else {
-			// persistent BLOB
-			blobID := writeBLOB_persistent(bbm.req.Context(), bbm.wsid, bbm.appQName.String(), part.Header, bbm.resp,
-				params["name"], contentType, blobStorage, part, requestSender, bbm.wLimiterFactory)
-			blobIDOrSUUID = utils.UintToString(blobID)
-		}
-		if len(blobIDOrSUUID) == 0 {
-			return // request handled
-		}
-		blobIDsOrSUUIDs = append(blobIDsOrSUUIDs, blobIDOrSUUID)
-		partNum++
-	}
-	WriteTextResponse(bbm.resp, strings.Join(blobIDsOrSUUIDs, ","), http.StatusOK)
-}
-
-func blobWriteMessageHandlerSingle(bbm blobBaseMessage, blobWriteDetails blobWriteDetailsSingle, blobStorage iblobstorage.IBLOBStorage, header map[string][]string,
-	requestSender coreutils.IRequestSender) {
-	defer close(bbm.doneChan)
-
-	if blobWriteDetails.duration > 0 {
-		// remporary BLOB
-		blobSUUID := writeBLOB_temporary(bbm.req.Context(), bbm.wsid, bbm.appQName.String(), header, bbm.resp, blobWriteDetails.name,
-			blobWriteDetails.mimeType, blobWriteDetails.duration, blobStorage, bbm.req.Body, requestSender, bbm.wLimiterFactory)
-		if len(blobSUUID) > 0 {
-			WriteTextResponse(bbm.resp, string(blobSUUID), http.StatusOK)
-		}
-	} else {
-		// persistent BLOB
-		blobID := writeBLOB_persistent(bbm.req.Context(), bbm.wsid, bbm.appQName.String(), header, bbm.resp, blobWriteDetails.name,
-			blobWriteDetails.mimeType, blobStorage, bbm.req.Body, requestSender, bbm.wLimiterFactory)
-		if blobID > 0 {
-			WriteTextResponse(bbm.resp, utils.UintToString(blobID), http.StatusOK)
-		}
-	}
-}
-
-// ctx here is VVM context. It used to track VVM shutdown. Blobber will use the request's context
-func blobMessageHandler(vvmCtx context.Context, sc iprocbus.ServiceChannel, blobStorage iblobstorage.IBLOBStorage, requestSender coreutils.IRequestSender) {
-	for vvmCtx.Err() == nil {
-		select {
-		case mesIntf := <-sc:
-			blobMessage := mesIntf.(blobMessage)
-			switch blobDetails := blobMessage.blobDetails.(type) {
-			case blobReadDetails_Persistent, blobReadDetails_Temporary:
-				blobReadMessageHandler(blobMessage.blobBaseMessage, blobDetails, blobStorage, requestSender)
-			case blobWriteDetailsSingle:
-				blobWriteMessageHandlerSingle(blobMessage.blobBaseMessage, blobDetails, blobStorage, blobMessage.header, requestSender)
-			case blobWriteDetailsMultipart:
-				blobWriteMessageHandlerMultipart(blobMessage.blobBaseMessage, blobStorage, blobDetails, requestSender)
-			}
-		case <-vvmCtx.Done():
-=======
 func newErrorResponder(w http.ResponseWriter) blobprocessor.ErrorResponder {
 	return func(statusCode int, args ...interface{}) {
 		w.WriteHeader(statusCode)
@@ -388,7 +49,6 @@
 	return func(resp http.ResponseWriter, req *http.Request) {
 		appQName, wsid, headers, ok := parseURLParams(req, resp)
 		if !ok {
->>>>>>> fa687524
 			return
 		}
 		vars := mux.Vars(req)
