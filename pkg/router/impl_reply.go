/*
 * Copyright (c) 2020-present unTill Pro, Ltd.
 * @author Denis Gribanov
 */

package router

import (
	"context"
	"encoding/json"
	"errors"
	"fmt"
	"io"
	"log"
	"net/http"
	"strconv"
	"strings"

	"github.com/gorilla/mux"

	"github.com/voedger/voedger/pkg/appdef"
	"github.com/voedger/voedger/pkg/bus"
	"github.com/voedger/voedger/pkg/coreutils"
	"github.com/voedger/voedger/pkg/coreutils/utils"
	"github.com/voedger/voedger/pkg/istructs"
	"github.com/voedger/voedger/pkg/processors/query2"
)

<<<<<<< HEAD
func createBusRequest(reqMethod string, req *http.Request, rw http.ResponseWriter) (res bus.Request, ok bool) {
=======
func createRequest(reqMethod string, req *http.Request, rw http.ResponseWriter, numsAppsWorkspaces map[appdef.AppQName]istructs.NumAppWorkspaces) (res bus.Request, ok bool) {
>>>>>>> 6c0c3950
	vars := mux.Vars(req)
	wsidStr := vars[URLPlaceholder_wsid]
	wsidUint, err := strconv.ParseUint(wsidStr, utils.DecimalBase, utils.BitSize64)
	if err != nil {
		// notest: impossible because of regexp in a handler
		panic(err)
	}
<<<<<<< HEAD

	res = bus.Request{
		Method:   reqMethod,
		WSID:     istructs.WSID(wsid),
		Query:    map[string]string{},
		Header:   map[string]string{},
		AppQName: appdef.NewAppQName(vars[URLPlaceholder_appOwner], vars[URLPlaceholder_appName]),
		Resource: vars[URLPlaceholder_resourceName],
	}

	if docIDStr, hasDocID := vars[URLPlaceholder_id]; hasDocID {
		docIDUint64, err := strconv.ParseUint(docIDStr, utils.DecimalBase, utils.BitSize64)
		if err != nil {
			// notest: prased already by route regexp
			panic(err)
		}
		res.DocID = istructs.IDType(docIDUint64)
	}
	for k, v := range req.URL.Query() {
		res.Query[k] = v[0]
	}
	for k, v := range req.Header {
		res.Header[k] = v[0]
=======
	appQNameStr := vars[URLPlaceholder_appOwner] + appdef.AppQNameQualifierChar + vars[URLPlaceholder_appName]
	wsid := istructs.WSID(wsidUint)
	if appQName, err := appdef.ParseAppQName(appQNameStr); err == nil {
		if numAppWorkspaces, ok := numsAppsWorkspaces[appQName]; ok {
			baseWSID := wsid.BaseWSID()
			if baseWSID <= istructs.MaxPseudoBaseWSID {
				wsid = coreutils.GetAppWSID(wsid, numAppWorkspaces)
			}
		}
	}
	res = bus.Request{
		Method:   reqMethod,
		WSID:     wsid,
		Query:    req.URL.Query(),
		Header:   req.Header,
		AppQName: appQNameStr,
>>>>>>> 6c0c3950
	}
	if req.Body != nil && req.Body != http.NoBody {
		if res.Body, err = io.ReadAll(req.Body); err != nil {
			http.Error(rw, "failed to read body", http.StatusInternalServerError)
		}
	}
	return res, err == nil
}

func reply(requestCtx context.Context, w http.ResponseWriter, responseCh <-chan any, responseErr *error,
	contentType string, onSendFailed func(), busRequest bus.Request) {
	sendSuccess := true
	defer func() {
		if requestCtx.Err() != nil {
			if onRequestCtxClosed != nil {
				onRequestCtxClosed()
			}
			log.Println("client disconnected during sections sending")
			return
		}
		if !sendSuccess {
			onSendFailed()
			for range responseCh {
			}
		}
	}()
	elemsCount := 0
	sectionsCloser := ""
	responseCloser := ""
	isCmd := false
	if busRequest.IsAPIV2 {
		isCmd = busRequest.ApiPath == int(query2.ApiPath_Commands)
	} else {
		isCmd = strings.HasPrefix(busRequest.Resource, "c.")
	}
	if sendSuccess = writeResponse(w, "{"); !sendSuccess {
		return
	}
	for elem := range responseCh {
		// http client disconnected -> ErrNoConsumer on IMultiResponseSender.SendElement() -> QP will call Close()
		if requestCtx.Err() != nil {
			// possible: ctx is done but on select {sections<-section, <-ctx.Done()} write to sections channel is triggered.
			// ctx.Done() must have the priority
			return
		}
		if busRequest.IsAPIV2 {
			if elemsCount == 0 {
				sendSuccess = writeResponse(w, `"results":[`)
				responseCloser = "]"
			}
		} else {
			if isCmd || contentType == coreutils.TextPlain {
				res := elem.(string)
				res = strings.TrimPrefix(res, "{")
				res = strings.TrimSuffix(res, "}")
				sendSuccess = writeResponse(w, res)
			} else {
				if elemsCount == 0 {
					sendSuccess = writeResponse(w, `"sections":[{"type":"","elements":[`)
					sectionsCloser = "]}]"
				}
			}
		}

		if sendSuccess && elemsCount > 0 {
			sendSuccess = writeResponse(w, ",")
		}

		elemsCount++

		if !sendSuccess {
			return
		}

		if !busRequest.IsAPIV2 && (isCmd || contentType == coreutils.TextPlain) {
			continue
		}

		elemBytes, err := json.Marshal(&elem)
		if err != nil {
			panic(err)
		}

		if sendSuccess = writeResponse(w, string(elemBytes)); !sendSuccess {
			return
		}
	}
	if len(sectionsCloser) > 0 {
		if sendSuccess = writeResponse(w, sectionsCloser); !sendSuccess {
			return
		}
	}
	if *responseErr != nil {
		if elemsCount > 0 {
			sendSuccess = writeResponse(w, ",")
		}
		if !sendSuccess {
			return
		}
		var jsonableErr interface{ ToJSON() string }
		if errors.As(*responseErr, &jsonableErr) {
			jsonErr := jsonableErr.ToJSON()
			jsonErr = strings.TrimPrefix(jsonErr, "{") // need to make "sys.Error" a top-level field within {}
			jsonErr = strings.TrimSuffix(jsonErr, "}") // need to make "sys.Error" a top-level field within {}
			sendSuccess = writeResponse(w, jsonErr)
		} else {
			sendSuccess = writeResponse(w, fmt.Sprintf(`"status":%d,"errorDescription":"%s"}`, http.StatusInternalServerError, *responseErr))
		}
	}

	if len(responseCloser) > 0 {
		sendSuccess = writeResponse(w, responseCloser)
	}
	if sendSuccess {
		sendSuccess = writeResponse(w, "}")
	}

	// if elemsCount == 0 {
	// 	sendSuccess = writeResponse(w, "{}")
	// } else if len(responseCloser) > 0 {
	// 	sendSuccess = writeResponse(w, responseCloser)
	// }
}

func initResponse(w http.ResponseWriter, contentType string, statusCode int) {
	w.Header().Set(coreutils.ContentType, contentType)
	w.Header().Set("X-Content-Type-Options", "nosniff")
	w.WriteHeader(statusCode)
}<|MERGE_RESOLUTION|>--- conflicted
+++ resolved
@@ -26,11 +26,7 @@
 	"github.com/voedger/voedger/pkg/processors/query2"
 )
 
-<<<<<<< HEAD
-func createBusRequest(reqMethod string, req *http.Request, rw http.ResponseWriter) (res bus.Request, ok bool) {
-=======
-func createRequest(reqMethod string, req *http.Request, rw http.ResponseWriter, numsAppsWorkspaces map[appdef.AppQName]istructs.NumAppWorkspaces) (res bus.Request, ok bool) {
->>>>>>> 6c0c3950
+func createBusRequest(reqMethod string, req *http.Request, rw http.ResponseWriter, numsAppsWorkspaces map[appdef.AppQName]istructs.NumAppWorkspaces) (res bus.Request, ok bool) {
 	vars := mux.Vars(req)
 	wsidStr := vars[URLPlaceholder_wsid]
 	wsidUint, err := strconv.ParseUint(wsidStr, utils.DecimalBase, utils.BitSize64)
@@ -38,11 +34,18 @@
 		// notest: impossible because of regexp in a handler
 		panic(err)
 	}
-<<<<<<< HEAD
-
+	wsid := istructs.WSID(wsidUint)
+	if appQName, err := appdef.ParseAppQName(appQNameStr); err == nil {
+		if numAppWorkspaces, ok := numsAppsWorkspaces[appQName]; ok {
+			baseWSID := wsid.BaseWSID()
+			if baseWSID <= istructs.MaxPseudoBaseWSID {
+				wsid = coreutils.GetAppWSID(wsid, numAppWorkspaces)
+			}
+		}
+	}
 	res = bus.Request{
 		Method:   reqMethod,
-		WSID:     istructs.WSID(wsid),
+		WSID:     wsid,
 		Query:    map[string]string{},
 		Header:   map[string]string{},
 		AppQName: appdef.NewAppQName(vars[URLPlaceholder_appOwner], vars[URLPlaceholder_appName]),
@@ -62,24 +65,6 @@
 	}
 	for k, v := range req.Header {
 		res.Header[k] = v[0]
-=======
-	appQNameStr := vars[URLPlaceholder_appOwner] + appdef.AppQNameQualifierChar + vars[URLPlaceholder_appName]
-	wsid := istructs.WSID(wsidUint)
-	if appQName, err := appdef.ParseAppQName(appQNameStr); err == nil {
-		if numAppWorkspaces, ok := numsAppsWorkspaces[appQName]; ok {
-			baseWSID := wsid.BaseWSID()
-			if baseWSID <= istructs.MaxPseudoBaseWSID {
-				wsid = coreutils.GetAppWSID(wsid, numAppWorkspaces)
-			}
-		}
-	}
-	res = bus.Request{
-		Method:   reqMethod,
-		WSID:     wsid,
-		Query:    req.URL.Query(),
-		Header:   req.Header,
-		AppQName: appQNameStr,
->>>>>>> 6c0c3950
 	}
 	if req.Body != nil && req.Body != http.NoBody {
 		if res.Body, err = io.ReadAll(req.Body); err != nil {
