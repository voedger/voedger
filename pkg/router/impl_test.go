/*
 * Copyright (c) 2020-present unTill Pro, Ltd.
 * @author Denis Gribanov
 */

package router

import (
	"bytes"
	"context"
	"errors"
	"fmt"
	"io"
	"log"
	"net"
	"net/http"
	"sync"
	"testing"
	"time"

	"github.com/stretchr/testify/require"

	"github.com/voedger/voedger/staging/src/github.com/untillpro/ibusmem"

	ibus "github.com/voedger/voedger/staging/src/github.com/untillpro/airs-ibus"

	"github.com/voedger/voedger/pkg/appdef"
	"github.com/voedger/voedger/pkg/istructs"
	"github.com/voedger/voedger/pkg/pipeline"
)

const (
	testWSID = istructs.MaxPseudoBaseWSID + 1
)

var (
	isRouterStopTested   bool
	router               *testRouter
	clientDisconnections = make(chan struct{}, 1)
)

func TestBasicUsage_SingleResponse(t *testing.T) {
	require := require.New(t)
	setUp(t, func(requestCtx context.Context, sender ibus.ISender, request ibus.Request) {
		sender.SendResponse(ibus.Response{
			ContentType: "text/plain",
			StatusCode:  http.StatusOK,
			Data:        []byte("test resp"),
		})
	}, ibus.DefaultTimeout)
	defer tearDown()

	resp, err := http.Post(fmt.Sprintf("http://127.0.0.1:%d/api/test1/app1/%d/somefunc", router.port(), testWSID), "application/json", http.NoBody)
	require.NoError(err)
	defer resp.Body.Close()

	respBodyBytes, err := io.ReadAll(resp.Body)
	require.NoError(err)
	require.Equal("test resp", string(respBodyBytes))
}

func TestSectionedSendResponseError(t *testing.T) {
	setUp(t, func(requestCtx context.Context, sender ibus.ISender, request ibus.Request) {
	}, time.Millisecond)
	defer tearDown()

	resp, err := http.Post(fmt.Sprintf("http://127.0.0.1:%d/api/test1/app1/%d/somefunc", router.port(), testWSID), "application/json", http.NoBody)
	require.NoError(t, err)
	defer resp.Body.Close()
	defer resp.Request.Body.Close()

	respBodyBytes, err := io.ReadAll(resp.Body)
	require.NoError(t, err)
	require.Equal(t, ibus.ErrBusTimeoutExpired.Error(), string(respBodyBytes))
	expectResp(t, resp, "text/plain", http.StatusServiceUnavailable)
}

func TestBasicUsage_SectionedResponse(t *testing.T) {
	var (
		elem11 = map[string]interface{}{"fld2": `哇"呀呀`}
		elem21 = "e1"
		elem22 = `哇"呀呀`
		elem3  = map[string]interface{}{"total": 1}
	)
	require := require.New(t)
	setUp(t, func(requestCtx context.Context, sender ibus.ISender, request ibus.Request) {
		require.Equal("test body", string(request.Body))
		require.Equal(ibus.HTTPMethodPOST, request.Method)
		require.Equal(0, request.PartitionNumber)

		require.Equal(testWSID, istructs.WSID(request.WSID))
		require.Equal("somefunc", request.Resource)
		require.Empty(request.Attachments)
		require.Equal(map[string][]string{
			"Accept-Encoding": {"gzip"},
			"Content-Length":  {"9"}, // len("test body")
			"Content-Type":    {"application/json"},
			"User-Agent":      {"Go-http-client/1.1"},
		}, request.Header)
		require.Empty(request.Query)

		// request is normally handled by processors in a separate goroutine so let's send response in a separate goroutine
		go func() {
			rs := sender.SendParallelResponse()
			require.NoError(rs.ObjectSection("obj", []string{"meta"}, elem3))
			rs.StartMapSection(`哇"呀呀Map`, []string{`哇"呀呀`, "21"})
			require.NoError(rs.SendElement("id1", elem1))
			require.NoError(rs.SendElement(`哇"呀呀2`, elem11))
			rs.StartArraySection("secArr", []string{"3"})
			require.NoError(rs.SendElement("", elem21))
			require.NoError(rs.SendElement("", elem22))
			rs.Close(nil)
		}()
	}, ibus.DefaultTimeout)
	defer tearDown()

	body := []byte("test body")
	bodyReader := bytes.NewReader(body)

	resp, err := http.Post(fmt.Sprintf("http://127.0.0.1:%d/api/%s/%s/%d/somefunc", router.port(), AppOwner, AppName, testWSID), "application/json", bodyReader)
	require.NoError(err)
	defer resp.Body.Close()

	respBodyBytes, err := io.ReadAll(resp.Body)
	require.NoError(err)

	expectedJSON := `
		{
			"sections": [
			   {
				  "elements": {
					 "total": 1
				  },
				  "path": [
					 "meta"
				  ],
				  "type": "obj"
			   },
				{
					"type": "哇\"呀呀Map",
					"path": [
						"哇\"呀呀",
						"21"
					],
					"elements": {
						"id1": {
							"fld1": "fld1Val"
						},
						"哇\"呀呀2": {
							"fld2": "哇\"呀呀"
						}
					}
				},
				{
					"type": "secArr",
					"path": [
						"3"
					],
					"elements": [
						"e1",
						"哇\"呀呀"
					]
			 	}
			]
		}`
	require.JSONEq(expectedJSON, string(respBodyBytes))
}

func TestEmptySectionedResponse(t *testing.T) {
	setUp(t, func(requestCtx context.Context, sender ibus.ISender, request ibus.Request) {
		rs := sender.SendParallelResponse()
		rs.Close(nil)
	}, ibus.DefaultTimeout)
	defer tearDown()
	body := []byte("test body")
	bodyReader := bytes.NewReader(body)

	resp, err := http.Post(fmt.Sprintf("http://127.0.0.1:%d/api/test1/app1/%d/somefunc", router.port(), testWSID), "application/json", bodyReader)
	require.NoError(t, err)
	defer resp.Body.Close()

	expectEmptyResponse(t, resp)
}

func TestSimpleErrorSectionedResponse(t *testing.T) {
	setUp(t, func(requestCtx context.Context, sender ibus.ISender, request ibus.Request) {
		rs := sender.SendParallelResponse()
		rs.Close(errors.New("test error"))
	}, ibus.DefaultTimeout)
	defer tearDown()

	body := []byte("")
	bodyReader := bytes.NewReader(body)
	resp, err := http.Post(fmt.Sprintf("http://127.0.0.1:%d/api/untill/airs-bp/%d/somefunc", router.port(), testWSID), "application/json", bodyReader)
	require.NoError(t, err)
	defer resp.Body.Close()

	expectedJSON := `{"status":500,"errorDescription":"test error"}`

	expectJSONResp(t, expectedJSON, resp)
}

func TestHandlerPanic(t *testing.T) {
	setUp(t, func(requestCtx context.Context, sender ibus.ISender, request ibus.Request) {
		panic("test panic")
	}, ibus.DefaultTimeout)
	defer tearDown()

	body := []byte("")
	bodyReader := bytes.NewReader(body)
	resp, err := http.Post(fmt.Sprintf("http://127.0.0.1:%d/api/untill/airs-bp/%d/somefunc", router.port(), testWSID), "application/json", bodyReader)
	require.NoError(t, err)
	defer resp.Body.Close()

	respBodyBytes, err := io.ReadAll(resp.Body)
	require.NoError(t, err)
	require.Contains(t, string(respBodyBytes), "test panic")
	expectResp(t, resp, "text/plain", http.StatusInternalServerError)
}

<<<<<<< HEAD
func TestClientDisconnect_CtxCanceledOnElemSend(t *testing.T) {
	ch := make(chan struct{})
=======
func TestClientDisconnectDuringSections(t *testing.T) {
	require := require.New(t)
	clientClosed := make(chan struct{})
	firstElemSendErrCh := make(chan error)
	expectedErrCh := make(chan error)
>>>>>>> 636c7416
	setUp(t, func(requestCtx context.Context, sender ibus.ISender, request ibus.Request) {
		go func() {
			rs := sender.SendParallelResponse()
			defer rs.Close(nil)
			rs.StartMapSection("secMap", []string{"2"})
			firstElemSendErrCh <- rs.SendElement("id1", elem1)

			// let's wait for the client close
			<-clientClosed

			// requestCtx closes not immediately after resp.Body.Close(). So let's wait for ctx close
			for requestCtx.Err() == nil {
			}

			// the request is closed -> the next section should fail with context.ContextCanceled error. Check it in the test
			expectedErrCh <- rs.ObjectSection("objSec", []string{"3"}, 42)
		}()
	}, 5*time.Second)
	defer tearDown()

	resp, err := http.Post(fmt.Sprintf("http://127.0.0.1:%d/api/%s/%s/%d/somefunc", router.port(), AppOwner, AppName, testWSID), "application/json", http.NoBody)
	require.NoError(err)

	// ensure the first element is sent successfully
	require.NoError(<-firstElemSendErrCh)

	// read out the the first element
	entireResp := []byte{}
	for string(entireResp) != `{"sections":[{"type":"secMap","path":["2"],"elements":{"id1":{"fld1":"fld1Val"}` {
		buf := make([]byte, 512)
		n, err := resp.Body.Read(buf)
		require.NoError(err)
		entireResp = append(entireResp, buf[:n]...)
		log.Println(string(entireResp))
	}

	// close the request and signla to the handler to try to send to the disconnected client
	resp.Request.Body.Close()
	resp.Body.Close()
	close(clientClosed)

	// expect the handler got context.Canceled error on try to send to the disconnected client
	require.ErrorIs(<-expectedErrCh, context.Canceled)
	<-clientDisconnections
}

func TestCheck(t *testing.T) {
	setUp(t, func(requestCtx context.Context, sender ibus.ISender, request ibus.Request) {
	}, 1*time.Second)
	defer tearDown()

	bodyReader := bytes.NewReader(nil)
	resp, err := http.Post(fmt.Sprintf("http://127.0.0.1:%d/api/check", router.port()), "application/json", bodyReader)
	require.NoError(t, err)
	defer resp.Body.Close()
	respBodyBytes, err := io.ReadAll(resp.Body)
	require.NoError(t, err)
	require.Equal(t, "ok", string(respBodyBytes))
	expectOKRespPlainText(t, resp)
}

func Test404(t *testing.T) {
	setUp(t, func(requestCtx context.Context, sender ibus.ISender, request ibus.Request) {
	}, 1*time.Second)
	defer tearDown()

	bodyReader := bytes.NewReader(nil)
	resp, err := http.Post(fmt.Sprintf("http://127.0.0.1:%d/api/wrong", router.port()), "", bodyReader)
	require.NoError(t, err)
	defer resp.Body.Close()
	require.Equal(t, http.StatusNotFound, resp.StatusCode)
}

func TestClientDisconnect_FailedToWriteResponse(t *testing.T) {
	require := require.New(t)
	ch := make(chan struct{})
	var disconnectClientFromServer func(ctx context.Context)
	firstElemSendErrCh := make(chan error)
	clientDisconnect := make(chan any)
	setUp(t, func(requestCtx context.Context, sender ibus.ISender, request ibus.Request) {
		go func() {
			// handler, on server side
			rs := sender.SendParallelResponse()
			defer rs.Close(nil)
			rs.StartMapSection("secMap", []string{"2"})
			firstElemSendErrCh <- rs.SendElement("id1", elem1)

			// now let's wait for client disconnect
			<-clientDisconnect

			// next section should be failed because the client is disconnected
			disconnectClientFromServer(requestCtx)
			err := rs.ObjectSection("objSec", []string{"3"}, 42)
			require.ErrorIs(err, context.Canceled)
		}()
	}, 2*time.Second)
	defer tearDown()

	// client side
	body := []byte("")
	bodyReader := bytes.NewReader(body)
	resp, err := http.Post(fmt.Sprintf("http://127.0.0.1:%d/api/%s/%s/%d/somefunc", router.port(), AppOwner, AppName, testWSID), "application/json", bodyReader)
	require.NoError(err)

	// ensure the first element is sent successfully
	require.NoError(<-firstElemSendErrCh)

	// read out the first section
	entireResp := []byte{}
	for string(entireResp) != `{"sections":[{"type":"secMap","path":["2"],"elements":{"id1":{"fld1":"fld1Val"}` {
		buf := make([]byte, 512)
		n, err := resp.Body.Read(buf)
		require.NoError(err)
		entireResp = append(entireResp, buf[:n]...)
		log.Println(string(entireResp))
	}

	once := sync.Once{}
	onBeforeWriteResponse = func() {
		once.Do(func() {
			resp.Body.Close()
			
			// requestCtx is not immediately closed after resp.Body.Close(). So let's wait for ctx close
			for requestCtx.Err() == nil {
			}
		})
	}

	// server waits for us to send the next section
	// let's set a hook that will close the connection right before sending a next section
	disconnectClientFromServer = func(requestCtx context.Context) {
		resp.Body.Close()

	}

	// signal to the server to send the next section
	ch <- struct{}{}

	// wait for fail to write response
	<-clientDisconnections

	// wait for errors check on server side
	<-ch
}

func TestFailedToWriteResponse(t *testing.T) {
	ch := make(chan struct{})
	var disconnectClientFromServer func(ctx context.Context)
	setUp(t, func(requestCtx context.Context, sender ibus.ISender, request ibus.Request) {
		go func() {
			// handler, on server side
			rs := sender.SendParallelResponse()
			rs.StartMapSection("secMap", []string{"2"})
			require.NoError(t, rs.SendElement("id1", elem1))

			// now let's wait for client disconnect
			<-ch

			defer func() {
				// not a context.Canceled error below -> avoid test hang
				rs.Close(nil)
				ch <- struct{}{}
			}()

			// next section should be failed because the client is disconnected
			disconnectClientFromServer(requestCtx)
			err := rs.ObjectSection("objSec", []string{"3"}, 42)
			require.ErrorIs(t, err, context.Canceled)
		}()
	}, 2*time.Second)
	defer tearDown()

	// client side
	body := []byte("")
	bodyReader := bytes.NewReader(body)
	resp, err := http.Post(fmt.Sprintf("http://127.0.0.1:%d/api/%s/%s/%d/somefunc", router.port(), AppOwner, AppName, testWSID), "application/json", bodyReader)
	require.NoError(t, err)

	// read out the first section
	entireResp := []byte{}
	for string(entireResp) != `{"sections":[{"type":"secMap","path":["2"],"elements":{"id1":{"fld1":"fld1Val"}` {
		buf := make([]byte, 512)
		n, _ := resp.Body.Read(buf)
		require.NoError(t, err)
		entireResp = append(entireResp, buf[:n]...)
		log.Println(string(entireResp))
	}

	// server waits for us to send the next section
	// let's set a hook that will close the connection right before sending a next section
	disconnectClientFromServer = func(requestCtx context.Context) {
		resp.Body.Close()

		// requestCtx is not immediately closed after resp.Body.Close(). So let's wait for ctx close
		for requestCtx.Err() == nil {
		}
	}

	// signal to the server to send the next section
	ch <- struct{}{}

	// wait for fail to write response
	<-clientDisconnections

	// wait for errors check on server side
	<-ch
}

func TestAdminService(t *testing.T) {
	require := require.New(t)
	setUp(t, func(requestCtx context.Context, sender ibus.ISender, request ibus.Request) {
		sender.SendResponse(ibus.Response{
			ContentType: "text/plain",
			StatusCode:  http.StatusOK,
			Data:        []byte("test resp"),
		})
	}, ibus.DefaultTimeout)
	defer tearDown()

	t.Run("basic", func(t *testing.T) {
		resp, err := http.Post(fmt.Sprintf("http://127.0.0.1:%d/api/test1/app1/%d/somefunc", router.adminPort(), testWSID), "application/json", http.NoBody)
		require.NoError(err)
		defer resp.Body.Close()

		respBodyBytes, err := io.ReadAll(resp.Body)
		require.NoError(err)
		require.Equal("test resp", string(respBodyBytes))
	})

	t.Run("unable to work from non-127.0.0.1", func(t *testing.T) {
		nonLocalhostIP := ""
		addrs, err := net.InterfaceAddrs()
		require.NoError(err)
		for _, address := range addrs {
			if ipnet, ok := address.(*net.IPNet); ok && !ipnet.IP.IsLoopback() {
				if ipnet.IP.To4() != nil {
					nonLocalhostIP = ipnet.IP.To4().String()
					break
				}
			}
		}
		if len(nonLocalhostIP) == 0 {
			t.Skip("unable to find local non-loopback ip address")
		}
		_, err = http.Post(fmt.Sprintf("http://%s:%d/api/test1/app1/%d/somefunc", nonLocalhostIP, router.adminPort(), testWSID), "application/json", http.NoBody)
		require.Error(err)
		log.Println(err)
	})
}

type testRouter struct {
	cancel       context.CancelFunc
	wg           *sync.WaitGroup
	httpService  pipeline.IService
	handler      func(requestCtx context.Context, sender ibus.ISender, request ibus.Request)
	bus          ibus.IBus
	adminService pipeline.IService
}

func startRouter(t *testing.T, rp RouterParams, bus ibus.IBus, busTimeout time.Duration) {
	ctx, cancel := context.WithCancel(context.Background())
	httpSrv, acmeSrv, adminService := Provide(ctx, rp, busTimeout, nil, nil, nil, bus, map[appdef.AppQName]istructs.NumAppWorkspaces{istructs.AppQName_test1_app1: 10})
	require.Nil(t, acmeSrv)
	require.NoError(t, httpSrv.Prepare(nil))
	require.NoError(t, adminService.Prepare(nil))
	router.wg.Add(2)
	go func() {
		defer router.wg.Done()
		httpSrv.Run(ctx)
	}()
	go func() {
		defer router.wg.Done()
		adminService.Run(ctx)
	}()
	router.cancel = cancel
	router.httpService = httpSrv
	router.adminService = adminService
	onRequestCtxClosed = func() {
		clientDisconnections <- struct{}{}
	}
}

func setUp(t *testing.T, handlerFunc func(requestCtx context.Context, sender ibus.ISender, request ibus.Request), busTimeout time.Duration) {
	if router != nil {
		router.handler = handlerFunc
		return
	}
	rp := RouterParams{
		Port:             0,
		WriteTimeout:     DefaultRouterWriteTimeout,
		ReadTimeout:      DefaultRouterReadTimeout,
		ConnectionsLimit: DefaultConnectionsLimit,
	}
	bus := ibusmem.Provide(func(requestCtx context.Context, sender ibus.ISender, request ibus.Request) {
		router.handler(requestCtx, sender, request)
	})
	router = &testRouter{
		bus:     bus,
		wg:      &sync.WaitGroup{},
		handler: handlerFunc,
	}

	startRouter(t, rp, bus, busTimeout)
}

func tearDown() {
	router.handler = func(requestCtx context.Context, sender ibus.ISender, request ibus.Request) {
		panic("unexpected handler call")
	}
	select {
	case <-clientDisconnections:
		panic("unhandled client disconnection")
	default:
	}
	if !isRouterStopTested {
		// let's test router shutdown once
		router.cancel()
		router.httpService.Stop()
		router.adminService.Stop()
		router.wg.Wait()
		router = nil
		isRouterStopTested = true
	}
}

func (t testRouter) port() int {
	return t.httpService.(interface{ GetPort() int }).GetPort()
}

func (t testRouter) adminPort() int {
	return t.adminService.(interface{ GetPort() int }).GetPort()
}

func expectEmptyResponse(t *testing.T, resp *http.Response) {
	t.Helper()
	respBody, err := io.ReadAll(resp.Body)
	require.NoError(t, err)
	require.Empty(t, string(respBody))
	_, ok := resp.Header["Content-Type"]
	require.False(t, ok)
	require.Equal(t, []string{"*"}, resp.Header["Access-Control-Allow-Origin"])
	require.Equal(t, []string{"Accept, Content-Type, Content-Length, Accept-Encoding, Authorization"}, resp.Header["Access-Control-Allow-Headers"])
}

func expectJSONResp(t *testing.T, expectedJSON string, resp *http.Response) {
	b, err := io.ReadAll(resp.Body)
	require.NoError(t, err)
	require.JSONEq(t, expectedJSON, string(b))
	require.Equal(t, http.StatusOK, resp.StatusCode)
	require.Contains(t, resp.Header["Content-Type"][0], "application/json", resp.Header)
	require.Equal(t, []string{"*"}, resp.Header["Access-Control-Allow-Origin"])
	require.Equal(t, []string{"Accept, Content-Type, Content-Length, Accept-Encoding, Authorization"}, resp.Header["Access-Control-Allow-Headers"])
}

func expectOKRespPlainText(t *testing.T, resp *http.Response) {
	t.Helper()
	expectResp(t, resp, "text/plain", http.StatusOK)
}

func expectResp(t *testing.T, resp *http.Response, contentType string, statusCode int) {
	t.Helper()
	require.Equal(t, statusCode, resp.StatusCode)
	require.Contains(t, resp.Header["Content-Type"][0], contentType, resp.Header)
	require.Equal(t, []string{"*"}, resp.Header["Access-Control-Allow-Origin"])
	require.Equal(t, []string{"Accept, Content-Type, Content-Length, Accept-Encoding, Authorization"}, resp.Header["Access-Control-Allow-Headers"])
}<|MERGE_RESOLUTION|>--- conflicted
+++ resolved
@@ -218,16 +218,11 @@
 	expectResp(t, resp, "text/plain", http.StatusInternalServerError)
 }
 
-<<<<<<< HEAD
 func TestClientDisconnect_CtxCanceledOnElemSend(t *testing.T) {
-	ch := make(chan struct{})
-=======
-func TestClientDisconnectDuringSections(t *testing.T) {
 	require := require.New(t)
 	clientClosed := make(chan struct{})
 	firstElemSendErrCh := make(chan error)
 	expectedErrCh := make(chan error)
->>>>>>> 636c7416
 	setUp(t, func(requestCtx context.Context, sender ibus.ISender, request ibus.Request) {
 		go func() {
 			rs := sender.SendParallelResponse()
