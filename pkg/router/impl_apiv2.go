/*
 * Copyright (c) 2024-present unTill Software Development Group B.V.
 * @author Denis Gribanov
 */

package router

import (
	"context"
	"encoding/json"
	"errors"
	"fmt"
	"net/http"
	"strconv"

	"github.com/gorilla/mux"
	"github.com/voedger/voedger/pkg/appdef"
	"github.com/voedger/voedger/pkg/bus"
	"github.com/voedger/voedger/pkg/coreutils"
	"github.com/voedger/voedger/pkg/coreutils/federation"
	"github.com/voedger/voedger/pkg/coreutils/utils"
	"github.com/voedger/voedger/pkg/goutils/logger"
	"github.com/voedger/voedger/pkg/istructs"
	"github.com/voedger/voedger/pkg/itokens"
	payloads "github.com/voedger/voedger/pkg/itokens-payloads"
	"github.com/voedger/voedger/pkg/processors"
)

func (s *httpService) registerHandlersV2() {
	// create: /api/v2/apps/{owner}/{app}/workspaces/{wsid}/docs/{pkg}.{table}
	s.router.HandleFunc(fmt.Sprintf("/api/v2/apps/{%s}/{%s}/workspaces/{%s:[0-9]+}/docs/{%s}.{%s}",
		URLPlaceholder_appOwner, URLPlaceholder_appName, URLPlaceholder_wsid, URLPlaceholder_pkg, URLPlaceholder_table),
		corsHandler(requestHandlerV2_table(s.requestSender, processors.APIPath_Docs, s.numsAppsWorkspaces))).
		Methods(http.MethodPost).Name("create")

	// update, deactivate, read single doc: /api/v2/apps/{owner}/{app}/workspaces/{wsid}/docs/{pkg}.{table}/{id}
	s.router.HandleFunc(fmt.Sprintf("/api/v2/apps/{%s}/{%s}/workspaces/{%s:[0-9]+}/docs/{%s}.{%s}/{%s:[0-9]+}",
		URLPlaceholder_appOwner, URLPlaceholder_appName, URLPlaceholder_wsid, URLPlaceholder_pkg, URLPlaceholder_table,
		URLPlaceholder_id),
		corsHandler(requestHandlerV2_table(s.requestSender, processors.APIPath_Docs, s.numsAppsWorkspaces))).
		Methods(http.MethodPatch, http.MethodDelete, http.MethodGet).Name("update or read single")

	// read collection: /api/v2/apps/{owner}/{app}/workspaces/{wsid}/cdocs/{pkg}.{table}
	s.router.HandleFunc(fmt.Sprintf("/api/v2/apps/{%s}/{%s}/workspaces/{%s:[0-9]+}/cdocs/{%s}.{%s}",
		URLPlaceholder_appOwner, URLPlaceholder_appName, URLPlaceholder_wsid, URLPlaceholder_pkg, URLPlaceholder_table),
		corsHandler(requestHandlerV2_table(s.requestSender, processors.APIPath_CDocs, s.numsAppsWorkspaces))).
		Methods(http.MethodGet).Name("read collection")

	// execute cmd: /api/v2/apps/{owner}/{app}/workspaces/{wsid}/commands/{pkg}.{command}
	s.router.HandleFunc(fmt.Sprintf("/api/v2/apps/{%s}/{%s}/workspaces/{%s:[0-9]+}/commands/{%s}.{%s}",
		URLPlaceholder_appOwner, URLPlaceholder_appName, URLPlaceholder_wsid, URLPlaceholder_pkg, URLPlaceholder_command),
		corsHandler(requestHandlerV2_extension(s.requestSender, processors.APIPath_Commands, s.numsAppsWorkspaces))).
		Methods(http.MethodPost).Name("exec cmd")

	// execute query: /api/v2/apps/{owner}/{app}/workspaces/{wsid}/queries/{pkg}.{query}
	s.router.HandleFunc(fmt.Sprintf("/api/v2/apps/{%s}/{%s}/workspaces/{%s:[0-9]+}/queries/{%s}.{%s}",
		URLPlaceholder_appOwner, URLPlaceholder_appName, URLPlaceholder_wsid, URLPlaceholder_pkg, URLPlaceholder_query),
		corsHandler(requestHandlerV2_extension(s.requestSender, processors.APIPath_Queries, s.numsAppsWorkspaces))).
		Methods(http.MethodGet).Name("exec query")

	// view: /api/v2/apps/{owner}/{app}/workspaces/{wsid}/views/{pkg}.{view}
	s.router.HandleFunc(fmt.Sprintf("/api/v2/apps/{%s}/{%s}/workspaces/{%s:[0-9]+}/views/{%s}.{%s}",
		URLPlaceholder_appOwner, URLPlaceholder_appName, URLPlaceholder_wsid, URLPlaceholder_pkg, URLPlaceholder_view),
		corsHandler(requestHandlerV2_view(s.requestSender, s.numsAppsWorkspaces))).
		Methods(http.MethodGet).Name("view")

	// blobs: create /api/v2/apps/{owner}/{app}/workspaces/{wsid}/blobs
	s.router.HandleFunc(fmt.Sprintf("/api/v2/apps/{%s}/{%s}/workspaces/{%s:[0-9]+}/blobs",
		URLPlaceholder_appOwner, URLPlaceholder_appName, URLPlaceholder_wsid),
		corsHandler(requestHandlerV2_blobs())).
		Methods(http.MethodPost).Name("blobs read")

	// blobs: replace, upload, download, update meta: /api/v2/apps/{owner}/{app}/workspaces/{wsid}/blobs/{blobId}
	s.router.HandleFunc(fmt.Sprintf("/api/v2/apps/{%s}/{%s}/workspaces/{%s:[0-9]+}/blobs/{%s:[a-zA-Z0-9-_]+}",
		URLPlaceholder_appOwner, URLPlaceholder_appName, URLPlaceholder_wsid, URLPlaceholder_blobIDOrSUUID),
		corsHandler(requestHandlerV2_blobs())).
		Methods(http.MethodGet, http.MethodPatch, http.MethodPut, http.MethodDelete).Name("blobs anything but read")

	// schemas: get workspace schema: /api/v2/apps/{owner}/{app}/schemas
	s.router.HandleFunc(fmt.Sprintf("/api/v2/apps/{%s}/{%s}/schemas",
		URLPlaceholder_appOwner, URLPlaceholder_appName),
		corsHandler(requestHandlerV2_schemas(s.requestSender, s.numsAppsWorkspaces))).
		Methods(http.MethodGet).Name("schemas")

	// schemas, workspace roles: get workspace schema: /api/v2/apps/{owner}/{app}/schemas/{pkg}.{workspace}/roles
	s.router.HandleFunc(fmt.Sprintf("/api/v2/apps/{%s}/{%s}/schemas/{%s}.{%s}/roles",
		URLPlaceholder_appOwner, URLPlaceholder_appName, URLPlaceholder_pkg, URLPlaceholder_workspace),
		corsHandler(requestHandlerV2_schemas_wsRoles(s.requestSender, s.numsAppsWorkspaces))).
		Methods(http.MethodGet).Name("schemas, workspace roles")

	// schemas, workspace role: get workspace schema: /api/v2/apps/{owner}/{app}/schemas/{pkg}.{workspace}/roles/{pkg}.{role}
	s.router.HandleFunc(fmt.Sprintf("/api/v2/apps/{%s}/{%s}/schemas/{%s}.{%s}/roles/{%s}.{%s}",
		URLPlaceholder_appOwner, URLPlaceholder_appName, URLPlaceholder_pkg, URLPlaceholder_workspace, URLPlaceholder_rolePkg, URLPlaceholder_role),
		corsHandler(requestHandlerV2_schemas_wsRole(s.requestSender, s.numsAppsWorkspaces))).
		Methods(http.MethodGet).Name("schemas, workspace role")

	// auth/login: /api/v2/apps/{owner}/{app}/auth/login
	// [~server.apiv2.auth/cmp.routerLoginPathHandler~impl]
	s.router.HandleFunc(fmt.Sprintf("/api/v2/apps/{%s}/{%s}/auth/login",
		URLPlaceholder_appOwner, URLPlaceholder_appName),
		corsHandler(requestHandlerV2_auth_login(s.requestSender, s.numsAppsWorkspaces))).
		Methods(http.MethodPost).Name("auth login")

	// auth/login: /api/v2/apps/{owner}/{app}/auth/login
	// [~server.apiv2.auth/cmp.routerRefreshHandler~impl]
	s.router.HandleFunc(fmt.Sprintf("/api/v2/apps/{%s}/{%s}/auth/refresh",
		URLPlaceholder_appOwner, URLPlaceholder_appName),
		corsHandler(requestHandlerV2_auth_refresh(s.requestSender, s.numsAppsWorkspaces))).
		Methods(http.MethodPost).Name("auth refresh")

	// create user /api/v2/apps/{owner}/{app}/users
	s.router.HandleFunc(fmt.Sprintf("/api/v2/apps/{%s}/{%s}/users",
		URLPlaceholder_appOwner, URLPlaceholder_appName),
		corsHandler(requestHandlerV2_create_user(s.numsAppsWorkspaces, s.iTokens, s.federation))).
		Methods(http.MethodPost).Name("create user")

	// create device /api/v2/apps/{owner}/{app}/devices
	s.router.HandleFunc(fmt.Sprintf("/api/v2/apps/{%s}/{%s}/devices",
		URLPlaceholder_appOwner, URLPlaceholder_appName),
		corsHandler(requestHandlerV2_create_device(s.numsAppsWorkspaces, s.federation))).
		Methods(http.MethodPost).Name("create device")

	// /api/v2/apps/{owner}/{app}/workspaces/{wsid}/blobs
	s.router.HandleFunc(fmt.Sprintf("/api/v2/apps/{%s}/{%s}/workspaces/{%s}/blobs",
		URLPlaceholder_appOwner, URLPlaceholder_appName, URLPlaceholder_wsid),
		corsHandler(requestHandlerV2_blobs_create(s.numsAppsWorkspaces, s.federation))).
		Methods(http.MethodPost).Name("blobs create")
	s.router.HandleFunc(fmt.Sprintf("/api/v2/apps/{%s}/{%s}/workspaces/{%s}/blobs/{%s}",
		URLPlaceholder_appOwner, URLPlaceholder_appName, URLPlaceholder_wsid, URLPlaceholder_id),
		corsHandler(requestHandlerV2_blobs_modify(s.numsAppsWorkspaces, s.federation))).
		Methods(http.MethodPost).Name("blobs create")
}

func requestHandlerV2_schemas(reqSender bus.IRequestSender, numsAppsWorkspaces map[appdef.AppQName]istructs.NumAppWorkspaces) http.HandlerFunc {
	return func(rw http.ResponseWriter, req *http.Request) {
		busRequest, ok := createBusRequest(req.Method, req, rw, numsAppsWorkspaces)
		if !ok {
			return
		}
		busRequest.IsAPIV2 = true
		busRequest.APIPath = int(processors.APIPaths_Schema)
		sendRequestAndReadResponse(req, busRequest, reqSender, rw)
	}
}

func requestHandlerV2_schemas_wsRoles(reqSender bus.IRequestSender, numsAppsWorkspaces map[appdef.AppQName]istructs.NumAppWorkspaces) http.HandlerFunc {
	return func(rw http.ResponseWriter, req *http.Request) {
		busRequest, ok := createBusRequest(req.Method, req, rw, numsAppsWorkspaces)
		if !ok {
			return
		}
		vars := mux.Vars(req)
		busRequest.IsAPIV2 = true
		busRequest.APIPath = int(processors.APIPath_Schemas_WorkspaceRoles)
		busRequest.WorkspaceQName = appdef.NewQName(vars[URLPlaceholder_pkg], vars[URLPlaceholder_workspace])
		sendRequestAndReadResponse(req, busRequest, reqSender, rw)
	}
}

func requestHandlerV2_create_user(numsAppsWorkspaces map[appdef.AppQName]istructs.NumAppWorkspaces,
	iTokens itokens.ITokens, federation federation.IFederation) http.HandlerFunc {
	return func(rw http.ResponseWriter, req *http.Request) {
		busRequest, ok := createBusRequest(req.Method, req, rw, numsAppsWorkspaces)
		if !ok {
			return
		}
		verifiedEmailToken, displayName, pwd, err := parseCreateLoginArgs(string(busRequest.Body))
		if err != nil {
			ReplyCommonError(rw, err.Error(), http.StatusBadRequest)
			return
		}
		payload := payloads.VerifiedValuePayload{}
		_, err = iTokens.ValidateToken(verifiedEmailToken, &payload)
		if err != nil {
			ReplyCommonError(rw, fmt.Sprintf("VerifiedEmailToken validation failed: %s", err.Error()), http.StatusBadRequest)
			return
		}
		email := payload.Value.(string)
		pseudoWSID := coreutils.GetPseudoWSID(istructs.NullWSID, email, istructs.CurrentClusterID())
		url := fmt.Sprintf("api/v2/apps/sys/registry/workspaces/%d/commands/registry.CreateEmailLogin", pseudoWSID)
		wsKindInitData := fmt.Sprintf(`{"DisplayName":%q}`, displayName)
		body := fmt.Sprintf(`{"args":{"Email":"%s","AppName":"%s","SubjectKind":%d,"WSKindInitializationData":%q,"ProfileCluster":%d},"unloggedArgs":{"Password":"%s"}}`,
			verifiedEmailToken, busRequest.AppQName, istructs.SubjectKind_User, wsKindInitData, istructs.CurrentClusterID(), pwd)
		sysToken, err := payloads.GetSystemPrincipalToken(iTokens, istructs.AppQName_sys_registry)
		if err != nil {
			ReplyCommonError(rw, "failed to issue sys token: "+err.Error(), http.StatusInternalServerError)
			return
		}
		resp, err := federation.Func(url, body,
			coreutils.WithAuthorizeBy(sysToken),
			coreutils.WithMethod(http.MethodPost),
		)
		if err != nil {
			replyErr(rw, err)
			return
		}
		ReplyJSON(rw, resp.Body, http.StatusCreated)
	}
}

// [~cmp.routerDevicesCreatePathHandler~]
func requestHandlerV2_create_device(numsAppsWorkspaces map[appdef.AppQName]istructs.NumAppWorkspaces, federation federation.IFederation) http.HandlerFunc {
	return func(rw http.ResponseWriter, req *http.Request) {
		busRequest, ok := createBusRequest(req.Method, req, rw, numsAppsWorkspaces)
		if !ok {
			return
		}
		if len(busRequest.Body) > 0 {
			ReplyCommonError(rw, "unexpected body", http.StatusBadRequest)
			return
		}
		login, pwd := coreutils.DeviceRandomLoginPwd()
		pseudoWSID := coreutils.GetPseudoWSID(istructs.NullWSID, login, istructs.CurrentClusterID())
		url := fmt.Sprintf("api/v2/apps/sys/registry/workspaces/%d/commands/registry.CreateLogin", pseudoWSID)
		body := fmt.Sprintf(`{"args":{"Login":"%s","AppName":"%s","SubjectKind":%d,"WSKindInitializationData":"{}","ProfileCluster":%d},"unloggedArgs":{"Password":"%s"}}`,
			login, busRequest.AppQName, istructs.SubjectKind_Device, istructs.CurrentClusterID(), pwd)
		_, err := federation.Func(url, body, coreutils.WithMethod(http.MethodPost))
		if err != nil {
			replyErr(rw, err)
			return
		}
		result := fmt.Sprintf(`{"Login":"%s","Password":"%s"}`, login, pwd)
		ReplyJSON(rw, result, http.StatusCreated)
	}
}

func requestHandlerV2_auth_refresh(reqSender bus.IRequestSender, numsAppsWorkspaces map[appdef.AppQName]istructs.NumAppWorkspaces) http.HandlerFunc {
	return func(rw http.ResponseWriter, req *http.Request) {
		busRequest, ok := createBusRequest(req.Method, req, rw, numsAppsWorkspaces)
		if !ok {
			return
		}
		busRequest.IsAPIV2 = true
		busRequest.APIPath = int(processors.APIPath_Auth_Refresh)
		busRequest.Method = http.MethodGet
		sendRequestAndReadResponse(req, busRequest, reqSender, rw)
	}
}

<<<<<<< HEAD
func requestHandlerV2_blobs_create(numsAppsWorkspaces map[appdef.AppQName]istructs.NumAppWorkspaces,
	iTokens itokens.ITokens, federation federation.IFederation) http.HandlerFunc {
	return func(rw http.ResponseWriter, req *http.Request) {
		appQName, wsid, headers, ok := parseURLParams(req, rw)
		if !ok {
			return
		}
		token 
	}
}

func replyErr(rw http.ResponseWriter, err error) {
	var funcErr coreutils.FuncError
	if errors.As(err, &funcErr) {
		ReplyJSON(rw, funcErr.ToJSON_APIV2(), funcErr.HTTPStatus)
	} else {
		ReplyCommonError(rw, err.Error(), funcErr.HTTPStatus)
	}
}
=======
func requestHandlerV2_auth_login(reqSender bus.IRequestSender, numsAppsWorkspaces map[appdef.AppQName]istructs.NumAppWorkspaces) http.HandlerFunc {
	return func(rw http.ResponseWriter, req *http.Request) {
		busRequest, ok := createBusRequest(req.Method, req, rw, numsAppsWorkspaces)
		if !ok {
			return
		}
>>>>>>> 130ae233

		busRequest.IsAPIV2 = true
		busRequest.APIPath = int(processors.APIPath_Auth_Login)
		busRequest.Method = http.MethodGet
		queryParams := map[string]string{}
		queryParams["arg"] = string(busRequest.Body)
		busRequest.Query = queryParams
		sendRequestAndReadResponse(req, busRequest, reqSender, rw)
	}
}

func requestHandlerV2_schemas_wsRole(reqSender bus.IRequestSender, numsAppsWorkspaces map[appdef.AppQName]istructs.NumAppWorkspaces) http.HandlerFunc {
	return func(rw http.ResponseWriter, req *http.Request) {
		busRequest, ok := createBusRequest(req.Method, req, rw, numsAppsWorkspaces)
		if !ok {
			return
		}
		vars := mux.Vars(req)
		busRequest.IsAPIV2 = true
		busRequest.APIPath = int(processors.APIPath_Schemas_WorkspaceRole)
		busRequest.WorkspaceQName = appdef.NewQName(vars[URLPlaceholder_pkg], vars[URLPlaceholder_workspace])
		busRequest.QName = appdef.NewQName(vars[URLPlaceholder_rolePkg], vars[URLPlaceholder_role])
		sendRequestAndReadResponse(req, busRequest, reqSender, rw)
	}
}

func requestHandlerV2_view(reqSender bus.IRequestSender, numsAppsWorkspaces map[appdef.AppQName]istructs.NumAppWorkspaces) http.HandlerFunc {
	return func(rw http.ResponseWriter, req *http.Request) {
		vars := mux.Vars(req)
		busRequest, ok := createBusRequest(req.Method, req, rw, numsAppsWorkspaces)
		if !ok {
			return
		}

		busRequest.IsAPIV2 = true
		busRequest.APIPath = int(processors.APIPath_Views)
		busRequest.QName = appdef.NewQName(vars[URLPlaceholder_pkg], vars[URLPlaceholder_view])
		sendRequestAndReadResponse(req, busRequest, reqSender, rw)
	}
}

func requestHandlerV2_extension(reqSender bus.IRequestSender, apiPath processors.APIPath, numsAppsWorkspaces map[appdef.AppQName]istructs.NumAppWorkspaces) http.HandlerFunc {
	return func(rw http.ResponseWriter, req *http.Request) {
		vars := mux.Vars(req)
		entity := ""
		switch apiPath {
		case processors.APIPath_Commands:
			entity = vars[URLPlaceholder_command]
		case processors.APIPath_Queries:
			entity = vars[URLPlaceholder_query]
		}
		busRequest, ok := createBusRequest(req.Method, req, rw, numsAppsWorkspaces)
		if !ok {
			return
		}

		busRequest.IsAPIV2 = true
		busRequest.APIPath = int(apiPath)
		busRequest.QName = appdef.NewQName(vars[URLPlaceholder_pkg], entity)
		sendRequestAndReadResponse(req, busRequest, reqSender, rw)
	}
}

func requestHandlerV2_blobs() http.HandlerFunc {
	return func(resp http.ResponseWriter, req *http.Request) {
		vars := mux.Vars(req)
		blobID, notBLOBCreate := vars[URLPlaceholder_blobIDOrSUUID]
		isBLOBCreate := !notBLOBCreate
		_ = blobID
		_ = isBLOBCreate
		// note: request lead to create -> 201 Created
		switch req.Method {
		case http.MethodGet:
		case http.MethodPost:
		case http.MethodPatch:
		case http.MethodDelete:
		case http.MethodPut:
		}
		writeNotImplemented(resp)
	}
}

func requestHandlerV2_table(reqSender bus.IRequestSender, apiPath processors.APIPath, numsAppsWorkspaces map[appdef.AppQName]istructs.NumAppWorkspaces) http.HandlerFunc {
	return func(rw http.ResponseWriter, req *http.Request) {
		vars := mux.Vars(req)
		recordIDStr := vars[URLPlaceholder_id]

		// switch req.Method {
		// case http.MethodGet:
		// 	recordIDStr, isSingleDoc := vars[URLPlaceholder_id]
		// 	isReadCollection := !isSingleDoc
		// 	_ = isReadCollection
		// 	_ = recordIDStr
		// case http.MethodPost:
		// case http.MethodPatch:
		// case http.MethodDelete:
		// }
		// note: request lead to create -> 201 Created
		busRequest, ok := createBusRequest(req.Method, req, rw, numsAppsWorkspaces)
		if !ok {
			return
		}
		if len(recordIDStr) > 0 {
			docID, err := strconv.ParseUint(recordIDStr, utils.DecimalBase, utils.BitSize64)
			if err != nil {
				// notest
				panic(err)
			}
			busRequest.DocID = istructs.IDType(docID)
		}
		busRequest.IsAPIV2 = true
		busRequest.APIPath = int(apiPath)
		busRequest.QName = appdef.NewQName(vars[URLPlaceholder_pkg], vars[URLPlaceholder_table])
		sendRequestAndReadResponse(req, busRequest, reqSender, rw)
	}
}

func sendRequestAndReadResponse(req *http.Request, busRequest bus.Request, reqSender bus.IRequestSender, rw http.ResponseWriter) {
	// req's BaseContext is router service's context. See service.Start()
	// router app closing or client disconnected -> req.Context() is done
	// will create new cancellable context and cancel it if http section send is failed.
	// requestCtx.Done() -> SendRequest implementation will notify the handler that the consumer has left us
	requestCtx, cancel := context.WithCancel(req.Context())
	defer cancel() // to avoid context leak
	respCh, respMeta, respErr, err := reqSender.SendRequest(requestCtx, busRequest)
	if err != nil {
		logger.Error("sending request to VVM on", busRequest.QName, "is failed:", err, ". Body:\n", string(busRequest.Body))
		status := http.StatusInternalServerError
		if errors.Is(err, bus.ErrSendTimeoutExpired) {
			status = http.StatusServiceUnavailable
		}
		WriteTextResponse(rw, err.Error(), status)
		return
	}

	initResponse(rw, respMeta.ContentType, respMeta.StatusCode)
	reply_v2(requestCtx, rw, respCh, respErr, cancel, respMeta.Mode())
}

func parseCreateLoginArgs(body string) (verifiedEmailToken, displayName, pwd string, err error) {
	args := coreutils.MapObject{}
	if err = json.Unmarshal([]byte(body), &args); err != nil {
		return "", "", "", fmt.Errorf("failed to unmarshal body: %w:\n%s", err, body)
	}
	ok := false
	verifiedEmailToken, ok, err = args.AsString("VerifiedEmailToken")
	if err != nil {
		return "", "", "", err
	}
	if !ok {
		return "", "", "", errors.New("VerifiedEmailToken field missing")
	}
	displayName, ok, err = args.AsString("DisplayName")
	if err != nil {
		return "", "", "", err
	}
	if !ok {
		return "", "", "", errors.New("displayName field missing")
	}
	pwd, ok, err = args.AsString("Password")
	if err != nil {
		return "", "", "", err
	}
	if !ok {
		return "", "", "", errors.New("password field missing")
	}
	return
}

func replyErr(rw http.ResponseWriter, err error) {
	var funcErr coreutils.FuncError
	if errors.As(err, &funcErr) {
		ReplyJSON(rw, funcErr.ToJSON_APIV2(), funcErr.HTTPStatus)
	} else {
		ReplyCommonError(rw, err.Error(), funcErr.HTTPStatus)
	}
}<|MERGE_RESOLUTION|>--- conflicted
+++ resolved
@@ -237,34 +237,12 @@
 	}
 }
 
-<<<<<<< HEAD
-func requestHandlerV2_blobs_create(numsAppsWorkspaces map[appdef.AppQName]istructs.NumAppWorkspaces,
-	iTokens itokens.ITokens, federation federation.IFederation) http.HandlerFunc {
-	return func(rw http.ResponseWriter, req *http.Request) {
-		appQName, wsid, headers, ok := parseURLParams(req, rw)
-		if !ok {
-			return
-		}
-		token 
-	}
-}
-
-func replyErr(rw http.ResponseWriter, err error) {
-	var funcErr coreutils.FuncError
-	if errors.As(err, &funcErr) {
-		ReplyJSON(rw, funcErr.ToJSON_APIV2(), funcErr.HTTPStatus)
-	} else {
-		ReplyCommonError(rw, err.Error(), funcErr.HTTPStatus)
-	}
-}
-=======
 func requestHandlerV2_auth_login(reqSender bus.IRequestSender, numsAppsWorkspaces map[appdef.AppQName]istructs.NumAppWorkspaces) http.HandlerFunc {
 	return func(rw http.ResponseWriter, req *http.Request) {
 		busRequest, ok := createBusRequest(req.Method, req, rw, numsAppsWorkspaces)
 		if !ok {
 			return
 		}
->>>>>>> 130ae233
 
 		busRequest.IsAPIV2 = true
 		busRequest.APIPath = int(processors.APIPath_Auth_Login)
@@ -275,6 +253,18 @@
 		sendRequestAndReadResponse(req, busRequest, reqSender, rw)
 	}
 }
+
+func requestHandlerV2_blobs_create(numsAppsWorkspaces map[appdef.AppQName]istructs.NumAppWorkspaces,
+	iTokens itokens.ITokens, federation federation.IFederation) http.HandlerFunc {
+	return func(rw http.ResponseWriter, req *http.Request) {
+		appQName, wsid, headers, ok := parseURLParams(req, rw)
+		if !ok {
+			return
+		}
+		token 
+	}
+}
+
 
 func requestHandlerV2_schemas_wsRole(reqSender bus.IRequestSender, numsAppsWorkspaces map[appdef.AppQName]istructs.NumAppWorkspaces) http.HandlerFunc {
 	return func(rw http.ResponseWriter, req *http.Request) {
