/*
 * Copyright (c) 2021-present unTill Pro, Ltd.
 *
 * @author Michael Saigachenko
 */

package projectors

import (
	"context"
	"errors"
	"fmt"
	"sync/atomic"
	"time"

	"github.com/untillpro/goutils/iterate"
	"github.com/untillpro/goutils/logger"

	"github.com/voedger/voedger/pkg/appdef"
	"github.com/voedger/voedger/pkg/appparts"
	"github.com/voedger/voedger/pkg/cluster"
	"github.com/voedger/voedger/pkg/in10n"
	"github.com/voedger/voedger/pkg/istructs"
	"github.com/voedger/voedger/pkg/istructsmem"
	imetrics "github.com/voedger/voedger/pkg/metrics"
	"github.com/voedger/voedger/pkg/pipeline"
	"github.com/voedger/voedger/pkg/state"
)

type workpiece struct {
	event      istructs.IPLogEvent
	pLogOffset istructs.Offset
}

func (w *workpiece) Release() {
	w.event.Release()
}

type (
	plogEvent struct {
		istructs.Offset
		istructs.IPLogEvent
	}
	plogBatch []plogEvent

	// Should return:
	//	- events in batch and no error, if events succussfully read
	//	- no events (empty batch) and no error, if all events are read
	//	- no events (empty  batch) and error, if error occurs while reading PLog.
	// Should not return simultaneously any events (non empty batch) and error
	readPLogBatch func(*plogBatch) error
)

// implements ServiceOperator
type asyncActualizer struct {
	conf         AsyncActualizerConf
	factory      istructs.ProjectorFactory
	pipeline     pipeline.IAsyncPipeline
	structs      istructs.IAppStructs
	offset       istructs.Offset
	name         string
	readCtx      *asyncActualizerContextState
	projErrState int32 // 0 - no error, 1 - error
	plogBatch          // [50]plogEvent
}

func (a *asyncActualizer) Prepare(interface{}) error {
	if a.conf.IntentsLimit == 0 {
		a.conf.IntentsLimit = defaultIntentsLimit
	}

	if a.conf.BundlesLimit == 0 {
		a.conf.BundlesLimit = defaultBundlesLimit
	}

	if a.conf.FlushInterval == 0 {
		a.conf.FlushInterval = defaultFlushInterval
	}
	if a.conf.FlushPositionInterval == 0 {
		a.conf.FlushPositionInterval = defaultFlushPositionInterval
	}
	if a.conf.AfterError == nil {
		a.conf.AfterError = time.After
	}

	if a.conf.LogError == nil {
		a.conf.LogError = logger.Error
	}
	return nil
}
func (a *asyncActualizer) Run(ctx context.Context) {
	var err error
	for ctx.Err() == nil {
		if err = a.init(ctx); err == nil {
			logger.Trace(a.name, "started")
			if err = a.keepReading(); err != nil {
				a.conf.LogError(a.name, err)
			}
		}
		a.finit() // even execute if a.init has failed
		if ctx.Err() == nil && err != nil {
			a.conf.LogError(a.name, err)
			select {
			case <-ctx.Done():
			case <-a.conf.AfterError(actualizerErrorDelay):
			}
		}
	}
}
func (a *asyncActualizer) Stop() {}
func (a *asyncActualizer) cancelChannel(e error) {
	a.readCtx.cancelWithError(e)
	a.conf.Broker.WatchChannel(a.readCtx.ctx, a.conf.channel, func(projection in10n.ProjectionKey, offset istructs.Offset) {})
}

func (a *asyncActualizer) init(ctx context.Context) (err error) {
	a.plogBatch = make(plogBatch, 0, plogReadBatchSize)

	a.structs = a.conf.AppStructs() // TODO: must be borrowed and finally released
	a.readCtx = &asyncActualizerContextState{}

	a.readCtx.ctx, a.readCtx.cancel = context.WithCancel(ctx)

	projector := a.factory(a.conf.Partition)
	iProjector := a.structs.AppDef().Projector(projector.Name)
	if iProjector == nil {
		return fmt.Errorf("async projector %s is not defined in AppDef", projector.Name)
	}

	// https://github.com/voedger/voedger/issues/1048
	hasIntentsExceptViewAndRecord, _, _ := iterate.FindFirstMap(iProjector.Intents, func(storage appdef.QName, _ appdef.QNames) bool {
		return storage != state.View && storage != state.Record
	})
	// https://github.com/voedger/voedger/issues/1092
	hasStatesExceptViewAndRecord, _, _ := iterate.FindFirstMap(iProjector.States, func(storage appdef.QName, _ appdef.QNames) bool {
		return storage != state.View && storage != state.Record
	})
	nonBuffered := hasIntentsExceptViewAndRecord || hasStatesExceptViewAndRecord
	p := &asyncProjector{
		partition:             a.conf.Partition,
		aametrics:             a.conf.AAMetrics,
		flushPositionInterval: a.conf.FlushPositionInterval,
		lastSave:              time.Now(),
		projErrState:          &a.projErrState,
		metrics:               a.conf.Metrics,
		vvmName:               a.conf.VvmName,
		appQName:              a.conf.AppQName,
		projector:             projector,
		iProjector:            iProjector,
		nonBuffered:           nonBuffered,
	}

	if p.metrics != nil {
		p.projInErrAddr = p.metrics.AppMetricAddr(ProjectorsInError, a.conf.VvmName, a.conf.AppQName)
	}

	err = a.readOffset(p.projector.Name)
	if err != nil {
		a.conf.LogError(a.name, err)
		return err
	}

	p.state = state.ProvideAsyncActualizerStateFactory()(
		ctx,
		a.structs,
		state.SimplePartitionIDFunc(a.conf.Partition),
		p.WSIDProvider,
		func(view appdef.QName, wsid istructs.WSID, offset istructs.Offset) {
			a.conf.Broker.Update(in10n.ProjectionKey{
				App:        a.conf.AppQName,
				Projection: view,
				WS:         wsid,
			}, offset)
		},
		a.conf.SecretReader,
		p.EventProvider,
		a.conf.IntentsLimit,
		a.conf.BundlesLimit,
		a.conf.Opts...)

	a.name = fmt.Sprintf("%s [%d]", p.projector.Name, a.conf.Partition)

	projectorOp := pipeline.WireAsyncOperator("Projector", p, a.conf.FlushInterval)

	errHandler := &asyncErrorHandler{
		readCtx:      a.readCtx,
		projErrState: &a.projErrState,
		metrics:      a.conf.Metrics,
		vvmName:      a.conf.VvmName,
		appQName:     a.conf.AppQName,
	}
	errorHandlerOp := pipeline.WireAsyncOperator("ErrorHandler", errHandler)

	a.pipeline = pipeline.NewAsyncPipeline(ctx, a.name, projectorOp, errorHandlerOp)

	if a.conf.channel, err = a.conf.Broker.NewChannel(istructs.SubjectLogin(a.name), n10nChannelDuration); err != nil {
		return err
	}
	return a.conf.Broker.Subscribe(a.conf.channel, in10n.ProjectionKey{
		App:        a.conf.AppQName,
		Projection: PLogUpdatesQName,
		WS:         istructs.WSID(a.conf.Partition),
	})
}

func (a *asyncActualizer) finit() {
	if a.pipeline != nil {
		a.pipeline.Close()
	}
	if logger.IsTrace() {
		logger.Trace(fmt.Sprintf("%s finalized", a.name))
	}
}

func (a *asyncActualizer) keepReading() (err error) {
	err = a.readPlogToTheEnd(a.readCtx.ctx)
	if err != nil {
		a.cancelChannel(err)
		return
	}
	a.conf.Broker.WatchChannel(a.readCtx.ctx, a.conf.channel, func(projection in10n.ProjectionKey, offset istructs.Offset) {
		if logger.IsTrace() {
			logger.Trace(fmt.Sprintf("%s received n10n: offset %d, last handled: %d", a.name, offset, a.offset))
		}
		if a.offset < offset {
			err = a.readPlogToOffset(a.readCtx.ctx, offset)
			if err != nil {
				a.conf.LogError(a.name, err)
				a.readCtx.cancelWithError(err)
			}
		}
	})
	return a.readCtx.error()
}

func (a *asyncActualizer) handleEvent(pLogOffset istructs.Offset, event istructs.IPLogEvent) (err error) {
	work := &workpiece{
		event:      event,
		pLogOffset: pLogOffset,
	}

	err = a.pipeline.SendAsync(work)
	if err != nil {
		a.conf.LogError(a.name, err)
		return
	}

	a.offset = pLogOffset

	if logger.IsTrace() {
		logger.Trace(fmt.Sprintf("offset %d for %s", a.offset, a.name))
	}

	return
}

func (a *asyncActualizer) readPlogByBatches(readBatch readPLogBatch) error {
	for a.readCtx.ctx.Err() == nil {
		if err := readBatch(&a.plogBatch); err != nil {
			return err
		}
		if len(a.plogBatch) == 0 {
			break
		}
<<<<<<< HEAD
		for i := 0; i < len(a.plogBatch); i++ {
			e := (a.plogBatch)[i]
=======
		for _, e := range a.plogBatch {
>>>>>>> 94be2f69
			if err := a.handleEvent(e.Offset, e.IPLogEvent); err != nil {
				return err
			}
			if a.readCtx.ctx.Err() != nil {
				return nil // canceled
			}
		}
	}
	return nil
}

func (a *asyncActualizer) borrowAppPart(ctx context.Context) (ap appparts.IAppPartition, err error) {
	for ctx.Err() == nil {
		// TODO: implement sleep until successful borrow?
		if ap, err = a.conf.AppPartitions.Borrow(a.conf.AppQName, a.conf.Partition, cluster.ProcessorKind_Actualizer); err == nil {
			return ap, nil
		}
		if errors.Is(err, appparts.ErrNotFound) || errors.Is(err, appparts.ErrNotAvailableEngines) {
			time.Sleep(borrowRetryDelay)
			continue
		}
		return nil, err
	}
	return nil, ctx.Err()
}

func (a *asyncActualizer) readPlogToTheEnd(ctx context.Context) error {
	return a.readPlogByBatches(func(batch *plogBatch) (err error) {
		*batch = (*batch)[:0]

		ap, err := a.borrowAppPart(ctx)
		if err != nil {
			return err
		}

		defer ap.Release()

		err = ap.AppStructs().Events().ReadPLog(a.readCtx.ctx, a.conf.Partition, a.offset+1, istructs.ReadToTheEnd,
			func(ofs istructs.Offset, event istructs.IPLogEvent) error {
				if *batch = append(*batch, plogEvent{ofs, event}); len(*batch) == cap(*batch) {
					return errBatchFull
				}
				return nil
			})
		if len(*batch) > 0 {
			//nolint: suppress error if at least one event was read
			return nil
		}
		return err
	})
}

func (a *asyncActualizer) readPlogToOffset(ctx context.Context, tillOffset istructs.Offset) error {
	return a.readPlogByBatches(func(batch *plogBatch) (err error) {
		*batch = (*batch)[:0]

		ap, err := a.borrowAppPart(ctx)
		if err != nil {
			return err
		}

		defer ap.Release()

		plog := ap.AppStructs().Events()
		for readOffset := a.offset + 1; readOffset <= tillOffset; readOffset++ {
			if err = plog.ReadPLog(a.readCtx.ctx, a.conf.Partition, readOffset, 1,
				func(ofs istructs.Offset, event istructs.IPLogEvent) error {
					if *batch = append(*batch, plogEvent{ofs, event}); len(*batch) == cap(*batch) {
						return errBatchFull
					}
					return nil
				}); err != nil {
				break
			}
		}
		if len(*batch) > 0 {
			//nolint: suppress error if at least one event was read
			return nil
		}
		return err
	})
}

func (a *asyncActualizer) readOffset(projectorName appdef.QName) (err error) {
	a.offset, err = ActualizerOffset(a.structs, a.conf.Partition, projectorName)
	return
}

type asyncProjector struct {
	pipeline.AsyncNOOP
	state                 state.IBundledHostState
	partition             istructs.PartitionID
	event                 istructs.IPLogEvent
	projector             istructs.Projector
	pLogOffset            istructs.Offset
	aametrics             AsyncActualizerMetrics
	metrics               imetrics.IMetrics
	projInErrAddr         *imetrics.MetricValue
	flushPositionInterval time.Duration
	acceptedSinceSave     bool
	lastSave              time.Time
	projErrState          *int32
	vvmName               string
	appQName              istructs.AppQName
	iProjector            appdef.IProjector
	nonBuffered           bool
}

func (p *asyncProjector) DoAsync(_ context.Context, work pipeline.IWorkpiece) (outWork pipeline.IWorkpiece, err error) {
	defer work.Release()
	w := work.(*workpiece)

	p.event = w.event
	p.pLogOffset = w.pLogOffset
	if p.aametrics != nil {
		p.aametrics.Set(aaCurrentOffset, p.partition, p.projector.Name, float64(w.pLogOffset))
	}

	triggeringQNames := p.iProjector.EventsMap()
	if isAcceptable(w.event, p.iProjector.WantErrors(), triggeringQNames, p.iProjector.App()) {
		err = p.projector.Func(w.event, p.state, p.state)
		if err != nil {
			return nil, fmt.Errorf("wsid[%d] offset[%d]: %w", w.event.Workspace(), w.event.WLogOffset(), err)
		}
		if logger.IsVerbose() {
			logger.Verbose(fmt.Sprintf("%s: handled %d", p.projector.Name, p.pLogOffset))
		}

		p.acceptedSinceSave = true

		readyToFlushBundle, err := p.state.ApplyIntents()
		if err != nil {
			return nil, err
		}

		if readyToFlushBundle || p.nonBuffered {
			return nil, p.flush()
		}
	}

	return nil, err
}
func (p *asyncProjector) Flush(_ pipeline.OpFuncFlush) (err error) { return p.flush() }
func (p *asyncProjector) WSIDProvider() istructs.WSID              { return p.event.Workspace() }
func (p *asyncProjector) EventProvider() istructs.IPLogEvent       { return p.event }
func (p *asyncProjector) savePosition() error {
	defer func() {
		p.acceptedSinceSave = false
		p.lastSave = time.Now()
	}()
	key, e := p.state.KeyBuilder(state.View, qnameProjectionOffsets)
	if e != nil {
		return e
	}
	key.PutInt64(state.Field_WSID, int64(istructs.NullWSID))
	key.PutInt32(partitionFld, int32(p.partition))
	key.PutQName(projectorNameFld, p.projector.Name)
	value, e := p.state.NewValue(key)
	if e != nil {
		return e
	}
	value.PutInt64(offsetFld, int64(p.pLogOffset))
	return nil
}
func (p *asyncProjector) flush() (err error) {
	if p.pLogOffset == istructs.NullOffset {
		return
	}
	defer func() {
		p.pLogOffset = istructs.NullOffset
	}()

	timeToSavePosition := time.Since(p.lastSave) >= p.flushPositionInterval
	if p.acceptedSinceSave || timeToSavePosition {
		if err = p.savePosition(); err != nil {
			return
		}
	}
	_, err = p.state.ApplyIntents()
	if err != nil {
		return err
	}
	if p.aametrics != nil {
		p.aametrics.Increase(aaFlushesTotal, p.partition, p.projector.Name, 1)
		p.aametrics.Set(aaStoredOffset, p.partition, p.projector.Name, float64(p.pLogOffset))
	}
	err = p.state.FlushBundles()
	if err == nil && p.projInErrAddr != nil {
		if atomic.CompareAndSwapInt32(p.projErrState, 1, 0) {
			p.projInErrAddr.Increase(-1)
		} else { // state not changed
			p.projInErrAddr.Increase(0)
		}
	}
	return err
}

type asyncErrorHandler struct {
	pipeline.AsyncNOOP
	readCtx      *asyncActualizerContextState
	metrics      imetrics.IMetrics
	vvmName      string
	appQName     istructs.AppQName
	projErrState *int32
}

func (h *asyncErrorHandler) OnError(_ context.Context, err error) {
	if atomic.CompareAndSwapInt32(h.projErrState, 0, 1) {
		if h.metrics != nil {
			h.metrics.IncreaseApp(ProjectorsInError, h.vvmName, h.appQName, 1)
		}
	}
	h.readCtx.cancelWithError(err)
}

func ActualizerOffset(appStructs istructs.IAppStructs, partition istructs.PartitionID, projectorName appdef.QName) (offset istructs.Offset, err error) {
	key := appStructs.ViewRecords().KeyBuilder(qnameProjectionOffsets)
	key.PutInt32(partitionFld, int32(partition))
	key.PutQName(projectorNameFld, projectorName)
	value, err := appStructs.ViewRecords().Get(istructs.NullWSID, key)
	if errors.Is(err, istructsmem.ErrRecordNotFound) {
		return istructs.NullOffset, nil
	}
	if err != nil {
		return istructs.NullOffset, err
	}
	return istructs.Offset(value.AsInt64(offsetFld)), err
}<|MERGE_RESOLUTION|>--- conflicted
+++ resolved
@@ -262,12 +262,7 @@
 		if len(a.plogBatch) == 0 {
 			break
 		}
-<<<<<<< HEAD
-		for i := 0; i < len(a.plogBatch); i++ {
-			e := (a.plogBatch)[i]
-=======
 		for _, e := range a.plogBatch {
->>>>>>> 94be2f69
 			if err := a.handleEvent(e.Offset, e.IPLogEvent); err != nil {
 				return err
 			}
