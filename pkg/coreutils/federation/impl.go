/*
 * Copyright (c) 2024-present unTill Software Development Group B.V.
 * @author Denis Gribanov
 */

package federation

import (
	"bufio"
	"encoding/json"
	"errors"
	"fmt"
	"io"
	"mime"
	"net/http"
	"net/url"
	"slices"
	"strconv"
	"strings"

	"github.com/voedger/voedger/pkg/appdef"
	"github.com/voedger/voedger/pkg/coreutils"
	"github.com/voedger/voedger/pkg/coreutils/utils"
	"github.com/voedger/voedger/pkg/goutils/logger"
	"github.com/voedger/voedger/pkg/iblobstorage"
	"github.com/voedger/voedger/pkg/in10n"
	"github.com/voedger/voedger/pkg/istructs"
)

// wrapped ErrUnexpectedStatusCode is returned -> *HTTPResponse contains a valid response body
// otherwise if err != nil (e.g. socket error)-> *HTTPResponse is nil
func (f *implIFederation) post(relativeURL string, body string, optFuncs ...coreutils.ReqOptFunc) (*coreutils.HTTPResponse, error) {
	optFuncs = append(optFuncs, coreutils.WithMethod(http.MethodPost))
	return f.req(relativeURL, body, optFuncs...)
}

func (f *implIFederation) postReader(relativeURL string, bodyReader io.Reader, optFuncs ...coreutils.ReqOptFunc) (*coreutils.HTTPResponse, error) {
	optFuncs = append(optFuncs, coreutils.WithMethod(http.MethodPost))
	return f.reqReader(relativeURL, bodyReader, optFuncs...)
}

func (f *implIFederation) get(relativeURL string, optFuncs ...coreutils.ReqOptFunc) (*coreutils.HTTPResponse, error) {
	optFuncs = append(optFuncs, coreutils.WithMethod(http.MethodGet))
	return f.req(relativeURL, "", optFuncs...)
}

func (f *implIFederation) reqReader(relativeURL string, bodyReader io.Reader, optFuncs ...coreutils.ReqOptFunc) (*coreutils.HTTPResponse, error) {
	url := f.federationURL().String() + "/" + relativeURL
	return f.httpClient.ReqReader(url, bodyReader, optFuncs...)
}

func (f *implIFederation) req(relativeURL string, body string, optFuncs ...coreutils.ReqOptFunc) (*coreutils.HTTPResponse, error) {
	url := f.federationURL().String() + "/" + relativeURL
	return f.httpClient.Req(url, body, optFuncs...)
}

func (f *implIFederation) UploadTempBLOB(appQName appdef.AppQName, wsid istructs.WSID, blobReader iblobstorage.BLOBReader, duration iblobstorage.DurationType,
	optFuncs ...coreutils.ReqOptFunc) (blobSUUID iblobstorage.SUUID, err error) {
	ttl, ok := TemporaryBLOBDurationToURLTTL[duration]
	if ok {
		ttl = "&ttl=" + ttl
	}
	uploadBLOBURL := fmt.Sprintf("blob/%s/%d?name=%s&mimeType=%s%s", appQName.String(), wsid,
		url.QueryEscape(blobReader.Name), url.QueryEscape(blobReader.MimeType), ttl)
	resp, err := f.postReader(uploadBLOBURL, blobReader, optFuncs...)
	if err != nil {
		return "", err
	}
	if !slices.Contains(resp.ExpectedHTTPCodes(), resp.HTTPResp.StatusCode) {
		funcErr, err := getFuncError(resp)
		if err != nil {
			return "", err
		}
		return "", funcErr
	}
	if resp.HTTPResp.StatusCode != http.StatusOK {
		return "", nil
	}
	return iblobstorage.SUUID(resp.Body), nil
}

func (f *implIFederation) UploadBLOB(appQName appdef.AppQName, wsid istructs.WSID, blob iblobstorage.BLOBReader,
	optFuncs ...coreutils.ReqOptFunc) (blobID istructs.RecordID, err error) {
	newBLOBIDStr, err := f.UploadTempBLOB(appQName, wsid, blob, 0, optFuncs...)
	if err != nil {
		return istructs.NullRecordID, err
	}
	newBLOBID, err := strconv.ParseUint(string(newBLOBIDStr), utils.DecimalBase, utils.BitSize64)
	if err != nil {
		return istructs.NullRecordID, fmt.Errorf("failed to parse the received blobID string: %w", err)
	}
	return istructs.RecordID(newBLOBID), nil
}

func (f *implIFederation) ReadBLOB(appQName appdef.AppQName, wsid istructs.WSID, blobID istructs.RecordID, optFuncs ...coreutils.ReqOptFunc) (res iblobstorage.BLOBReader, err error) {
	return f.ReadTempBLOB(appQName, wsid, iblobstorage.SUUID(utils.UintToString(blobID)), optFuncs...)
}

func (f *implIFederation) ReadTempBLOB(appQName appdef.AppQName, wsid istructs.WSID, blobSUUID iblobstorage.SUUID, optFuncs ...coreutils.ReqOptFunc) (res iblobstorage.BLOBReader, err error) {
	url := fmt.Sprintf(`blob/%s/%d/%s`, appQName, wsid, blobSUUID)
	optFuncs = append(optFuncs, coreutils.WithResponseHandler(func(httpResp *http.Response) {}))
	resp, err := f.post(url, "", optFuncs...)
	if err != nil {
		return res, err
	}
	if resp.HTTPResp.StatusCode != http.StatusOK {
		return iblobstorage.BLOBReader{}, nil
	}
	contentDisposition := resp.HTTPResp.Header.Get(coreutils.ContentDisposition)
	_, params, err := mime.ParseMediaType(contentDisposition)
	if err != nil {
		return res, err
	}
	res = iblobstorage.BLOBReader{
		DescrType: iblobstorage.DescrType{
			Name:     params["filename"],
			MimeType: resp.HTTPResp.Header.Get(coreutils.ContentType),
		},
		ReadCloser: resp.HTTPResp.Body,
	}
	return res, nil
}

func (f *implIFederation) N10NUpdate(key in10n.ProjectionKey, val int64, optFuncs ...coreutils.ReqOptFunc) error {
	body := fmt.Sprintf(`{"App": "%s","Projection": "%s","WS": %d}`, key.App, key.Projection, key.WS)
	optFuncs = append(optFuncs, coreutils.WithDiscardResponse())
	_, err := f.post(fmt.Sprintf("n10n/update/%d", val), body, optFuncs...)
	return err
}

func (f *implIFederation) GET(relativeURL string, body string, optFuncs ...coreutils.ReqOptFunc) (*coreutils.HTTPResponse, error) {
	optFuncs = append(optFuncs, coreutils.WithMethod(http.MethodGet))
	url := f.federationURL().String() + "/" + relativeURL
	return f.httpClient.Req(url, body, optFuncs...)
}

func (f *implIFederation) Func(relativeURL string, body string, optFuncs ...coreutils.ReqOptFunc) (*coreutils.FuncResponse, error) {
	httpResp, err := f.post(relativeURL, body, optFuncs...)
	return f.httpRespToFuncResp(httpResp, err)
}

func (f *implIFederation) Query(relativeURL string, optFuncs ...coreutils.ReqOptFunc) (*coreutils.FuncResponse, error) {
	httpResp, err := f.get(relativeURL, optFuncs...)
	return f.httpRespToFuncResp(httpResp, err)
}

func (f *implIFederation) AdminFunc(relativeURL string, body string, optFuncs ...coreutils.ReqOptFunc) (*coreutils.FuncResponse, error) {
	optFuncs = append(optFuncs, coreutils.WithMethod(http.MethodPost))
	url := fmt.Sprintf("http://127.0.0.1:%d/%s", f.adminPortGetter(), relativeURL)
	httpResp, err := f.httpClient.Req(url, body, optFuncs...)
	return f.httpRespToFuncResp(httpResp, err)
}

func getFuncError(httpResp *coreutils.HTTPResponse) (funcError coreutils.FuncError, err error) {
	funcError = coreutils.FuncError{
		SysError: coreutils.SysError{
			HTTPStatus: httpResp.HTTPResp.StatusCode,
		},
		ExpectedHTTPCodes: httpResp.ExpectedHTTPCodes(),
	}
	if len(httpResp.Body) == 0 || httpResp.HTTPResp.StatusCode == http.StatusOK {
		return funcError, nil
	}
	m := map[string]interface{}{}
	if err := json.Unmarshal([]byte(httpResp.Body), &m); err != nil {
		return funcError, fmt.Errorf("IFederation: failed to unmarshal response body to FuncErr: %w. Body:\n%s", err, httpResp.Body)
	}
	sysErrorIntf, hasSysError := m["sys.Error"]
	if hasSysError {
		sysErrorMap := sysErrorIntf.(map[string]interface{})
		errQNameStr, ok := sysErrorMap["QName"].(string)
		if ok {
			errQName, err := appdef.ParseQName(errQNameStr)
			if err != nil {
				errQName = appdef.NewQName("<err>", sysErrorMap["QName"].(string))
			}
			funcError.SysError.QName = errQName
		}
<<<<<<< HEAD
		funcError.SysError.HTTPStatus = int(sysErrorMap["HTTPStatus"].(float64))
		funcError.SysError.Message = sysErrorMap["Message"].(string)
		funcError.SysError.Data, _ = sysErrorMap["Data"].(string)
=======
		funcError.HTTPStatus = int(sysErrorMap["HTTPStatus"].(float64))
		funcError.Message = sysErrorMap["Message"].(string)
		funcError.Data, _ = sysErrorMap["Data"].(string)
>>>>>>> 5882aedf
	} else {
		if commonErrorStatusIntf, ok := m["status"]; ok {
			funcError.SysError.HTTPStatus = int(commonErrorStatusIntf.(float64))
		}
		if commonErrorMessageIntf, ok := m["message"]; ok {
			funcError.SysError.Message = commonErrorMessageIntf.(string)
		}
	}
	return funcError, nil
}

func (f *implIFederation) httpRespToFuncResp(httpResp *coreutils.HTTPResponse, httpRespErr error) (res *coreutils.FuncResponse, err error) {
	isUnexpectedCode := errors.Is(httpRespErr, coreutils.ErrUnexpectedStatusCode)
	if httpRespErr != nil && !isUnexpectedCode {
		return nil, httpRespErr
	}
	if httpResp == nil {
		return nil, nil
	}
	if isUnexpectedCode {
		funcError, err := getFuncError(httpResp)
		if err != nil {
			return nil, err
		}
		return nil, funcError
	}
	res = &coreutils.FuncResponse{
		CommandResponse: coreutils.CommandResponse{
			NewIDs:    map[string]istructs.RecordID{},
			CmdResult: map[string]interface{}{},
		},
		HTTPResponse: httpResp,
	}
	if len(httpResp.Body) == 0 {
		return res, nil
	}
	if strings.HasPrefix(httpResp.HTTPResp.Request.URL.Path, "/api/v2/") {
		// TODO: eliminate this after https://github.com/voedger/voedger/issues/1313
		if httpResp.HTTPResp.Header.Get(coreutils.ContentType) == coreutils.ContentType_ApplicationJSON {
			err = json.Unmarshal([]byte(httpResp.Body), &res.APIV2Response)
		} else {
			res.APIV2Response = httpResp.Body
		}
	} else {
		err = json.Unmarshal([]byte(httpResp.Body), &res)
	}
	if err != nil {
		return nil, fmt.Errorf("IFederation: failed to unmarshal response body to FuncResponse: %w. Body:\n%s", err, httpResp.Body)
	}
	if res.SysError.HTTPStatus > 0 && res.ExpectedSysErrorCode() > 0 && res.ExpectedSysErrorCode() != res.SysError.HTTPStatus {
		return nil, fmt.Errorf("sys.Error actual status %d, expected %v: %s", res.SysError.HTTPStatus, res.ExpectedSysErrorCode(), res.SysError.Message)
	}
	return res, nil
}

func (f *implIFederation) URLStr() string {
	return f.federationURL().String()
}

func (f *implIFederation) Port() int {
	res, err := strconv.Atoi(f.federationURL().Port())
	if err != nil {
		// notest
		panic(err)
	}
	return res
}

func (f *implIFederation) N10NSubscribe(projectionKey in10n.ProjectionKey) (offsetsChan OffsetsChan, unsubscribe func(), err error) {
	channelID := ""
	query := fmt.Sprintf(`
		{
			"SubjectLogin": "test_%d",
			"ProjectionKey": [
				{
					"App":"%s",
					"Projection":"%s",
					"WS":%d
				}
			]
		}`, projectionKey.WS, projectionKey.App, projectionKey.Projection, projectionKey.WS)
	params := url.Values{}
	params.Add("payload", query)
	resp, err := f.get("n10n/channel?"+params.Encode(), coreutils.WithLongPolling())
	if err != nil {
		return nil, nil, err
	}

	subscribed := make(chan interface{})
	offsetsChan = make(OffsetsChan)
	go func() {
		defer close(offsetsChan)
		scanner := bufio.NewScanner(resp.HTTPResp.Body)
		scanner.Split(coreutils.ScanSSE) // split by sse frames, separator is "\n\n"
		for scanner.Scan() {
			if resp.HTTPResp.Request.Context().Err() != nil {
				return
			}
			messages := strings.Split(scanner.Text(), "\n") // split the frame by ecent and data
			var event, data string
			for _, str := range messages { // read out
				if strings.HasPrefix(str, "event: ") {
					event = strings.TrimPrefix(str, "event: ")
				}
				if strings.HasPrefix(str, "data: ") {
					data = strings.TrimPrefix(str, "data: ")
				}
			}
			if logger.IsVerbose() {
				logger.Verbose(fmt.Sprintf("received event from server: %s, data: %s", event, data))
			}
			if event == "channelId" {
				channelID = data
				close(subscribed)
			} else {
				offset, err := strconv.ParseUint(data, utils.DecimalBase, utils.BitSize64)
				if err != nil {
					panic(fmt.Sprint("failed to parse offset", data, err))
				}
				offsetsChan <- istructs.Offset(offset)
			}
		}
	}()

	<-subscribed

	unsubscribe = func() {
		body := fmt.Sprintf(`
			{
				"Channel": "%s",
				"ProjectionKey":[
					{
						"App": "%s",
						"Projection":"%s",
						"WS":%d
					}
				]
			}
		`, channelID, projectionKey.App, projectionKey.Projection, projectionKey.WS)
		params := url.Values{}
		params.Add("payload", body)
		_, err := f.get("n10n/unsubscribe?"+params.Encode(), coreutils.WithDiscardResponse())
		if err != nil {
			logger.Error("unsubscribe failed", err.Error())
		}
		resp.HTTPResp.Body.Close()
		for range offsetsChan {
		}
	}
	return
}<|MERGE_RESOLUTION|>--- conflicted
+++ resolved
@@ -176,15 +176,9 @@
 			}
 			funcError.SysError.QName = errQName
 		}
-<<<<<<< HEAD
-		funcError.SysError.HTTPStatus = int(sysErrorMap["HTTPStatus"].(float64))
-		funcError.SysError.Message = sysErrorMap["Message"].(string)
-		funcError.SysError.Data, _ = sysErrorMap["Data"].(string)
-=======
 		funcError.HTTPStatus = int(sysErrorMap["HTTPStatus"].(float64))
 		funcError.Message = sysErrorMap["Message"].(string)
 		funcError.Data, _ = sysErrorMap["Data"].(string)
->>>>>>> 5882aedf
 	} else {
 		if commonErrorStatusIntf, ok := m["status"]; ok {
 			funcError.SysError.HTTPStatus = int(commonErrorStatusIntf.(float64))
