/*
 * Copyright (c) 2020-present unTill Pro, Ltd.
 * @author Denis Gribanov
 */

package coreutils

import (
	"bytes"
	"context"
	"encoding/json"
	"errors"
	"fmt"
	"io"
	"log"
	"net"
	"net/http"
	"net/url"
	"time"

	"github.com/voedger/voedger/pkg/goutils/logger"
	retrier "github.com/voedger/voedger/pkg/goutils/retry"
	"github.com/voedger/voedger/pkg/istructs"
	"golang.org/x/exp/slices"
)

func NewHTTPErrorf(httpStatus int, args ...interface{}) SysError {
	return SysError{
		HTTPStatus: httpStatus,
		Message:    fmt.Sprint(args...),
	}
}

func NewHTTPError(httpStatus int, err error) SysError {
	return NewHTTPErrorf(httpStatus, err.Error())
}

// WithResponseHandler, WithLongPolling and WithDiscardResponse are mutual exclusive
func WithResponseHandler(responseHandler func(httpResp *http.Response)) ReqOptFunc {
	return func(opts IReqOpts) {
		opts.httpOpts().responseHandler = responseHandler
	}
}

func withBodyReader(bodyReader io.Reader) ReqOptFunc {
	return func(opts IReqOpts) {
		opts.httpOpts().bodyReader = bodyReader
	}
}

// WithLongPolling, WithResponseHandler and WithDiscardResponse are mutual exclusive
func WithLongPolling() ReqOptFunc {
	return func(opts IReqOpts) {
		opts.httpOpts().responseHandler = func(resp *http.Response) {
			if !slices.Contains(opts.httpOpts().expectedHTTPCodes, resp.StatusCode) {
				body, err := readBody(resp)
				if err != nil {
					panic("failed to Read response body in custom response handler: " + err.Error())
				}
				panic(fmt.Sprintf("actual status code %d, expected %v. Body: %s", resp.StatusCode, opts.httpOpts().expectedHTTPCodes, body))
			}
		}
	}
}

// WithDiscardResponse, WithResponseHandler and WithLongPolling are mutual exclusive
// causes FederationReq() to return nil for *HTTPResponse
func WithDiscardResponse() ReqOptFunc {
	return func(opts IReqOpts) {
		opts.httpOpts().discardResp = true
	}
}

func WithoutAuth() ReqOptFunc {
	return func(opts IReqOpts) {
		opts.httpOpts().withoutAuth = true
	}
}

func WithCookies(cookiesPairs ...string) ReqOptFunc {
	return func(opts IReqOpts) {
		for i := 0; i < len(cookiesPairs); i += 2 {
			opts.httpOpts().cookies[cookiesPairs[i]] = cookiesPairs[i+1]
		}
	}
}

func WithHeaders(headersPairs ...string) ReqOptFunc {
	return func(opts IReqOpts) {
		for i := 0; i < len(headersPairs); i += 2 {
			opts.httpOpts().headers[headersPairs[i]] = headersPairs[i+1]
		}
	}
}

func WithExpectedCode(expectedHTTPCode int) ReqOptFunc {
	return func(opts IReqOpts) {
		opts.httpOpts().expectedHTTPCodes = append(opts.httpOpts().expectedHTTPCodes, expectedHTTPCode)
	}
}

// has priority over WithAuthorizeByIfNot
func WithAuthorizeBy(principalToken string) ReqOptFunc {
	return func(opts IReqOpts) {
		opts.httpOpts().headers[Authorization] = BearerPrefix + principalToken
	}
}

<<<<<<< HEAD
func WithDeadlineOn503(deadline time.Duration) ReqOptFunc {
	return func(opts IReqOpts) {
		opts.httpOpts().deadlineOn503 = deadline
=======
func WithMaxRetryDurationOn503(maxRetryDuration time.Duration) ReqOptFunc {
	return func(opts *reqOpts) {
		opts.maxRetryDurationOn503 = maxRetryDuration
>>>>>>> 19aaa665
	}
}

func WithRetryOn503() ReqOptFunc {
	return func(opts IReqOpts) {
		opts.httpOpts().skipRetryOn503 = false
	}
}

func WithSkipRetryOn503() ReqOptFunc {
	return func(opts IReqOpts) {
		opts.httpOpts().skipRetryOn503 = true
	}
}

func WithDefaultAuthorize(principalToken string) ReqOptFunc {
	return func(opts IReqOpts) {
		if _, ok := opts.httpOpts().headers[Authorization]; !ok {
			opts.httpOpts().headers[Authorization] = BearerPrefix + principalToken
		}
	}
}

func WithRelativeURL(relativeURL string) ReqOptFunc {
	return func(opts IReqOpts) {
		opts.httpOpts().relativeURL = relativeURL
	}
}

func WithDefaultMethod(m string) ReqOptFunc {
	return func(opts IReqOpts) {
		if len(opts.httpOpts().method) == 0 {
			opts.httpOpts().method = m
		}
	}
}

func WithMethod(m string) ReqOptFunc {
	return func(opts IReqOpts) {
		opts.httpOpts().method = m
	}
}

func WithRetryErrorMatcher(matcher func(err error) (retry bool)) ReqOptFunc {
	return func(opts IReqOpts) {
		opts.httpOpts().retryErrsMatchers = append(opts.httpOpts().retryErrsMatchers, matcher)
	}
}

func WithCustomOptsProvider(prov func(internalOpts IReqOpts) (customOpts IReqOpts)) ReqOptFunc {
	return func(opts IReqOpts) {
		opts.httpOpts().customOptsProvider = prov
	}
}

func Expect204() ReqOptFunc {
	return WithExpectedCode(http.StatusNoContent)
}

func Expect409() ReqOptFunc {
	return WithExpectedCode(http.StatusConflict)
}

func Expect404() ReqOptFunc {
	return WithExpectedCode(http.StatusNotFound)
}

func Expect401() ReqOptFunc {
	return WithExpectedCode(http.StatusUnauthorized)
}

func Expect403() ReqOptFunc {
	return WithExpectedCode(http.StatusForbidden)
}

func Expect400() ReqOptFunc {
	return WithExpectedCode(http.StatusBadRequest)
}

func Expect405() ReqOptFunc {
	return WithExpectedCode(http.StatusMethodNotAllowed)
}

func Expect423() ReqOptFunc {
	return WithExpectedCode(http.StatusLocked)
}

func Expect429() ReqOptFunc {
	return WithExpectedCode(http.StatusTooManyRequests)
}

func Expect500() ReqOptFunc {
	return WithExpectedCode(http.StatusInternalServerError)
}

func Expect503() ReqOptFunc {
	return WithExpectedCode(http.StatusServiceUnavailable)
}

func Expect410() ReqOptFunc {
	return WithExpectedCode(http.StatusGone)
}

func WithOptsValidator(validator func(IReqOpts) (panicMessage string)) ReqOptFunc {
	return func(opts IReqOpts) {
		opts.httpOpts().validators = append(opts.httpOpts().validators, validator)
	}
}

type reqOpts struct {
<<<<<<< HEAD
	method             string
	headers            map[string]string
	cookies            map[string]string
	expectedHTTPCodes  []int
	responseHandler    func(httpResp *http.Response) // used if no errors and an expected status code is received
	relativeURL        string
	discardResp        bool
	bodyReader         io.Reader
	withoutAuth        bool
	skipRetryOn503     bool
	deadlineOn503      time.Duration
	customOptsProvider func(IReqOpts) IReqOpts
	appendedOpts       []ReqOptFunc
	validators         []func(IReqOpts) (panicMessage string)
	retryErrsMatchers  []func(err error) (retry bool)
=======
	method                string
	headers               map[string]string
	cookies               map[string]string
	expectedHTTPCodes     []int
	expectedErrorContains []string
	responseHandler       func(httpResp *http.Response) // used if no errors and an expected status code is received
	relativeURL           string
	discardResp           bool
	bodyReader            io.Reader
	withoutAuth           bool
	skipRetryOn503        bool
	maxRetryDurationOn503 time.Duration
	validators            []func(*reqOpts) (panicMessage string)
	retryErrsMatchers     []func(err error) (retry bool)
>>>>>>> 19aaa665
}

// body and bodyReader are mutual exclusive
func req(ctx context.Context, method, url, body string, bodyReader io.Reader, headers, cookies map[string]string) (req *http.Request, err error) {
	if bodyReader != nil {
		req, err = http.NewRequestWithContext(ctx, method, url, bodyReader)
	} else {
		req, err = http.NewRequestWithContext(ctx, method, url, bytes.NewReader([]byte(body)))
	}
	if err != nil {
		return nil, fmt.Errorf("NewRequest() failed: %w", err)
	}
	req.Close = true
	for k, v := range headers {
		req.Header.Add(k, v)
	}
	for k, v := range cookies {
		req.AddCookie(&http.Cookie{
			Name:  k,
			Value: v,
		})
	}
	return req, nil
}

func (c *implIHTTPClient) ReqReader(ctx context.Context, urlStr string, bodyReader io.Reader, optFuncs ...ReqOptFunc) (*HTTPResponse, error) {
	optFuncs = append(optFuncs, withBodyReader(bodyReader))
	return c.req(ctx, urlStr, "", optFuncs...)
}

// status code expected -> DiscardBody, ResponseHandler are used
// status code is unexpected -> DiscardBody, ResponseHandler are ignored, body is read out, wrapped ErrUnexpectedStatusCode is returned
func (c *implIHTTPClient) Req(ctx context.Context, urlStr string, body string, optFuncs ...ReqOptFunc) (*HTTPResponse, error) {
	return c.req(ctx, urlStr, body, optFuncs...)
}

<<<<<<< HEAD
func mutualExclusiveOptsValidator(opts IReqOpts) (panicMessage string) {
=======
func optsValidator_responseHandling(opts *reqOpts) (panicMessage string) {
>>>>>>> 19aaa665
	mutualExclusiveOpts := 0
	o := opts.httpOpts()
	if o.discardResp {
		mutualExclusiveOpts++
	}
	if o.responseHandler != nil {
		mutualExclusiveOpts++
	}
	if mutualExclusiveOpts > 1 {
		return "request options conflict"
	}
	return ""
}

<<<<<<< HEAD
func (opts *reqOpts) Append(opt ReqOptFunc) {
	opts.appendedOpts = append(opts.appendedOpts, opt)
}

func (opts *reqOpts) ExpectedHTTPCodes() []int {
	return opts.expectedHTTPCodes
}

func (opts *reqOpts) httpOpts() *reqOpts {
	return opts
=======
func optsValidator_retryOn503(opts *reqOpts) (panicMessage string) {
	if opts.maxRetryDurationOn503 > 0 && opts.skipRetryOn503 {
		return "max retry duration on 503 cannot be specified if skip on 503 is set"
	}
	return ""
>>>>>>> 19aaa665
}

func (c *implIHTTPClient) req(ctx context.Context, urlStr string, body string, optFuncs ...ReqOptFunc) (*HTTPResponse, error) {
	opts := &reqOpts{
		headers: map[string]string{},
		cookies: map[string]string{},
<<<<<<< HEAD
		validators: []func(IReqOpts) (panicMessage string){
			mutualExclusiveOptsValidator,
=======
		validators: []func(*reqOpts) (panicMessage string){
			optsValidator_responseHandling,
			optsValidator_retryOn503,
>>>>>>> 19aaa665
		},
	}
	for _, defaultOptFunc := range c.defaultOpts {
		defaultOptFunc(opts)
	}
	var iOpts IReqOpts = opts
	var prevCustomOptsProvider func(IReqOpts) IReqOpts = nil
	for _, optFunc := range optFuncs {
		optFunc(iOpts)
		if prevCustomOptsProvider == nil && opts.customOptsProvider != nil {
			iOpts = opts.customOptsProvider(iOpts)
			prevCustomOptsProvider = opts.customOptsProvider
		}
	}
	for _, optFunc := range opts.appendedOpts {
		optFunc(iOpts)
	}
	if len(opts.method) == 0 {
		opts.method = http.MethodGet
	}

	if len(opts.expectedHTTPCodes) == 0 {
		opts.expectedHTTPCodes = append(opts.expectedHTTPCodes, http.StatusOK, http.StatusCreated)
	}
	if len(opts.relativeURL) > 0 {
		netURL, err := url.Parse(urlStr)
		if err != nil {
			return nil, err
		}
		netURL.Path = opts.relativeURL
		urlStr = netURL.String()
	}
	if opts.withoutAuth {
		delete(opts.headers, Authorization)
		delete(opts.cookies, Authorization)
	}

	for _, v := range opts.validators {
		if panicMessage := v(opts); len(panicMessage) > 0 {
			panic(panicMessage)
		}
	}
	startTime := time.Now()

	reqCtx, cancel := context.WithTimeout(ctx, maxHTTPRequestTimeout)
	defer cancel()

	retrierCfg := retrier.NewConfig(httpBaseRetryDelay, httpMaxRetryDelay)
	retrierCfg.OnError = func(attempt int, delay time.Duration, opErr error) (retry bool, abortErr error) {
		for _, matcher := range opts.retryErrsMatchers {
			if matcher(opErr) {
				return true, nil
			}
		}
		return false, fmt.Errorf("request failed: %w", opErr)
	}

	resp, err := retrier.Retry(reqCtx, retrierCfg, func() (*http.Response, error) {
		req, err := req(ctx, opts.method, urlStr, body, opts.bodyReader, opts.headers, opts.cookies)
		if err != nil {
			return nil, err
		}
		resp, err := c.client.Do(req)
		if err != nil {
			return nil, err
		}

		if resp.StatusCode == http.StatusServiceUnavailable && opts.shouldHandle503() {
			if opts.maxRetryDurationOn503 > 0 && time.Since(startTime) > opts.maxRetryDurationOn503 {
				return resp, nil
			}
			defer resp.Body.Close()
			if err := discardRespBody(resp); err != nil {
				return nil, err
			}
			logger.Verbose("503. retrying...")
			return nil, errHTTPStatus503
		}
		return resp, nil
	})
	if err != nil {
		return nil, err
	}
	isCodeExpected := slices.Contains(opts.expectedHTTPCodes, resp.StatusCode)
	if isCodeExpected && opts.discardResp {
		err := discardRespBody(resp)
		return nil, err
	}
	httpResponse := &HTTPResponse{
		HTTPResp: resp,
		Opts:     iOpts,
	}
	if resp.StatusCode == http.StatusOK && isCodeExpected && opts.responseHandler != nil {
		opts.responseHandler(resp)
		return httpResponse, nil
	}
	httpResponse.Body, err = readBody(resp)
	if err != nil {
		return nil, fmt.Errorf("failed to read response body: %w", err)
	}
	var statusErr error
	if !isCodeExpected {
		statusErr = fmt.Errorf("%w: %d, %s", ErrUnexpectedStatusCode, resp.StatusCode, httpResponse.Body)
	}
	return httpResponse, statusErr
}

func (c *implIHTTPClient) CloseIdleConnections() {
	c.client.CloseIdleConnections()
}

func (resp *HTTPResponse) Println() {
	log.Println(resp.Body)
}

func (resp *HTTPResponse) PrintJSON() {
	obj := make(map[string]interface{})
	err := json.Unmarshal([]byte(resp.Body), &obj)
	if err != nil {
		log.Fatalln(err)
	}
	bb, err := json.MarshalIndent(obj, "", "	")
	if err != nil {
		log.Fatalln(err)
	}
	log.Println("\n", string(bb))
}

func readBody(resp *http.Response) (string, error) {
	respBody, err := io.ReadAll(resp.Body)
	return string(respBody), err
}

func discardRespBody(resp *http.Response) error {
	_, err := io.Copy(io.Discard, resp.Body)
	if err != nil {
		// https://github.com/voedger/voedger/issues/1694
		if !IsWSAEError(err, WSAECONNRESET) {
			return fmt.Errorf("failed to discard response body: %w", err)
		}
	}
	return nil
}

func (resp *FuncResponse) Len() int {
	return resp.NumRows()
}

func (resp *FuncResponse) NumRows() int {
	if resp.IsEmpty() {
		return 0
	}
	return len(resp.Sections[0].Elements)
}

func (resp *FuncResponse) SectionRow(rowIdx ...int) []interface{} {
	if len(rowIdx) > 1 {
		panic("must be 0 or 1 rowIdx'es")
	}
	if len(resp.Sections) == 0 {
		panic("empty response")
	}
	i := 0
	if len(rowIdx) == 1 {
		i = rowIdx[0]
	}
	return resp.Sections[0].Elements[i][0][0]
}

// returns a new ID for raw ID 1
func (resp *FuncResponse) NewID() istructs.RecordID {
	return resp.NewIDs["1"]
}

func (resp *FuncResponse) IsEmpty() bool {
	return len(resp.Sections) == 0 && len(resp.QPv2Response) == 0
}

type implIHTTPClient struct {
	client      *http.Client
	defaultOpts []ReqOptFunc
}

var constDefaultOpts = []ReqOptFunc{
	WithRetryErrorMatcher(func(err error) bool {
		// https://github.com/voedger/voedger/issues/1694
		return IsWSAEError(err, WSAECONNREFUSED)
	}),
	WithRetryErrorMatcher(func(err error) bool {
		// retry on 503
		return errors.Is(err, errHTTPStatus503)
	}),
}

func NewIHTTPClient(defaultOpts ...ReqOptFunc) (client IHTTPClient, clenup func()) {
	// set linger - see https://github.com/voedger/voedger/issues/415
	tr := http.DefaultTransport.(*http.Transport).Clone()
	tr.DialContext = func(ctx context.Context, network, addr string) (net.Conn, error) {
		dialer := net.Dialer{}
		conn, err := dialer.DialContext(ctx, network, addr)
		if err != nil {
			return nil, err
		}

		err = conn.(*net.TCPConn).SetLinger(0)
		return conn, err
	}
	client = &implIHTTPClient{
		client:      &http.Client{Transport: tr},
		defaultOpts: append(slices.Clone(constDefaultOpts), defaultOpts...),
	}
	return client, client.CloseIdleConnections
}

func DenyGETAndDiscardResponse(opts IReqOpts) (panicMessage string) {
	if opts.httpOpts().discardResp && opts.httpOpts().method == http.MethodGet {
		return "WithDiscardResponse is denied on GET method"
	}
	return ""
}

func (o reqOpts) shouldHandle503() bool {
	return !slices.Contains(o.expectedHTTPCodes, http.StatusServiceUnavailable) && !o.skipRetryOn503
}<|MERGE_RESOLUTION|>--- conflicted
+++ resolved
@@ -106,15 +106,9 @@
 	}
 }
 
-<<<<<<< HEAD
-func WithDeadlineOn503(deadline time.Duration) ReqOptFunc {
-	return func(opts IReqOpts) {
-		opts.httpOpts().deadlineOn503 = deadline
-=======
 func WithMaxRetryDurationOn503(maxRetryDuration time.Duration) ReqOptFunc {
-	return func(opts *reqOpts) {
-		opts.maxRetryDurationOn503 = maxRetryDuration
->>>>>>> 19aaa665
+	return func(opts IReqOpts) {
+		opts.httpOpts().maxRetryDurationOn503 = maxRetryDuration
 	}
 }
 
@@ -225,28 +219,10 @@
 }
 
 type reqOpts struct {
-<<<<<<< HEAD
-	method             string
-	headers            map[string]string
-	cookies            map[string]string
-	expectedHTTPCodes  []int
-	responseHandler    func(httpResp *http.Response) // used if no errors and an expected status code is received
-	relativeURL        string
-	discardResp        bool
-	bodyReader         io.Reader
-	withoutAuth        bool
-	skipRetryOn503     bool
-	deadlineOn503      time.Duration
-	customOptsProvider func(IReqOpts) IReqOpts
-	appendedOpts       []ReqOptFunc
-	validators         []func(IReqOpts) (panicMessage string)
-	retryErrsMatchers  []func(err error) (retry bool)
-=======
 	method                string
 	headers               map[string]string
 	cookies               map[string]string
 	expectedHTTPCodes     []int
-	expectedErrorContains []string
 	responseHandler       func(httpResp *http.Response) // used if no errors and an expected status code is received
 	relativeURL           string
 	discardResp           bool
@@ -254,9 +230,10 @@
 	withoutAuth           bool
 	skipRetryOn503        bool
 	maxRetryDurationOn503 time.Duration
-	validators            []func(*reqOpts) (panicMessage string)
+	customOptsProvider    func(IReqOpts) IReqOpts
+	appendedOpts          []ReqOptFunc
+	validators            []func(IReqOpts) (panicMessage string)
 	retryErrsMatchers     []func(err error) (retry bool)
->>>>>>> 19aaa665
 }
 
 // body and bodyReader are mutual exclusive
@@ -293,11 +270,7 @@
 	return c.req(ctx, urlStr, body, optFuncs...)
 }
 
-<<<<<<< HEAD
-func mutualExclusiveOptsValidator(opts IReqOpts) (panicMessage string) {
-=======
-func optsValidator_responseHandling(opts *reqOpts) (panicMessage string) {
->>>>>>> 19aaa665
+func optsValidator_responseHandling(opts IReqOpts) (panicMessage string) {
 	mutualExclusiveOpts := 0
 	o := opts.httpOpts()
 	if o.discardResp {
@@ -312,7 +285,6 @@
 	return ""
 }
 
-<<<<<<< HEAD
 func (opts *reqOpts) Append(opt ReqOptFunc) {
 	opts.appendedOpts = append(opts.appendedOpts, opt)
 }
@@ -323,27 +295,22 @@
 
 func (opts *reqOpts) httpOpts() *reqOpts {
 	return opts
-=======
-func optsValidator_retryOn503(opts *reqOpts) (panicMessage string) {
-	if opts.maxRetryDurationOn503 > 0 && opts.skipRetryOn503 {
+}
+
+func optsValidator_retryOn503(opts IReqOpts) (panicMessage string) {
+	if opts.httpOpts().maxRetryDurationOn503 > 0 && opts.httpOpts().skipRetryOn503 {
 		return "max retry duration on 503 cannot be specified if skip on 503 is set"
 	}
 	return ""
->>>>>>> 19aaa665
 }
 
 func (c *implIHTTPClient) req(ctx context.Context, urlStr string, body string, optFuncs ...ReqOptFunc) (*HTTPResponse, error) {
 	opts := &reqOpts{
 		headers: map[string]string{},
 		cookies: map[string]string{},
-<<<<<<< HEAD
 		validators: []func(IReqOpts) (panicMessage string){
-			mutualExclusiveOptsValidator,
-=======
-		validators: []func(*reqOpts) (panicMessage string){
 			optsValidator_responseHandling,
 			optsValidator_retryOn503,
->>>>>>> 19aaa665
 		},
 	}
 	for _, defaultOptFunc := range c.defaultOpts {
