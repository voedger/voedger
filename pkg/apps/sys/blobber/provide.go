/*
 * Copyright (c) 2022-present unTill Pro, Ltd.
 */

package blobberapp

import (
	"github.com/voedger/voedger/pkg/appdef"
	"github.com/voedger/voedger/pkg/apps"
	"github.com/voedger/voedger/pkg/extensionpoints"
	"github.com/voedger/voedger/pkg/istructsmem"
	"github.com/voedger/voedger/pkg/sys"
	"github.com/voedger/voedger/pkg/sys/smtp"
)

func Provide(smtpCfg smtp.Cfg) apps.AppBuilder {
	return func(apis apps.APIs, cfg *istructsmem.AppConfigType, appDefBuilder appdef.IAppDefBuilder, ep extensionpoints.IExtensionPoint) {
		sys.Provide(cfg, appDefBuilder, smtpCfg, ep, nil, apis.TimeFunc, apis.ITokens, apis.IFederation, apis.IAppStructsProvider, apis.IAppTokensFactory,
<<<<<<< HEAD
			apis.NumCommandProcessors, false) // need to generate AppWorkspaces only
=======
			apis.NumCommandProcessors, apis.BuildInfo) // need to generate AppWorkspaces only
>>>>>>> ad2dea46
	}
}<|MERGE_RESOLUTION|>--- conflicted
+++ resolved
@@ -16,10 +16,6 @@
 func Provide(smtpCfg smtp.Cfg) apps.AppBuilder {
 	return func(apis apps.APIs, cfg *istructsmem.AppConfigType, appDefBuilder appdef.IAppDefBuilder, ep extensionpoints.IExtensionPoint) {
 		sys.Provide(cfg, appDefBuilder, smtpCfg, ep, nil, apis.TimeFunc, apis.ITokens, apis.IFederation, apis.IAppStructsProvider, apis.IAppTokensFactory,
-<<<<<<< HEAD
-			apis.NumCommandProcessors, false) // need to generate AppWorkspaces only
-=======
-			apis.NumCommandProcessors, apis.BuildInfo) // need to generate AppWorkspaces only
->>>>>>> ad2dea46
+			apis.NumCommandProcessors, apis.BuildInfo, false) // need to generate AppWorkspaces only
 	}
 }