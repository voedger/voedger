/*
 * Copyright (c) 2022-present unTill Pro, Ltd.
 */

package registryapp

import (
	"github.com/voedger/voedger/pkg/appdef"
	"github.com/voedger/voedger/pkg/apps"
	"github.com/voedger/voedger/pkg/extensionpoints"
	istructsmem "github.com/voedger/voedger/pkg/istructsmem"
	"github.com/voedger/voedger/pkg/sys"
	"github.com/voedger/voedger/pkg/sys/authnz/signupin"
	"github.com/voedger/voedger/pkg/sys/smtp"
)

func Provide(smtpCfg smtp.Cfg) apps.AppBuilder {
	return func(apis apps.APIs, cfg *istructsmem.AppConfigType, appDefBuilder appdef.IAppDefBuilder, ep extensionpoints.IExtensionPoint) {

		// sys package
<<<<<<< HEAD
		sys.Provide(cfg, appDefBuilder, smtpCfg, ep, nil, apis.TimeFunc, apis.ITokens, apis.IFederation, apis.IAppStructsProvider, apis.IAppTokensFactory,
			apis.NumCommandProcessors, false)
=======
		sys.Provide(cfg, appDefBuilder, smtpCfg, ep, nil, apis.TimeFunc, apis.ITokens, apis.IFederation, apis.IAppStructsProvider, apis.IAppTokensFactory, apis.NumCommandProcessors, apis.BuildInfo)
>>>>>>> ad2dea46

		// sys/registry resources
		// note: q.sys.RefreshPrincipalToken is moved to sys package because it is strange to call it in sys/registry: provided token is issued for different app (e.g. airs-bp)
		signupin.Provide(cfg, appDefBuilder, apis.ITokens, apis.IFederation, apis.IAppStructsProvider)
		cfg.AddSyncProjectors(
			signupin.ProvideSyncProjectorLoginIdxFactory(),
		)
	}
}<|MERGE_RESOLUTION|>--- conflicted
+++ resolved
@@ -18,12 +18,7 @@
 	return func(apis apps.APIs, cfg *istructsmem.AppConfigType, appDefBuilder appdef.IAppDefBuilder, ep extensionpoints.IExtensionPoint) {
 
 		// sys package
-<<<<<<< HEAD
-		sys.Provide(cfg, appDefBuilder, smtpCfg, ep, nil, apis.TimeFunc, apis.ITokens, apis.IFederation, apis.IAppStructsProvider, apis.IAppTokensFactory,
-			apis.NumCommandProcessors, false)
-=======
-		sys.Provide(cfg, appDefBuilder, smtpCfg, ep, nil, apis.TimeFunc, apis.ITokens, apis.IFederation, apis.IAppStructsProvider, apis.IAppTokensFactory, apis.NumCommandProcessors, apis.BuildInfo)
->>>>>>> ad2dea46
+		sys.Provide(cfg, appDefBuilder, smtpCfg, ep, nil, apis.TimeFunc, apis.ITokens, apis.IFederation, apis.IAppStructsProvider, apis.IAppTokensFactory, apis.NumCommandProcessors, apis.BuildInfo, false)
 
 		// sys/registry resources
 		// note: q.sys.RefreshPrincipalToken is moved to sys package because it is strange to call it in sys/registry: provided token is issued for different app (e.g. airs-bp)
