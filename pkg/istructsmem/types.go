/*
 * Copyright (c) 2021-present Sigma-Soft, Ltd.
 * @author: Nikolay Nikitin
 */

package istructsmem

import (
	"bytes"
	"encoding/base64"
	"encoding/binary"
	"errors"
	"fmt"

	dynobuffers "github.com/untillpro/dynobuffers"
	"github.com/voedger/voedger/pkg/istructs"
	"github.com/voedger/voedger/pkg/istructsmem/internal/containers"
	"github.com/voedger/voedger/pkg/istructsmem/internal/dynobuf"
	"github.com/voedger/voedger/pkg/istructsmem/internal/qnames"
	"github.com/voedger/voedger/pkg/istructsmem/internal/utils"
	payloads "github.com/voedger/voedger/pkg/itokens-payloads"
	"github.com/voedger/voedger/pkg/schemas"
)

// rowType is type to implement istructs row interfaces.

//   - interfaces:
//     — istructs.IRowReader
//     — istructs.IRowWriter
//     — istructs.IValue
//     — istructs.IValueBuilder
//     — istructs.IRecord (partially)
//     — istructs.IEditableRecord
type rowType struct {
	appCfg    *AppConfigType
	schema    schemas.Schema
	id        istructs.RecordID
	parentID  istructs.RecordID
	container string
	isActive  bool
	dyB       *dynobuffers.Buffer
	err       error
}

// newRow constructs new row (QName is schemas.NullQName)
func newRow(appCfg *AppConfigType) rowType {
	return rowType{
		appCfg:    appCfg,
		schema:    schemas.NullSchema,
		id:        istructs.NullRecordID,
		parentID:  istructs.NullRecordID,
		container: "",
		isActive:  true,
		dyB:       nullDynoBuffer,
		err:       nil,
	}
}

// build builds the row. Must be called after all Put××× calls to build row. If there were errors during data puts, then their connection will be returned.
// If there were no errors, then tries to form the dynobuffer and returns the result
func (row *rowType) build() (nilledFields []string, err error) {
	if row.err != nil {
		return nil, row.error()
	}

<<<<<<< HEAD
	if row.QName() == schemas.NullQName {
		return nil
=======
	if row.QName() == istructs.NullQName {
		return nil, nil
>>>>>>> 5f8f45dd
	}

	if row.dyB.IsModified() {
		var bytes []byte
		if bytes, nilledFields, err = row.dyB.ToBytesNilled(); err == nil {
			row.dyB.Reset(utils.CopyBytes(bytes))
			for _, nilledFieldName := range nilledFields {
				row.dyB.Set(nilledFieldName, nil)
			}
		}
	}

	return nilledFields, err
}

// clear clears row by set QName to NullQName value
func (row *rowType) clear() {
	row.schema = schemas.NullSchema
	row.id = istructs.NullRecordID
	row.parentID = istructs.NullRecordID
	row.container = ""
	row.isActive = true
	row.dyB = nullDynoBuffer
	row.err = nil
}

// collectError collects errors that occur when puts data into a row
func (row *rowType) collectError(err error) {
	row.err = errors.Join(row.err, err)
}

func (row *rowType) collectErrorf(format string, a ...interface{}) {
	row.collectError(fmt.Errorf(format, a...))
}

// containerID returns row container id
func (row *rowType) containerID() (id containers.ContainerID, err error) {
	return row.appCfg.cNames.GetID(row.Container())
}

// copyFrom assigns from specified row
func (row *rowType) copyFrom(src *rowType) {
	row.clear()

	row.appCfg = src.appCfg
	row.setQName(src.QName())

	row.id = src.id
	row.parentID = src.parentID
	row.container = src.container
	row.isActive = src.isActive

	src.dyB.IterateFields(nil,
		func(name string, data interface{}) bool {
			row.dyB.Set(name, data)
			return true
		})

	_, _ = row.build()
}

// empty returns true if no data except system fields
func (row *rowType) empty() bool {
	userFields := false
	row.dyB.IterateFields(nil,
		func(name string, _ interface{}) bool {
			userFields = true
			return false
		})
	return !userFields
}

// error returns concatenation of collected errors. Errors are collected from Put××× methods fails
func (row *rowType) error() error {
	return row.err
}

// hasValue returns has dynobuffer data in specified field
func (row *rowType) hasValue(name string) (value bool) {
	if name == schemas.SystemField_QName {
		// special case: sys.QName is always presents
		return true
	}
	if name == schemas.SystemField_ID {
		return row.id != istructs.NullRecordID
	}
	if name == schemas.SystemField_ParentID {
		return row.parentID != istructs.NullRecordID
	}
	if name == schemas.SystemField_Container {
		return row.container != ""
	}
	if name == schemas.SystemField_IsActive {
		// special case: sys.IsActive is presents if schema required
		return row.schema.Kind().HasSystemField(schemas.SystemField_IsActive)
	}
	return row.dyB.HasValue(name)
}

// loadFromBytes loads row from bytes
func (row *rowType) loadFromBytes(in []byte) (err error) {

	buf := bytes.NewBuffer(in)

	var codec byte
	if err = binary.Read(buf, binary.BigEndian, &codec); err != nil {
		return fmt.Errorf("error read codec version: %w", err)
	}
	switch codec {
	case codec_RawDynoBuffer, codec_RDB_1:
		if err := loadRow(row, codec, buf); err != nil {
			return err
		}
	default:
		return fmt.Errorf("unknown codec version «%d»: %w", codec, ErrUnknownCodec)
	}

	return nil
}

// maskValues masks values in row. Digital values are masked by zeros, strings — by star «*». System fields are not masked
func (row *rowType) maskValues() {
	row.dyB.IterateFields(nil,
		func(name string, data interface{}) bool {
			if _, ok := data.(string); ok {
				row.dyB.Set(name, maskString)
			} else {
				row.dyB.Set(name, nil)
			}
			return true
		})

	if row.dyB.IsModified() {
		bytes := row.dyB.GetBytes()
		row.dyB.Reset(utils.CopyBytes(bytes))
	}
}

// putValue checks is field specified name and kind exists in dynobuffers schema.
// If exists then puts specified field value into dynobuffer else collects error.
// Remark: if field must be verificated before put then collects error «field must be verified»
func (row *rowType) putValue(name string, kind dynobuffers.FieldType, value interface{}) {
	fld, ok := row.dyB.Scheme.FieldsMap[name]
	if !ok {
		row.collectErrorf(errFieldNotFoundWrap, dynobuf.FieldTypeToString(kind), name, row.QName(), ErrNameNotFound)
		return
	}

	if fld := row.schema.Field(name); fld != nil {
		if fld.Verifiable() {
			token, ok := value.(string)
			if !ok {
				row.collectErrorf(errFieldMustBeVerificated, name, value, ErrWrongFieldType)
				return
			}
			data, err := row.verifyToken(name, token)
			if err != nil {
				row.collectError(err)
				return
			}
			row.dyB.Set(name, data)
			return
		}
	}

	if (kind != dynobuffers.FieldTypeUnspecified) && (fld.Ft != kind) {
		row.collectErrorf(errFieldValueTypeMismatchWrap, dynobuf.FieldTypeToString(kind), dynobuf.FieldTypeToString(fld.Ft), name, ErrWrongFieldType)
		return
	}

	row.dyB.Set(name, value)
}

// qNameID returns storage ID of row QName
func (row *rowType) qNameID() (qnames.QNameID, error) {
	name := row.QName()
	if name == schemas.NullQName {
		return qnames.NullQNameID, nil
	}
	return row.appCfg.qNames.GetID(name)
}

// setActive sets record IsActive activity flag
func (row *rowType) setActive(value bool) {
	row.isActive = value
}

// setContainer sets record container
func (row *rowType) setContainer(value string) {
	if row.container != value {
		row.container = value
		if _, err := row.containerID(); err != nil {
			row.collectError(err)
		}
	}
}

// setContainerID sets record container by ID. Useful from loadFromBytes()
func (row *rowType) setContainerID(value containers.ContainerID) (err error) {
	cont, err := row.appCfg.cNames.GetContainer(value)
	if err != nil {
		row.collectError(err)
		return err
	}

	row.container = cont
	return nil
}

// setID sets record ID
func (row *rowType) setID(value istructs.RecordID) {
	row.id = value
}

// setParent sets record parent ID
func (row *rowType) setParent(value istructs.RecordID) {
	row.parentID = value
}

// setQName sets new specified QName for row. It resets all data from row
func (row *rowType) setQName(value schemas.QName) {
	if row.QName() == value {
		return
	}

	row.clear()

	if value == schemas.NullQName {
		return
	}

	schema := row.appCfg.Schemas.SchemaByName(value)
	if schema == nil {
		row.collectErrorf(errSchemaNotFoundWrap, value, ErrNameNotFound)
		return
	}

	row.setSchema(schema)
}

// setQNameID same as setQName, useful from loadFromBytes()
func (row *rowType) setQNameID(value qnames.QNameID) (err error) {
	if id, err := row.qNameID(); (err == nil) && (id == value) {
		return nil
	}

	row.clear()

	qName, err := row.appCfg.qNames.GetQName(value)
	if err != nil {
		row.collectError(err)
		return err
	}

	if qName != schemas.NullQName {
		schema := row.appCfg.Schemas.SchemaByName(qName)
		if schema == nil {
			err = fmt.Errorf(errSchemaNotFoundWrap, qName, ErrNameNotFound)
			row.collectError(err)
			return err
		}
		row.setSchema(schema)
	}

	return nil
}

// setSchema assign specified schema to row and rebuild row. Schema can not to be nil and must be valid
func (row *rowType) setSchema(value schemas.Schema) {
	if value == nil {
		row.schema = schemas.NullSchema
	} else {
		row.schema = value
	}

	if row.schema.QName() == schemas.NullQName {
		row.dyB = nullDynoBuffer
	} else {
		row.dyB = dynobuffers.NewBuffer(row.appCfg.dbSchemas[row.schema.QName()])
	}
}

// storeToBytes stores row to bytes and returns error if occurs
func (row *rowType) storeToBytes() (out []byte, err error) {
	buf := new(bytes.Buffer)
	_ = binary.Write(buf, binary.BigEndian, codec_LastVersion)

	if err := storeRow(row, buf); err != nil {
		return nil, err
	}

	return buf.Bytes(), nil
}

// verifyToken verifies specified token for specified field and returns successfully verified token payload value or error
func (row *rowType) verifyToken(name string, token string) (value interface{}, err error) {
	payload := payloads.VerifiedValuePayload{}
	tokens := row.appCfg.app.AppTokens()
	if _, err = tokens.ValidateToken(token, &payload); err != nil {
		return nil, err
	}

	// if gpayload.AppQName != row.appCfg.Name { … } // redundant check, must be check by IAppToken.ValidateToken()
	// if expTime := gpayload.IssuedAt.Add(gpayload.Duration); time.Now().After(expTime) { … } // redundant check, must be check by IAppToken.ValidateToken()

	fld := row.schema.Field(name)

	// TODO:
	// if !fld.verify[payload.VerificationKind] {
	// 	return nil, fmt.Errorf("unavailable verification method %v: %w", verificationKindToStr[payload.VerificationKind], ErrInvalidVerificationKind)
	// }

	if payload.Entity != row.QName() {
		return nil, fmt.Errorf("verified entity QName is «%v», but «%v» expected: %w", payload.Entity, row.QName(), ErrInvalidName)
	}
	if payload.Field != name {
		return nil, fmt.Errorf("verified field is «%s», but «%s» expected: %w", payload.Field, name, ErrInvalidName)
	}

	if value, err = row.dynoBufValue(payload.Value, fld.DataKind()); err != nil {
		return nil, fmt.Errorf("verified field «%s» data has invalid type: %w", name, err)
	}

	return value, nil
}

// istructs.IRowReader.AsInt32
func (row *rowType) AsInt32(name string) (value int32) {
	if value, ok := row.dyB.GetInt32(name); ok {
		return value
	}
	if row.schema.Field(name) == nil {
		panic(fmt.Errorf(errFieldNotFoundWrap, dk_int32, name, row.QName(), ErrNameNotFound))
	}
	return 0
}

// istructs.IRowReader.AsInt64
func (row *rowType) AsInt64(name string) (value int64) {
	if value, ok := row.dyB.GetInt64(name); ok {
		return value
	}
	if row.schema.Field(name) == nil {
		panic(fmt.Errorf(errFieldNotFoundWrap, dk_int64, name, row.QName(), ErrNameNotFound))
	}
	return 0
}

// istructs.IRowReader.AsFloat32
func (row *rowType) AsFloat32(name string) (value float32) {
	if value, ok := row.dyB.GetFloat32(name); ok {
		return value
	}
	if row.schema.Field(name) == nil {
		panic(fmt.Errorf(errFieldNotFoundWrap, dk_float32, name, row.QName(), ErrNameNotFound))
	}
	return 0
}

// istructs.IRowReader.AsFloat64
func (row *rowType) AsFloat64(name string) (value float64) {
	if value, ok := row.dyB.GetFloat64(name); ok {
		return value
	}
	if row.schema.Field(name) == nil {
		panic(fmt.Errorf(errFieldNotFoundWrap, dk_float64, name, row.QName(), ErrNameNotFound))
	}
	return 0
}

// istructs.IRowReader.AsBytes
func (row *rowType) AsBytes(name string) (value []byte) {
	if bytes := row.dyB.GetByteArray(name); bytes != nil {
		return bytes.Bytes()
	}
	if row.schema.Field(name) == nil {
		panic(fmt.Errorf(errFieldNotFoundWrap, dk_bytes, name, row.QName(), ErrNameNotFound))
	}
	return nil
}

// istructs.IRowReader.AsString
func (row *rowType) AsString(name string) (value string) {
	if name == schemas.SystemField_Container {
		return row.container
	}

	if value, ok := row.dyB.GetString(name); ok {
		return value
	}

	if row.schema.Field(name) == nil {
		panic(fmt.Errorf(errFieldNotFoundWrap, dk_string, name, row.QName(), ErrNameNotFound))
	}
	return ""
}

// istructs.IRowReader.AsQName
func (row *rowType) AsQName(name string) schemas.QName {
	if name == schemas.SystemField_QName {
		// special case: «sys.QName» field must returned from assigned schema
		return row.schema.QName()
	}

	if id, ok := dynoBufGetWord(row.dyB, name); ok {
		qName, err := row.appCfg.qNames.GetQName(qnames.QNameID(id))
		if err != nil {
			panic(err)
		}
		return qName
	}

	if row.schema.Field(name) == nil {
		panic(fmt.Errorf(errFieldNotFoundWrap, dk_QName, name, row.QName(), ErrNameNotFound))
	}
	return schemas.NullQName
}

// istructs.IRowReader.AsBool
func (row *rowType) AsBool(name string) bool {
	if name == schemas.SystemField_IsActive {
		return row.isActive
	}

	if value, ok := row.dyB.GetBool(name); ok {
		return value
	}

	if row.schema.Field(name) == nil {
		panic(fmt.Errorf(errFieldNotFoundWrap, dk_bool, name, row.QName(), ErrNameNotFound))
	}

	return false
}

// istructs.IRowReader.AsRecordID
func (row *rowType) AsRecordID(name string) istructs.RecordID {
	if name == schemas.SystemField_ID {
		return row.id
	}

	if name == schemas.SystemField_ParentID {
		return row.parentID
	}

	if value, ok := row.dyB.GetInt64(name); ok {
		return istructs.RecordID(value)
	}

	if row.schema.Field(name) == nil {
		panic(fmt.Errorf(errFieldNotFoundWrap, dk_RecordID, name, row.QName(), ErrNameNotFound))
	}
	return istructs.NullRecordID
}

// IValue.AsRecord
func (row *rowType) AsRecord(name string) istructs.IRecord {
	if bytes := row.dyB.GetByteArray(name); bytes != nil {
		record := newRecord(row.appCfg)
		if err := record.loadFromBytes(bytes.Bytes()); err != nil {
			panic(err)
		}
		return &record
	}
	if row.schema.Field(name) == nil {
		panic(fmt.Errorf(errFieldNotFoundWrap, dk_Record, name, row.QName(), ErrNameNotFound))
	}
	return NewNullRecord(istructs.NullRecordID)
}

// IValue.AsEvent
func (row *rowType) AsEvent(name string) istructs.IDbEvent {
	if bytes := row.dyB.GetByteArray(name); bytes != nil {
		event := newDbEvent(row.appCfg)
		if err := event.loadFromBytes(bytes.Bytes()); err != nil {
			panic(err)
		}
		return &event
	}
	if row.schema.Field(name) == nil {
		panic(fmt.Errorf(errFieldNotFoundWrap, dk_Event, name, row.QName(), ErrNameNotFound))
	}
	return nil
}

// istructs.IRecord.Container
func (row *rowType) Container() string {
	return row.container
}

// istructs.IRowReader.FieldNames
func (row *rowType) FieldNames(cb func(fieldName string)) {
	// system fields
	if row.schema.Kind().HasSystemField(schemas.SystemField_QName) {
		cb(schemas.SystemField_QName)
	}
	if row.id != istructs.NullRecordID {
		cb(schemas.SystemField_ID)
	}
	if row.parentID != istructs.NullRecordID {
		cb(schemas.SystemField_ParentID)
	}
	if row.container != "" {
		cb(schemas.SystemField_Container)
	}
	if row.schema.Kind().HasSystemField(schemas.SystemField_IsActive) {
		cb(schemas.SystemField_IsActive)
	}

	// user fields
	row.dyB.IterateFields(nil,
		func(name string, _ interface{}) bool {
			cb(name)
			return true
		})
}

// istructs.IRecord.ID
func (row *rowType) ID() istructs.RecordID {
	return row.id
}

// istructs.IEditableRecord.IsActive
func (row *rowType) IsActive() bool {
	return row.isActive
}

// istructs.IRecord.Parent
func (row *rowType) Parent() istructs.RecordID {
	return row.parentID
}

// istructs.IRowWriter.PutInt32
func (row *rowType) PutInt32(name string, value int32) {
	row.putValue(name, dynobuffers.FieldTypeInt32, value)
}

// istructs.IRowWriter.PutInt64
func (row *rowType) PutInt64(name string, value int64) {
	row.putValue(name, dynobuffers.FieldTypeInt64, value)
}

// istructs.IRowWriter.PutFloat32
func (row *rowType) PutFloat32(name string, value float32) {
	row.putValue(name, dynobuffers.FieldTypeFloat32, value)
}

// istructs.IRowWriter.PutFloat64
func (row *rowType) PutFloat64(name string, value float64) {
	row.putValue(name, dynobuffers.FieldTypeFloat64, value)
}

// istructs.IRowWriter.PutNumber
func (row *rowType) PutNumber(name string, value float64) {
	fld := row.schema.Field(name)
	if fld == nil {
		row.collectErrorf(errFieldNotFoundWrap, dk_Number, name, row.QName(), ErrNameNotFound)
		return
	}

	switch k := fld.DataKind(); k {
	case schemas.DataKind_int32:
		row.dyB.Set(name, int32(value))
	case schemas.DataKind_int64:
		row.dyB.Set(name, int64(value))
	case schemas.DataKind_float32:
		row.dyB.Set(name, float32(value))
	case schemas.DataKind_float64:
		row.dyB.Set(name, value)
	case schemas.DataKind_RecordID:
		row.PutRecordID(name, istructs.RecordID(value))
	default:
		row.collectErrorf(errFieldValueTypeMismatchWrap, dk_float64, k, name, ErrWrongFieldType)
	}
}

// istructs.IRowWriter.PutBytes
func (row *rowType) PutBytes(name string, value []byte) {
	row.putValue(name, dynobuffers.FieldTypeByte, value)
}

// istructs.IRowWriter.PutString
func (row *rowType) PutString(name string, value string) {
	if name == schemas.SystemField_Container {
		row.setContainer(value)
		return
	}
	row.putValue(name, dynobuffers.FieldTypeString, value)
}

// istructs.IRowWriter.PutQName
func (row *rowType) PutQName(name string, value schemas.QName) {
	if name == schemas.SystemField_QName {
		// special case: user try to assign empty record early constructed from CUD.Create()
		if row.QName() == schemas.NullQName {
			row.setQName(value)
		} else if row.QName() != value {
			row.collectErrorf("%w", ErrSchemaChanged)
		}
		return
	}

	id, err := row.appCfg.qNames.GetID(value)
	if err != nil {
		row.collectErrorf(errCantGetFieldQNameIDWrap, name, value, err)
		return
	}
	b := make([]byte, 2)
	binary.BigEndian.PutUint16(b, uint16(id))

	row.putValue(name, dynobuffers.FieldTypeByte, b)
}

// istructs.IRowWriter.PutChars
func (row *rowType) PutChars(name string, value string) {
	fld := row.schema.Field(name)
	if fld == nil {
		row.collectErrorf(errFieldNotFoundWrap, dk_Chars, name, row.QName(), ErrNameNotFound)
		return
	}

	switch k := fld.DataKind(); k {
	case schemas.DataKind_bytes:
		bytes, err := base64.StdEncoding.DecodeString(value)
		if err != nil {
			row.collectErrorf(errFieldConvertErrorWrap, name, value, dk_bytes, err)
			return
		}
		row.PutBytes(name, bytes)
	case schemas.DataKind_string:
		row.PutString(name, value)
	case schemas.DataKind_QName:
		qName, err := schemas.ParseQName(value)
		if err != nil {
			row.collectErrorf(errFieldConvertErrorWrap, name, value, dk_QName, err)
			return
		}
		row.PutQName(name, qName)
	default:
		row.collectErrorf(errFieldValueTypeMismatchWrap, dk_string, k, name, ErrWrongFieldType)
	}
}

// istructs.IRowWriter.PutBool
func (row *rowType) PutBool(name string, value bool) {
	if name == schemas.SystemField_IsActive {
		row.setActive(value)
		return
	}

	row.putValue(name, dynobuffers.FieldTypeBool, value)
}

// istructs.IRowWriter.PutRecordID
func (row *rowType) PutRecordID(name string, value istructs.RecordID) {
	if name == schemas.SystemField_ID {
		row.setID(value)
		return
	}
	if name == schemas.SystemField_ParentID {
		row.setParent(value)
		return
	}

	row.putValue(name, dynobuffers.FieldTypeInt64, int64(value))
}

// istructs.IValueBuilder.PutRecord
func (row *rowType) PutRecord(name string, record istructs.IRecord) {
	if rec, ok := record.(*recordType); ok {
		if bytes, err := rec.storeToBytes(); err == nil {
			row.putValue(name, dynobuffers.FieldTypeByte, bytes)
		}
	}
}

// istructs.IValueBuilder.PutEvent
func (row *rowType) PutEvent(name string, event istructs.IDbEvent) {
	if ev, ok := event.(*dbEventType); ok {
		if bytes, err := ev.storeToBytes(); err == nil {
			row.putValue(name, dynobuffers.FieldTypeByte, bytes)
		}
	}
}

// istructs.IRecord.QName: returns row qualified name
func (row *rowType) QName() schemas.QName {
	if row.schema != nil {
		return row.schema.QName()
	}
	return schemas.NullQName
}

// istructs.IRowReader.RecordIDs
func (row *rowType) RecordIDs(includeNulls bool, cb func(name string, value istructs.RecordID)) {
	row.schema.Fields(
		func(fld schemas.Field) {
			if fld.DataKind() == schemas.DataKind_RecordID {
				id := row.AsRecordID(fld.Name())
				if (id != istructs.NullRecordID) || includeNulls {
					cb(fld.Name(), id)
				}
			}
		})
}<|MERGE_RESOLUTION|>--- conflicted
+++ resolved
@@ -63,13 +63,8 @@
 		return nil, row.error()
 	}
 
-<<<<<<< HEAD
 	if row.QName() == schemas.NullQName {
-		return nil
-=======
-	if row.QName() == istructs.NullQName {
 		return nil, nil
->>>>>>> 5f8f45dd
 	}
 
 	if row.dyB.IsModified() {
