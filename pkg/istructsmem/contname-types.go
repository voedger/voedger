/*
 * Copyright (c) 2021-present Sigma-Soft, Ltd.
 * @author: Nikolay Nikitin
 */

package istructsmem

import (
	"context"
	"encoding/binary"
	"errors"
	"fmt"

	"github.com/voedger/voedger/pkg/istorage"
	"github.com/voedger/voedger/pkg/istructs"
	"github.com/voedger/voedger/pkg/istructsmem/internal/consts"
	"github.com/voedger/voedger/pkg/istructsmem/internal/utils"
	"github.com/voedger/voedger/pkg/istructsmem/internal/vers"
	"github.com/voedger/voedger/pkg/schemas"
)

// containerNameIDType is identificator for container names
type containerNameIDType uint16

// containerNameCacheType is cache for container name to ID conversions
type containerNameCacheType struct {
	cfg     *AppConfigType
	names   map[string]containerNameIDType
	ids     map[containerNameIDType]string
	lastID  containerNameIDType
	changes uint32
}

func newContainerNameCache(cfg *AppConfigType) containerNameCacheType {
	return containerNameCacheType{
		cfg:    cfg,
		names:  make(map[string]containerNameIDType),
		ids:    make(map[containerNameIDType]string),
		lastID: containerNameIDSysLast,
	}
}

// clear clear QNames cache
func (names *containerNameCacheType) clear() {
	names.names = make(map[string]containerNameIDType)
	names.ids = make(map[containerNameIDType]string)
	names.lastID = containerNameIDSysLast
	names.changes = 0
}

// collectAllContainers retrieves and stores IDs for all known containers in application schemas. Must be called then application starts
func (names *containerNameCacheType) collectAllContainers() (err error) {

	// global constants
	names.collectSysContainer("", nullContainerNameID)
	names.collectSysContainer(istructs.SystemContainer_ViewPartitionKey, viewPKeyContainerID)
	names.collectSysContainer(istructs.SystemContainer_ViewClusteringCols, viewCColsContainerID)
	names.collectSysContainer(istructs.SystemContainer_ViewValue, viewValueContainerID)

	// schemas
	names.cfg.Schemas.EnumSchemas(
		func(schema schemas.Schema) {
			schema.EnumContainers(
				func(c schemas.Container) {
					if !c.IsSys() {
						err = errors.Join(err, names.collectAppContainer(c.Name()))
					}
				})
		})
	return err
}

// collectAppContainer retrieves and stores ID for specified application-level container name
func (names *containerNameCacheType) collectAppContainer(name string) (err error) {
	if _, ok := names.names[name]; ok {
		return nil // already known container
	}

	const maxAvailableID = 0xFFFF

	for id := names.lastID + 1; id < maxAvailableID; id++ {
		if _, ok := names.ids[id]; !ok {
			names.names[name] = id
			names.ids[id] = name
			names.lastID = id
			names.changes++
			return nil
		}
	}

	return ErrContainerNameIDsExceeds
}

// collectSysContainer stores ID for specified system-level container name
func (names *containerNameCacheType) collectSysContainer(qName string, id containerNameIDType) {
	names.names[qName] = id
	names.ids[id] = qName
}

// idToName retrieve container name for specified ID
func (names *containerNameCacheType) idToName(id containerNameIDType) (name string, err error) {
	name, ok := names.ids[id]
	if ok {
		return name, nil
	}

	return "", fmt.Errorf("unknown container name ID «%v»: %w", id, ErrIDNotFound)
}

// load loads all stored container names from storage
func (names *containerNameCacheType) load() (err error) {
	names.clear()

	ver := names.cfg.versions.GetVersion(vers.SysContainersVersion)
	switch ver {
	case vers.UnknownVersion: // no sys.Container storage exists
		return nil
	case verSysContainers01:
		return names.load01()
	}

	return fmt.Errorf("unable load container IDs from «sys.Container» system view version %v: %w", ver, ErrorInvalidVersion)
}

// load01 loads all stored containers from storage using verSysContainers01 codec
func (names *containerNameCacheType) load01() error {

	readName := func(cCols, value []byte) error {
		name := string(cCols)
		if ok, err := schemas.ValidIdent(name); !ok {
			return err
		}

		id := containerNameIDType(binary.BigEndian.Uint16(value))

		names.names[name] = id
		names.ids[id] = name

		if names.lastID < id {
			names.lastID = id
		}

		return nil
	}

	pKey := utils.ToBytes(consts.SysView_Containers, verSysContainers01)
	return names.cfg.storage.Read(context.Background(), pKey, nil, nil, readName)
}

// nameToID retrieve ID for specified container name
func (names *containerNameCacheType) nameToID(name string) (containerNameIDType, error) {
	if id, ok := names.names[name]; ok {
		return id, nil
	}
	return 0, fmt.Errorf("unknown container name «%v»: %w", name, ErrNameNotFound)
}

// prepare loads all container names from storage, add all known system and application container names and store cache if some changes. Must be called at application starts
func (names *containerNameCacheType) prepare() (err error) {
	if err = names.load(); err != nil {
		return err
	}

	if err = names.collectAllContainers(); err != nil {
		return err
	}

	if names.changes > 0 {
		if err := names.store(); err != nil {
			return err
		}
	}

	return nil
}

// store stores all known container names to storage using verSysContainersLastest codec
func (names *containerNameCacheType) store() (err error) {
	pKey := utils.ToBytes(consts.SysView_Containers, verSysContainersLastest)

	batch := make([]istorage.BatchItem, 0)
	for name, id := range names.names {
<<<<<<< HEAD
		ok, err := validIdent(name)
		if err != nil {
			// return err
		}
		if ok {
=======
		if ok, _ := schemas.ValidIdent(name); ok {
>>>>>>> ea1d8460
			item := istorage.BatchItem{
				PKey:  pKey,
				CCols: []byte(name),
				Value: utils.ToBytes(id),
			}
			batch = append(batch, item)
		}
	}

	if err = names.cfg.storage.PutBatch(batch); err != nil {
		return fmt.Errorf("error store application containers to storage: %w", err)
	}

	if ver := names.cfg.versions.GetVersion(vers.SysContainersVersion); ver != verSysContainersLastest {
		if err = names.cfg.versions.PutVersion(vers.SysContainersVersion, verSysContainersLastest); err != nil {
			return fmt.Errorf("error store sys.Containers system view version: %w", err)
		}
	}

	names.changes = 0
	return nil
}<|MERGE_RESOLUTION|>--- conflicted
+++ resolved
@@ -180,15 +180,7 @@
 
 	batch := make([]istorage.BatchItem, 0)
 	for name, id := range names.names {
-<<<<<<< HEAD
-		ok, err := validIdent(name)
-		if err != nil {
-			// return err
-		}
-		if ok {
-=======
 		if ok, _ := schemas.ValidIdent(name); ok {
->>>>>>> ea1d8460
 			item := istorage.BatchItem{
 				PKey:  pKey,
 				CCols: []byte(name),
