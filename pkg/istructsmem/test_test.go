/*
 * Copyright (c) 2021-present Sigma-Soft, Ltd.
 * @author: Nikolay Nikitin
 */

package istructsmem

import (
	"fmt"
	"testing"

	"github.com/stretchr/testify/assert"
	"github.com/stretchr/testify/require"
	"github.com/voedger/voedger/pkg/iratesce"
	"github.com/voedger/voedger/pkg/istorage"
	"github.com/voedger/voedger/pkg/istorageimpl"
	"github.com/voedger/voedger/pkg/istructs"
	"github.com/voedger/voedger/pkg/schemas"
)

type (
	testDataType struct {
		appName istructs.AppQName
		pkgName string

		AppConfigs AppConfigsType
		AppCfg     *AppConfigType

		// common event entites
		eventRawBytes     []byte
		partition         istructs.PartitionID
		plogOfs           istructs.Offset
		workspace         istructs.WSID
		wlogOfs           istructs.Offset
		saleCmdName       schemas.QName
		saleCmdDocName    schemas.QName
		saleSecurParsName schemas.QName
		registeredTime    istructs.UnixMilli
		deviceIdent       string
		device            istructs.ConnectedDeviceID
		syncTime          istructs.UnixMilli

		// event command tree entities
		buyerIdent     string
		buyerValue     string
		ageIdent       string
		ageValue       int32
		heightIdent    string
		heightValue    float32
		humanIdent     string
		humanValue     bool
		photoIdent     string
		photoValue     []byte
		remarkIdent    string
		remarkValue    string
		emptiableIdent string
		emptiableValue string
		saleIdent      string
		basketIdent    string
		goodIdent      string
		nameIdent      string
		codeIdent      string
		weightIdent    string
		goodCount      int
		goodNames      []string
		goodCodes      []int64
		goodWeights    []float64

		passwordIdent string

		tempSaleID   istructs.RecordID
		tempBasketID istructs.RecordID
		tempGoodsID  []istructs.RecordID

		// event cuids entities
		tablePhotos    schemas.QName
		tempPhotoID    istructs.RecordID
		tablePhotoRems schemas.QName
		tempRemarkID   istructs.RecordID

		// tested resources
		changeCmdName schemas.QName

		queryPhotoFunctionName         schemas.QName
		queryPhotoFunctionParamsSchema schemas.QName

		// tested rows
		testRow schemas.QName

		// tested records
		testCDoc schemas.QName
		testCRec schemas.QName

		// tested viewRecords
		testViewRecord testViewRecordType
	}

	testViewRecordType struct {
		name, valueName schemas.QName
		partFields      testViewRecordPartKeyFieldsType
		clustFields     testViewRecordClustKeyFieldsType
		valueFields     testViewRecordValueFieldsType
	}

	testViewRecordPartKeyFieldsType struct {
		partition string
		workspace string
	}

	testViewRecordClustKeyFieldsType struct {
		device string
		sorter string
	}

	testViewRecordValueFieldsType struct {
		buyer   string
		age     string
		heights string
		human   string
		photo   string
		record  string
		event   string
	}
)

var data = testDataType{
	appName: istructs.AppQName_test1_app1,
	pkgName: "test",

	eventRawBytes:     []byte{1, 2, 3, 4, 5, 6, 7, 8, 9, 0, 9, 8, 7, 6, 5, 4, 3, 2, 1, 0, 1, 2, 3, 4, 5, 6, 7, 8, 9, 0, 9, 8, 7, 6, 5, 4, 3, 2, 1, 0},
	partition:         55,
	plogOfs:           10000,
	workspace:         1234,
	wlogOfs:           1000,
	saleCmdName:       schemas.NewQName("test", "sales"),
	saleCmdDocName:    schemas.NewQName("test", "saleArgs"),
	saleSecurParsName: schemas.NewQName("test", "saleSecureArgs"),
	registeredTime:    100500,
	deviceIdent:       "Device",
	device:            762,
	syncTime:          1005001,

	buyerIdent:     "Buyer",
	buyerValue:     "Карлосон 哇\"呀呀", // to test unicode issues
	ageIdent:       "Age",
	ageValue:       33,
	heightIdent:    "Height",
	heightValue:    1.75,
	humanIdent:     "isHuman",
	humanValue:     true,
	photoIdent:     "Photo",
	photoValue:     []byte{0, 1, 2, 3, 4, 5, 6, 7, 8, 9, 10, 9, 8, 7, 6, 4, 4, 3, 2, 1, 0},
	remarkIdent:    "Remark",
	remarkValue:    "remark text Примечание",
	emptiableIdent: "Emptiable",
	emptiableValue: "to be emptied",

	saleIdent:   "Sale",
	basketIdent: "Basket",
	goodIdent:   "Good",
	nameIdent:   "Name",
	codeIdent:   "Code",
	weightIdent: "Weight",
	goodCount:   2,
	goodNames:   []string{"Biscuits", "Jam"},
	goodCodes:   []int64{7070, 8080},
	goodWeights: []float64{1.1, 2.02},

	passwordIdent: "password",

	tempSaleID:   555,
	tempBasketID: 556,
	tempGoodsID:  []istructs.RecordID{557, 558},

	tablePhotos:    schemas.NewQName("test", "photos"),
	tempPhotoID:    1,
	tablePhotoRems: schemas.NewQName("test", "photoRems"),
	tempRemarkID:   2,

	changeCmdName: schemas.NewQName("test", "change"),

	queryPhotoFunctionName:         schemas.NewQName("test", "QueryPhoto"),
	queryPhotoFunctionParamsSchema: schemas.NewQName("test", "QueryPhotoParams"),

	testRow:  schemas.NewQName("test", "Row"),
	testCDoc: schemas.NewQName("test", "CDoc"),
	testCRec: schemas.NewQName("test", "Record"),

	testViewRecord: testViewRecordType{
		name: schemas.NewQName("test", "ViewPhotos"),
		partFields: testViewRecordPartKeyFieldsType{
			partition: "partition",
			workspace: "workspace",
		},
		clustFields: testViewRecordClustKeyFieldsType{
			device: "device",
			sorter: "sorter",
		},
		valueFields: testViewRecordValueFieldsType{
			buyer:   "buyer",
			age:     "age",
			heights: "heights",
			human:   "human",
			photo:   "photo",
			record:  "rec",
			event:   "ev",
		},
	},
}

var test func() *testDataType = func() *testDataType {

	prepareSchemas := func() schemas.SchemaCacheBuilder {
		bld := schemas.NewSchemaCache()

		{
			saleParamsSchema := bld.Add(data.saleCmdDocName, schemas.SchemaKind_ODoc)
			saleParamsSchema.
				AddField(data.buyerIdent, schemas.DataKind_string, true).
				AddField(data.ageIdent, schemas.DataKind_int32, false).
				AddField(data.heightIdent, schemas.DataKind_float32, false).
				AddField(data.humanIdent, schemas.DataKind_bool, false).
				AddField(data.photoIdent, schemas.DataKind_bytes, false).
				AddContainer(data.basketIdent, schemas.NewQName(data.pkgName, data.basketIdent), 1, 1)

			basketSchema := bld.Add(schemas.NewQName(data.pkgName, data.basketIdent), schemas.SchemaKind_ORecord)
			basketSchema.
				AddContainer(data.goodIdent, schemas.NewQName(data.pkgName, data.goodIdent), 0, schemas.Occurs_Unbounded)

			goodSchema := bld.Add(schemas.NewQName(data.pkgName, data.goodIdent), schemas.SchemaKind_ORecord)
			goodSchema.
				AddField(data.saleIdent, schemas.DataKind_RecordID, true).
				AddField(data.nameIdent, schemas.DataKind_string, true).
				AddField(data.codeIdent, schemas.DataKind_int64, true).
				AddField(data.weightIdent, schemas.DataKind_float64, false)

			saleSecurParamsSchema := bld.Add(data.saleSecurParsName, schemas.SchemaKind_Object)
			saleSecurParamsSchema.
				AddField(data.passwordIdent, schemas.DataKind_string, true)

			photoParamsSchema := bld.Add(data.queryPhotoFunctionParamsSchema, schemas.SchemaKind_Object)
			photoParamsSchema.
				AddField(data.buyerIdent, schemas.DataKind_string, true)
		}

		{
			recSchema := bld.Add(data.tablePhotos, schemas.SchemaKind_CDoc)
			recSchema.
				AddField(data.buyerIdent, schemas.DataKind_string, true).
				AddField(data.ageIdent, schemas.DataKind_int32, false).
				AddField(data.heightIdent, schemas.DataKind_float32, false).
				AddField(data.humanIdent, schemas.DataKind_bool, false).
				AddField(data.photoIdent, schemas.DataKind_bytes, false).
				AddContainer(data.remarkIdent, data.tablePhotoRems, 0, schemas.Occurs_Unbounded)

			recSchemaChild := bld.Add(data.tablePhotoRems, schemas.SchemaKind_CRecord)
			recSchemaChild.
<<<<<<< HEAD
				AddField(data.photoIdent, schemas.DataKind_RecordID, true).
				AddField(data.remarkIdent, schemas.DataKind_string, true)
=======
				AddField(data.photoIdent, istructs.DataKind_RecordID, true).
				AddField(data.remarkIdent, istructs.DataKind_string, true).
				AddField(data.emptiableIdent, istructs.DataKind_string, false)
>>>>>>> 5f8f45dd
		}

		{
			rowSchema := bld.Add(data.testRow, schemas.SchemaKind_Element)
			rowSchema.
				AddField("int32", schemas.DataKind_int32, false).
				AddField("int64", schemas.DataKind_int64, false).
				AddField("float32", schemas.DataKind_float32, false).
				AddField("float64", schemas.DataKind_float64, false).
				AddField("bytes", schemas.DataKind_bytes, false).
				AddField("string", schemas.DataKind_string, false).
				AddField("QName", schemas.DataKind_QName, false).
				AddField("bool", schemas.DataKind_bool, false).
				AddField("RecordID", schemas.DataKind_RecordID, false).
				AddField("RecordID_2", schemas.DataKind_RecordID, false)
		}

		{
			cDocSchema := bld.Add(data.testCDoc, schemas.SchemaKind_CDoc)
			cDocSchema.
				AddField("int32", schemas.DataKind_int32, false).
				AddField("int64", schemas.DataKind_int64, false).
				AddField("float32", schemas.DataKind_float32, false).
				AddField("float64", schemas.DataKind_float64, false).
				AddField("bytes", schemas.DataKind_bytes, false).
				AddField("string", schemas.DataKind_string, false).
				AddField("QName", schemas.DataKind_QName, false).
				AddField("bool", schemas.DataKind_bool, false).
				AddField("RecordID", schemas.DataKind_RecordID, false).
				AddContainer("record", data.testCRec, 0, schemas.Occurs_Unbounded)

			cRecSchema := bld.Add(data.testCRec, schemas.SchemaKind_CRecord)
			cRecSchema.
				AddField("int32", schemas.DataKind_int32, false).
				AddField("int64", schemas.DataKind_int64, false).
				AddField("float32", schemas.DataKind_float32, false).
				AddField("float64", schemas.DataKind_float64, false).
				AddField("bytes", schemas.DataKind_bytes, false).
				AddField("string", schemas.DataKind_string, false).
				AddField("QName", schemas.DataKind_QName, false).
				AddField("bool", schemas.DataKind_bool, false).
				AddField("RecordID", schemas.DataKind_RecordID, false)
		}

		{
			viewSchema := bld.AddView(data.testViewRecord.name)
			viewSchema.
				AddPartField(data.testViewRecord.partFields.partition, schemas.DataKind_int32).
				AddPartField(data.testViewRecord.partFields.workspace, schemas.DataKind_int64).
				AddClustColumn(data.testViewRecord.clustFields.device, schemas.DataKind_int32).
				AddClustColumn(data.testViewRecord.clustFields.sorter, schemas.DataKind_string).
				AddValueField(data.testViewRecord.valueFields.buyer, schemas.DataKind_string, true).
				AddValueField(data.testViewRecord.valueFields.age, schemas.DataKind_int32, false).
				AddValueField(data.testViewRecord.valueFields.heights, schemas.DataKind_float32, false).
				AddValueField(data.testViewRecord.valueFields.human, schemas.DataKind_bool, false).
				AddValueField(data.testViewRecord.valueFields.photo, schemas.DataKind_bytes, false).
				AddValueField(data.testViewRecord.valueFields.record, schemas.DataKind_Record, false).
				AddValueField(data.testViewRecord.valueFields.event, schemas.DataKind_Event, false)
			data.testViewRecord.valueName = viewSchema.ValueSchema().QName()
		}

		return bld
	}

	prepareConfig := func(cfg *AppConfigType) {

		sp := istorageimpl.Provide(istorage.ProvideMem())
		storage, err := sp.AppStorage(data.appName)
		if err != nil {
			panic(err)
		}

		cfg.Resources.Add(NewCommandFunction(data.saleCmdName, data.saleCmdDocName, data.saleSecurParsName, schemas.NullQName, NullCommandExec))
		cfg.Resources.Add(NewCommandFunction(data.changeCmdName, schemas.NullQName, schemas.NullQName, schemas.NullQName, NullCommandExec))
		cfg.Resources.Add(NewQueryFunction(data.queryPhotoFunctionName, data.queryPhotoFunctionParamsSchema, schemas.NullQName, NullQueryExec))

		if err := cfg.prepare(iratesce.TestBucketsFactory(), storage); err != nil {
			panic(err)
		}
	}

	if data.AppConfigs == nil {
		data.AppConfigs = make(AppConfigsType, 1)
		data.AppCfg = data.AppConfigs.AddConfig(data.appName, prepareSchemas())
		prepareConfig(data.AppCfg)
	}

	return &data
}

func newEmptyTestRow() (row *rowType) {
	test := test()
	r := newRow(test.AppCfg)
	r.setQName(test.testRow)
	return &r
}

func newTestRow() (row *rowType) {
	test := test()
	r := newRow(test.AppCfg)
	r.setQName(test.testRow)

	fillTestRow(&r)
	return &r
}

func fillTestRow(row *rowType) {
	test := test()

	row.PutInt32("int32", 1)
	row.PutInt64("int64", 2)
	row.PutFloat32("float32", 3)
	row.PutFloat64("float64", 4)
	row.PutBytes("bytes", []byte{1, 2, 3, 4, 5})
	row.PutString("string", "Строка") // for unicode test
	row.PutQName("QName", test.tablePhotos)
	row.PutBool("bool", true)
	row.PutRecordID("RecordID", 7777777)

	if _, err := row.build(); err != nil {
		panic(err)
	}
}

func testRowsIsEqual(t *testing.T, r1, r2 istructs.IRowReader) {
	require := require.New(t)

	row1 := r1.(*rowType)
	row2 := r2.(*rowType)

	require.Equal(row1.QName(), row2.QName())

	require.Equal(row1.ID(), row2.ID())
	require.Equal(row1.Parent(), row2.Parent())
	require.Equal(row1.Container(), row2.Container())
	require.Equal(row1.IsActive(), row2.IsActive())

	row1.dyB.IterateFields(nil, func(name string, val1 interface{}) bool {
		require.True(row2.hasValue(name), name)
		val2 := row2.dyB.Get(name)
		require.Equal(val1, val2, name)
		return true
	})
	row2.dyB.IterateFields(nil, func(name string, _ interface{}) bool {
		require.True(row1.hasValue(name), name)
		return true
	})
}

func rowsIsEqual(r1, r2 istructs.IRowReader) (ok bool, err error) {
	row1 := r1.(*rowType)
	row2 := r2.(*rowType)

	if row1.QName() != row2.QName() {
		return false, fmt.Errorf("row1.QName(): «%v» != row2.QName(): «%v»", row1.QName(), row2.QName())
	}

	row1.dyB.IterateFields(nil, func(name string, val1 interface{}) bool {
		if !row2.hasValue(name) {
			err = fmt.Errorf("row1 has cell «%s», but row2 has't", name)
			return false
		}
		val2 := row2.dyB.Get(name)
		if !assert.ObjectsAreEqual(val1, val2) {
			err = fmt.Errorf("cell «%s» in row1 has value «%v», but in row2 «%v»", name, val1, val2)
			return false
		}
		return true
	})
	if err != nil {
		return false, err
	}

	row2.dyB.IterateFields(nil, func(name string, val2 interface{}) bool {
		if !row1.hasValue(name) {
			err = fmt.Errorf("row2 has cell «%s», but row1 has't", name)
			return false
		}
		return true
	})
	if err != nil {
		return false, err
	}

	return true, nil
}

func testTestRow(t *testing.T, row istructs.IRowReader) {
	require := require.New(t)
	test := test()

	require.Equal(int32(1), row.AsInt32("int32"))
	require.Equal(int64(2), row.AsInt64("int64"))
	require.Equal(float32(3), row.AsFloat32("float32"))
	require.Equal(float64(4), row.AsFloat64("float64"))
	require.Equal([]byte{1, 2, 3, 4, 5}, row.AsBytes("bytes"))
	require.Equal("Строка", row.AsString("string"))
	require.Equal(test.tablePhotos, row.AsQName("QName"))
	require.Equal(true, row.AsBool("bool"))
	require.Equal(istructs.RecordID(7777777), row.AsRecordID("RecordID"))
}

func newTestCRecord(id istructs.RecordID) *recordType {
	test := test()
	rec := newRecord(test.AppCfg)
	rec.setQName(test.testCRec)
	fillTestCRecord(&rec, id)
	return &rec
}

func newEmptyTestCRecord() *recordType {
	test := test()
	rec := newRecord(test.AppCfg)
	rec.setQName(test.testCRec)
	return &rec
}

func fillTestCRecord(rec *recordType, id istructs.RecordID) {
	rec.setID(id)
	fillTestRow(&rec.rowType)
}

func testTestCRec(t *testing.T, rec istructs.IRecord, id istructs.RecordID) {
	testTestRow(t, rec)

	require := require.New(t)
	require.Equal(id, rec.ID())
}

func newTestCDoc(id istructs.RecordID) *recordType {
	test := test()
	rec := newRecord(test.AppCfg)
	rec.setQName(test.testCDoc)
	fillTestCDoc(&rec, id)
	return &rec
}

func newEmptyTestCDoc() *recordType {
	test := test()
	rec := newRecord(test.AppCfg)
	rec.setQName(test.testCDoc)
	return &rec
}

func fillTestCDoc(doc *recordType, id istructs.RecordID) {
	doc.setID(id)
	fillTestRow(&doc.rowType)
}

func testTestCDoc(t *testing.T, doc istructs.IRecord, id istructs.RecordID) {
	testTestRow(t, doc)

	require := require.New(t)
	require.Equal(id, doc.ID())
}

func testRecsIsEqual(t *testing.T, record1, record2 istructs.IRecord) {
	require := require.New(t)

	require.Equal(record1.ID(), record2.ID())
	require.Equal(record1.QName(), record2.QName())

	rec1 := record1.(*recordType)
	rec2 := record2.(*recordType)

	testRowsIsEqual(t, &rec1.rowType, &rec2.rowType)
}

func recsIsEqual(record1, record2 istructs.IRecord) (ok bool, err error) {
	if record1.ID() != record2.ID() {
		return false, fmt.Errorf("record1.ID(): «%d» != record2.ID(): «%d»", record1.ID(), record2.ID())
	}
	if record1.QName() != record2.QName() {
		return false, fmt.Errorf("record1.QName(): «%v» != record2.QName(): «%v»", record1.QName(), record2.QName())
	}

	rec1 := record1.(*recordType)
	rec2 := record2.(*recordType)

	return rowsIsEqual(&rec1.rowType, &rec2.rowType)
}

func fillTestObject(obj *elementType) {
	test := test()
	obj.PutRecordID(schemas.SystemField_ID, test.tempSaleID)
	obj.PutString(test.buyerIdent, test.buyerValue)
	obj.PutInt32(test.ageIdent, test.ageValue)
	obj.PutFloat32(test.heightIdent, test.heightValue)
	obj.PutBool(test.humanIdent, test.humanValue)
	obj.PutBytes(test.photoIdent, test.photoValue)

	basket := obj.ElementBuilder(test.basketIdent)
	basket.PutRecordID(schemas.SystemField_ID, test.tempBasketID)

	for i := 0; i < test.goodCount; i++ {
		good := basket.ElementBuilder(test.goodIdent)
		good.PutRecordID(schemas.SystemField_ID, test.tempGoodsID[i])
		good.PutRecordID(test.saleIdent, test.tempSaleID)
		good.PutString(test.nameIdent, test.goodNames[i])
		good.PutInt64(test.codeIdent, test.goodCodes[i])
		good.PutFloat64(test.weightIdent, test.goodWeights[i])
	}

	err := obj.build()
	if err != nil {
		panic(err)
	}
}

func testTestObject(t *testing.T, value istructs.IObject) {
	require := require.New(t)
	test := test()

	require.Equal(test.buyerValue, value.AsString(test.buyerIdent))
	require.Equal(test.ageValue, value.AsInt32(test.ageIdent))
	require.Equal(test.heightValue, value.AsFloat32(test.heightIdent))
	require.Equal(test.humanValue, value.AsBool(test.humanIdent))
	require.Equal(test.photoValue, value.AsBytes(test.photoIdent))

	var basket istructs.IElement
	value.Elements(test.basketIdent, func(el istructs.IElement) { basket = el })
	require.NotNil(basket)

	var cnt int
	basket.Elements(test.goodIdent, func(el istructs.IElement) {
		require.NotEqual(istructs.NullRecordID, el.AsRecordID(test.saleIdent))
		require.Equal(test.goodNames[cnt], el.AsString(test.nameIdent))
		require.Equal(test.goodCodes[cnt], el.AsInt64(test.codeIdent))
		require.Equal(test.goodWeights[cnt], el.AsFloat64(test.weightIdent))
		cnt++
	})

	require.Equal(test.goodCount, cnt)
}

func fillTestUnloggedObject(obj *elementType) {
	test := test()
	obj.PutString(test.passwordIdent, "12345")

	err := obj.build()
	if err != nil {
		panic(err)
	}
}

func testTestUnloggedObject(t *testing.T, obj *elementType) {
	require := require.New(t)
	test := test()

	require.Equal(obj.AsString(test.passwordIdent), maskString)
}

func fillTestCUD(cud *cudType) {
	test := test()

	rec := cud.Create(test.tablePhotos)
	rec.PutRecordID(schemas.SystemField_ID, test.tempPhotoID)
	rec.PutString(test.buyerIdent, test.buyerValue)
	rec.PutInt32(test.ageIdent, test.ageValue)
	rec.PutFloat32(test.heightIdent, test.heightValue)
	rec.PutBool(test.humanIdent, true)
	rec.PutBytes(test.photoIdent, test.photoValue)

	recRem := cud.Create(test.tablePhotoRems)
	recRem.PutRecordID(schemas.SystemField_ID, test.tempRemarkID)
	recRem.PutRecordID(schemas.SystemField_ParentID, test.tempPhotoID)
	recRem.PutString(schemas.SystemField_Container, test.remarkIdent)
	recRem.PutRecordID(test.photoIdent, test.tempPhotoID)
	recRem.PutString(test.remarkIdent, test.remarkValue)
}

func newTestEvent(pLogOffs, wLogOffs istructs.Offset) *dbEventType {
	test := test()
	ev := newDbEvent(test.AppCfg)

	ev.pLogOffs = pLogOffs
	ev.wLogOffs = wLogOffs

	fillTestEvent(&ev)

	return &ev
}

func fillTestEvent(ev *dbEventType) {
	test := test()
	ev.setName(test.saleCmdName)

	ev.rawBytes = test.eventRawBytes
	ev.partition = test.partition
	ev.ws = test.workspace
	ev.regTime = test.registeredTime
	ev.sync = true
	ev.device = test.device
	ev.syncTime = test.syncTime

	fillTestObject(&ev.argObject)
	fillTestUnloggedObject(&ev.argUnlObj)
	fillTestCUD(&ev.cud)
	// fill_test_CUD(&ev.resCUD) TODO:

	err := ev.build()
	if err != nil {
		panic(err)
	}
}

func testTestEvent(t *testing.T, value istructs.IDbEvent, pLogOffs, wLogOffs istructs.Offset, unlogged bool) {
	require := require.New(t)
	test := test()

	event := value.(*dbEventType)

	require.Equal(pLogOffs, event.pLogOffs)
	require.Equal(wLogOffs, event.wLogOffs)

	testTestObject(t, value.ArgumentObject())
	if unlogged {
		testTestUnloggedObject(t, &event.argUnlObj)
	}

	var cnt int
	value.CUDs(func(rec istructs.ICUDRow) error {
		require.True(rec.IsNew())
		if rec.QName() == test.tablePhotos {
			testPhotoRow(t, rec)
		}
		if rec.QName() == test.tablePhotoRems {
			require.Equal(rec.AsRecordID(schemas.SystemField_ParentID), rec.AsRecordID(test.photoIdent))
			require.Equal(test.remarkValue, rec.AsString(test.remarkIdent))
		}
		cnt++
		return nil
	})
	require.Equal(2, cnt)
}

func newEmptyTestEvent() *dbEventType {
	test := test()
	ev := newDbEvent(test.AppCfg)
	ev.name = schemas.NullQName
	return &ev
}

func newEmptyViewValue() (val *rowType) {
	test := test()
	v := newRow(test.AppCfg)
	v.setQName(test.testViewRecord.valueName)
	return &v
}

func newTestViewValue() (val *rowType) {
	test := test()
	v := newRow(test.AppCfg)

	v.setQName(test.testViewRecord.valueName)
	fillTestViewValue(&v)

	return &v
}

func fillTestViewValue(value *rowType) {
	test := test()

	value.PutString(test.testViewRecord.valueFields.buyer, test.buyerValue)
	value.PutInt32(test.testViewRecord.valueFields.age, test.ageValue)
	value.PutFloat32(test.testViewRecord.valueFields.heights, test.heightValue)
	value.PutBool(test.testViewRecord.valueFields.human, true)
	value.PutBytes(test.testViewRecord.valueFields.photo, test.photoValue)

	r := newTestCDoc(100888)
	value.PutRecord(test.testViewRecord.valueFields.record, r)

	e := newTestEvent(100500, 1050)
	e.argUnlObj.maskValues()
	value.PutEvent(test.testViewRecord.valueFields.event, e)

	if _, err := value.build(); err != nil {
		panic(err)
	}
}

func testTestViewValue(t *testing.T, value istructs.IValue) {
	require := require.New(t)
	test := test()

	require.Equal(test.buyerValue, value.AsString(test.testViewRecord.valueFields.buyer))
	require.Equal(test.ageValue, value.AsInt32(test.testViewRecord.valueFields.age))
	require.Equal(test.heightValue, value.AsFloat32(test.testViewRecord.valueFields.heights))
	require.True(value.AsBool(test.testViewRecord.valueFields.human))
	require.Equal(test.photoValue, value.AsBytes(test.testViewRecord.valueFields.photo))

	r := value.AsRecord(test.testViewRecord.valueFields.record)
	testTestCDoc(t, r, 100888)

	e := value.AsEvent(test.testViewRecord.valueFields.event)
	testTestEvent(t, e, 100500, 1050, true)
}<|MERGE_RESOLUTION|>--- conflicted
+++ resolved
@@ -255,14 +255,9 @@
 
 			recSchemaChild := bld.Add(data.tablePhotoRems, schemas.SchemaKind_CRecord)
 			recSchemaChild.
-<<<<<<< HEAD
 				AddField(data.photoIdent, schemas.DataKind_RecordID, true).
-				AddField(data.remarkIdent, schemas.DataKind_string, true)
-=======
-				AddField(data.photoIdent, istructs.DataKind_RecordID, true).
-				AddField(data.remarkIdent, istructs.DataKind_string, true).
-				AddField(data.emptiableIdent, istructs.DataKind_string, false)
->>>>>>> 5f8f45dd
+				AddField(data.remarkIdent, schemas.DataKind_string, true).
+				AddField(data.emptiableIdent, schemas.DataKind_string, false)
 		}
 
 		{
