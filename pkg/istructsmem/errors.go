--- conflicted
+++ resolved
@@ -104,18 +104,14 @@
 
 var ErrCorruptedData = errors.New("corrupted data")
 
-<<<<<<< HEAD
+var ErrNullNotAllowed = errors.New("null value is not allowed")
+
 const (
 	errWrongFieldValue        = "field «%v» value should be %s, but got %T"
 	errFieldValueTypeConvert  = "field «%s» value type «%T» can not to be converted to «%s»"
 	errFieldMustBeVerified    = "field «%s» must be verified, token expected, but value «%T» passed"
 	errFieldValueTypeMismatch = "value type «%s» is not applicable for %v"
 )
-=======
-var ErrNullNotAllowed = errors.New("null value is not allowed")
-
-const errTypedFieldNotFoundWrap = "%s-type field «%s» is not found in %v: %w" // int32-type field «myField» is not found …
->>>>>>> 6f597b1a
 
 const errTypedFieldNotFoundWrap = "%s-type field «%s» is not found in %v: %w" // int32-type field «myField» is not found …
 
