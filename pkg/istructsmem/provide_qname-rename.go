--- conflicted
+++ resolved
@@ -1,4 +1,3 @@
-<<<<<<< HEAD
 /*
  * Copyright (c) 2021-present Sigma-Soft, Ltd.
  * @author: Nikolay Nikitin
@@ -10,11 +9,11 @@
 	"encoding/binary"
 	"fmt"
 
-	"github.com/untillpro/voedger/pkg/istorage"
-	"github.com/untillpro/voedger/pkg/istructs"
-	"github.com/untillpro/voedger/pkg/istructsmem/internal/consts"
-	"github.com/untillpro/voedger/pkg/istructsmem/internal/utils"
-	"github.com/untillpro/voedger/pkg/istructsmem/internal/vers"
+	"github.com/voedger/voedger/pkg/istorage"
+	"github.com/voedger/voedger/pkg/istructs"
+	"github.com/voedger/voedger/pkg/istructsmem/internal/consts"
+	"github.com/voedger/voedger/pkg/istructsmem/internal/utils"
+	"github.com/voedger/voedger/pkg/istructsmem/internal/vers"
 )
 
 func RenameQName(storage istorage.IAppStorage, old, new istructs.QName) error {
@@ -69,74 +68,4 @@
 	}
 
 	return nil
-}
-=======
-/*
- * Copyright (c) 2021-present Sigma-Soft, Ltd.
- * @author: Nikolay Nikitin
- */
-
-package istructsmem
-
-import (
-	"encoding/binary"
-	"fmt"
-
-	"github.com/voedger/voedger/pkg/istorage"
-	"github.com/voedger/voedger/pkg/istructs"
-)
-
-func RenameQName(storage istorage.IAppStorage, old, new istructs.QName) error {
-
-	const errFmt = "can not rename QName from «%v» to «%v»: "
-
-	if old == new {
-		return fmt.Errorf(errFmt+"names are equals", old, new)
-	}
-
-	data := make([]byte, 0)
-	if ok, err := storage.Get(toBytes(uint16(QNameIDSysVesions)), toBytes(uint16(verSysQNames)), &data); !ok {
-		return fmt.Errorf("error read version of QNames system view: %w", err)
-	}
-
-	ver := versionValueType(binary.BigEndian.Uint16(data))
-
-	switch ver {
-	case verSysQNames01:
-		pKey := toBytes(uint16(QNameIDSysQNames), uint16(verSysQNames01))
-
-		ok, err := storage.Get(pKey, []byte(old.String()), &data)
-		if err != nil {
-			return fmt.Errorf(errFmt+"error read old QName ID: %w", old, new, err)
-		}
-		if !ok {
-			return fmt.Errorf(errFmt+"old QName ID not found", old, new)
-		}
-		if id := QNameID(binary.BigEndian.Uint16(data)); id == NullQNameID {
-			return fmt.Errorf(errFmt+"old QName already deleted, ID %v", old, new, id)
-		}
-
-		newData := make([]byte, 0)
-		ok, err = storage.Get(pKey, []byte(new.String()), &newData)
-		if err != nil {
-			return fmt.Errorf(errFmt+"error checking existence of new QName ID: %w", old, new, err)
-		}
-		if ok {
-			if id := QNameID(binary.BigEndian.Uint16(newData)); id != NullQNameID {
-				return fmt.Errorf(errFmt+"new QName already exists, ID %v", old, new, id)
-			}
-		}
-
-		if err := storage.Put(pKey, []byte(new.String()), data); err != nil {
-			return fmt.Errorf(errFmt+"error write new QName ID: %w", old, new, err)
-		}
-		if err := storage.Put(pKey, []byte(old.String()), toBytes(uint16(NullQNameID))); err != nil {
-			return fmt.Errorf(errFmt+"error write old QName ID: %w", old, new, err)
-		}
-	default:
-		return fmt.Errorf("unsupported version of QNames system view: %v", ver)
-	}
-
-	return nil
-}
->>>>>>> 87255622
+}