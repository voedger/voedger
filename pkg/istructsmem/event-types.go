--- conflicted
+++ resolved
@@ -390,15 +390,6 @@
 func (cud *cudType) applyRecs(exists existsRecordType, load loadRecordFuncType, store storeRecordFuncType) (err error) {
 
 	for _, rec := range cud.creates {
-<<<<<<< HEAD
-		if rec.schema.singleton.enabled {
-			isExists, err := exists(rec.schema.singleton.id)
-			if err != nil {
-				return err
-			}
-			if isExists {
-				return fmt.Errorf("can not create singleton, CDOC «%v» record «%d» already exists: %w", rec.QName(), rec.schema.singleton.id, ErrRecordIDUniqueViolation)
-=======
 		if rec.schema.Singleton() {
 			id, err := cud.appCfg.singletons.qNameToID(rec.QName())
 			if err != nil {
@@ -406,7 +397,6 @@
 			}
 			if exists(id) {
 				return fmt.Errorf("can not create singleton, CDOC «%v» record «%d» already exists: %w", rec.QName(), id, ErrRecordIDUniqueViolation)
->>>>>>> ea1d8460
 			}
 		}
 		if err = store(rec); err != nil {
