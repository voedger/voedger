<<<<<<< HEAD
/*
 * Copyright (c) 2021-present Sigma-Soft, Ltd.
 * @author: Nikolay Nikitin
 */

package qnames

import (
	"context"
	"encoding/binary"
	"errors"
	"fmt"

	"github.com/voedger/voedger/pkg/istorage"
	"github.com/voedger/voedger/pkg/istructs"
	"github.com/voedger/voedger/pkg/istructsmem/internal/consts"
	"github.com/voedger/voedger/pkg/istructsmem/internal/utils"
	"github.com/voedger/voedger/pkg/istructsmem/internal/vers"
	"github.com/voedger/voedger/pkg/schemas"
)

func newQNames() *QNames {
	return &QNames{
		qNames: make(map[schemas.QName]QNameID),
		ids:    make(map[QNameID]schemas.QName),
		lastID: QNameIDSysLast,
	}
}

// Retrieve QName for specified ID
func (names *QNames) GetQName(id QNameID) (qName istructs.QName, err error) {
	qName, ok := names.ids[id]
	if ok {
		return qName, nil
	}

	return istructs.NullQName, fmt.Errorf("unknown QName ID «%v»: %w", id, ErrIDNotFound)
}

// Reads all application QNames from storage, add all system and application QNames and write result to storage if some changes. Must be called at application starts
func (names *QNames) Prepare(storage istorage.IAppStorage, versions *vers.Versions, schemas schemas.SchemaCache, resources istructs.IResources) error {
	if err := names.load(storage, versions); err != nil {
		return err
	}

	if err := names.collectAllQNames(schemas, resources); err != nil {
		return err
	}

	if names.changes > 0 {
		if err := names.store(storage, versions); err != nil {
			return err
		}
	}

	return nil
}

// Collect all system and application QName IDs
func (names *QNames) collectAllQNames(s schemas.SchemaCache, r istructs.IResources) (err error) {

	// system QNames
	names.
		collectSysQName(istructs.NullQName, NullQNameID).
		collectSysQName(istructs.QNameForError, QNameIDForError).
		collectSysQName(istructs.QNameCommandCUD, QNameIDCommandCUD)

	if s != nil {
		s.EnumSchemas(
			func(schema schemas.Schema) {
				err = errors.Join(err,
					names.collectAppQName(schema.QName()))
			})
	}

	if r != nil {
		r.Resources(
			func(q istructs.QName) {
				err = errors.Join(err,
					names.collectAppQName(q))
			})
	}

	return err
}

// Checks is exists ID for application QName in cache. If not then adds it with new ID
func (names *QNames) collectAppQName(qName schemas.QName) error {
	if _, ok := names.qNames[qName]; ok {
		return nil // already known QName
	}

	for id := names.lastID + 1; id < MaxAvailableQNameID; id++ {
		if _, ok := names.ids[id]; !ok {
			names.qNames[qName] = id
			names.ids[id] = qName
			names.lastID = id
			names.changes++
			return nil
		}
	}

	return ErrQNameIDsExceeds
}

// Adds system QName to cache
func (names *QNames) collectSysQName(qName istructs.QName, id QNameID) *QNames {
	names.qNames[qName] = id
	names.ids[id] = qName
	return names
}

// loads all stored QNames from storage
func (names *QNames) load(storage istorage.IAppStorage, versions *vers.Versions) (err error) {

	ver := versions.GetVersion(vers.SysQNamesVersion)
	switch ver {
	case vers.UnknownVersion: // no sys.QName storage exists
		return nil
	case ver01:
		return names.load01(storage)
	}

	return fmt.Errorf("unknown version of system QNames view (%v): %w", ver, vers.ErrorInvalidVersion)
}

// loads all stored QNames from storage version ver01
func (names *QNames) load01(storage istorage.IAppStorage) error {

	readQName := func(cCols, value []byte) error {
		qName, err := istructs.ParseQName(string(cCols))
		if err != nil {
			return err
		}
		id := QNameID(binary.BigEndian.Uint16(value))
		if id == NullQNameID {
			return nil // deleted QName
		}

		if id <= QNameIDSysLast {
			return fmt.Errorf("unexpected ID (%v) is readed from system QNames view: %w", id, ErrWrongQNameID)
		}

		names.qNames[qName] = id
		names.ids[id] = qName

		if names.lastID < id {
			names.lastID = id
		}

		return nil
	}
	pKey := utils.ToBytes(consts.SysView_QNames, ver01)
	return storage.Read(context.Background(), pKey, nil, nil, readQName)
}

// Returns ID for specified QName
func (names *QNames) GetID(qName schemas.QName) (QNameID, error) {
	if id, ok := names.qNames[qName]; ok {
		return id, nil
	}
	return 0, fmt.Errorf("unknown QName «%v»: %w", qName, ErrNameNotFound)
}

// Stores all known QNames to storage
func (names *QNames) store(storage istorage.IAppStorage, versions *vers.Versions) (err error) {
	pKey := utils.ToBytes(consts.SysView_QNames, ver01)

	batch := make([]istorage.BatchItem, 0)
	for qName, id := range names.qNames {
		if id > QNameIDSysLast {
			item := istorage.BatchItem{
				PKey:  pKey,
				CCols: []byte(qName.String()),
				Value: utils.ToBytes(id),
			}
			batch = append(batch, item)
		}
	}

	if err = storage.PutBatch(batch); err != nil {
		return fmt.Errorf("error store application QName IDs to storage: %w", err)
	}

	if ver := versions.GetVersion(vers.SysQNamesVersion); ver != lastestVersion {
		if err = versions.PutVersion(vers.SysQNamesVersion, lastestVersion); err != nil {
			return fmt.Errorf("error store system QNames view version: %w", err)
		}
	}

	names.changes = 0
	return nil
}
=======
/*
 * Copyright (c) 2021-present Sigma-Soft, Ltd.
 * @author: Nikolay Nikitin
 */

package qnames

import (
	"context"
	"encoding/binary"
	"errors"
	"fmt"

	"github.com/voedger/voedger/pkg/istorage"
	"github.com/voedger/voedger/pkg/istructs"
	"github.com/voedger/voedger/pkg/istructsmem/internal/consts"
	"github.com/voedger/voedger/pkg/istructsmem/internal/utils"
	"github.com/voedger/voedger/pkg/istructsmem/internal/vers"
	"github.com/voedger/voedger/pkg/schemas"
)

func newQNames() *QNames {
	return &QNames{
		qNames: make(map[schemas.QName]QNameID),
		ids:    make(map[QNameID]schemas.QName),
		lastID: QNameIDSysLast,
	}
}

// Returns ID for specified QName
func (names *QNames) GetID(qName schemas.QName) (QNameID, error) {
	if id, ok := names.qNames[qName]; ok {
		return id, nil
	}
	return 0, fmt.Errorf("unknown QName «%v»: %w", qName, ErrNameNotFound)
}

// Retrieve QName for specified ID
func (names *QNames) GetQName(id QNameID) (qName schemas.QName, err error) {
	qName, ok := names.ids[id]
	if ok {
		return qName, nil
	}

	return schemas.NullQName, fmt.Errorf("unknown QName ID «%v»: %w", id, ErrIDNotFound)
}

// Reads all application QNames from storage, add all system and application QNames and write result to storage if some changes. Must be called at application starts
func (names *QNames) Prepare(storage istorage.IAppStorage, versions *vers.Versions, schemas schemas.SchemaCache, resources istructs.IResources) error {
	if err := names.load(storage, versions); err != nil {
		return err
	}

	if err := names.collectAllQNames(schemas, resources); err != nil {
		return err
	}

	if names.changes > 0 {
		if err := names.store(storage, versions); err != nil {
			return err
		}
	}

	return nil
}

// Collect all system and application QName IDs
func (names *QNames) collectAllQNames(s schemas.SchemaCache, r istructs.IResources) (err error) {

	// system QNames
	names.
		collectSysQName(schemas.NullQName, NullQNameID).
		collectSysQName(istructs.QNameForError, QNameIDForError).
		collectSysQName(istructs.QNameCommandCUD, QNameIDCommandCUD)

	if s != nil {
		s.Schemas(
			func(schema schemas.Schema) {
				err = errors.Join(err,
					names.collectAppQName(schema.QName()))
			})
	}

	if r != nil {
		r.Resources(
			func(q schemas.QName) {
				err = errors.Join(err,
					names.collectAppQName(q))
			})
	}

	return err
}

// Checks is exists ID for application QName in cache. If not then adds it with new ID
func (names *QNames) collectAppQName(qName schemas.QName) error {
	if _, ok := names.qNames[qName]; ok {
		return nil // already known QName
	}

	for id := names.lastID + 1; id < MaxAvailableQNameID; id++ {
		if _, ok := names.ids[id]; !ok {
			names.qNames[qName] = id
			names.ids[id] = qName
			names.lastID = id
			names.changes++
			return nil
		}
	}

	return ErrQNameIDsExceeds
}

// Adds system QName to cache
func (names *QNames) collectSysQName(qName schemas.QName, id QNameID) *QNames {
	names.qNames[qName] = id
	names.ids[id] = qName
	return names
}

// loads all stored QNames from storage
func (names *QNames) load(storage istorage.IAppStorage, versions *vers.Versions) (err error) {

	ver := versions.GetVersion(vers.SysQNamesVersion)
	switch ver {
	case vers.UnknownVersion: // no sys.QName storage exists
		return nil
	case ver01:
		return names.load01(storage)
	}

	return fmt.Errorf("unknown version of system QNames view (%v): %w", ver, vers.ErrorInvalidVersion)
}

// loads all stored QNames from storage version ver01
func (names *QNames) load01(storage istorage.IAppStorage) error {

	readQName := func(cCols, value []byte) error {
		qName, err := schemas.ParseQName(string(cCols))
		if err != nil {
			return err
		}
		id := QNameID(binary.BigEndian.Uint16(value))
		if id == NullQNameID {
			return nil // deleted QName
		}

		if id <= QNameIDSysLast {
			return fmt.Errorf("unexpected ID (%v) is readed from system QNames view: %w", id, ErrWrongQNameID)
		}

		names.qNames[qName] = id
		names.ids[id] = qName

		if names.lastID < id {
			names.lastID = id
		}

		return nil
	}
	pKey := utils.ToBytes(consts.SysView_QNames, ver01)
	return storage.Read(context.Background(), pKey, nil, nil, readQName)
}

// Stores all known QNames to storage
func (names *QNames) store(storage istorage.IAppStorage, versions *vers.Versions) (err error) {
	pKey := utils.ToBytes(consts.SysView_QNames, ver01)

	batch := make([]istorage.BatchItem, 0)
	for qName, id := range names.qNames {
		if id > QNameIDSysLast {
			item := istorage.BatchItem{
				PKey:  pKey,
				CCols: []byte(qName.String()),
				Value: utils.ToBytes(id),
			}
			batch = append(batch, item)
		}
	}

	if err = storage.PutBatch(batch); err != nil {
		return fmt.Errorf("error store application QName IDs to storage: %w", err)
	}

	if ver := versions.GetVersion(vers.SysQNamesVersion); ver != lastestVersion {
		if err = versions.PutVersion(vers.SysQNamesVersion, lastestVersion); err != nil {
			return fmt.Errorf("error store system QNames view version: %w", err)
		}
	}

	names.changes = 0
	return nil
}
>>>>>>> c837411f
<|MERGE_RESOLUTION|>--- conflicted
+++ resolved
@@ -1,198 +1,3 @@
-<<<<<<< HEAD
-/*
- * Copyright (c) 2021-present Sigma-Soft, Ltd.
- * @author: Nikolay Nikitin
- */
-
-package qnames
-
-import (
-	"context"
-	"encoding/binary"
-	"errors"
-	"fmt"
-
-	"github.com/voedger/voedger/pkg/istorage"
-	"github.com/voedger/voedger/pkg/istructs"
-	"github.com/voedger/voedger/pkg/istructsmem/internal/consts"
-	"github.com/voedger/voedger/pkg/istructsmem/internal/utils"
-	"github.com/voedger/voedger/pkg/istructsmem/internal/vers"
-	"github.com/voedger/voedger/pkg/schemas"
-)
-
-func newQNames() *QNames {
-	return &QNames{
-		qNames: make(map[schemas.QName]QNameID),
-		ids:    make(map[QNameID]schemas.QName),
-		lastID: QNameIDSysLast,
-	}
-}
-
-// Retrieve QName for specified ID
-func (names *QNames) GetQName(id QNameID) (qName istructs.QName, err error) {
-	qName, ok := names.ids[id]
-	if ok {
-		return qName, nil
-	}
-
-	return istructs.NullQName, fmt.Errorf("unknown QName ID «%v»: %w", id, ErrIDNotFound)
-}
-
-// Reads all application QNames from storage, add all system and application QNames and write result to storage if some changes. Must be called at application starts
-func (names *QNames) Prepare(storage istorage.IAppStorage, versions *vers.Versions, schemas schemas.SchemaCache, resources istructs.IResources) error {
-	if err := names.load(storage, versions); err != nil {
-		return err
-	}
-
-	if err := names.collectAllQNames(schemas, resources); err != nil {
-		return err
-	}
-
-	if names.changes > 0 {
-		if err := names.store(storage, versions); err != nil {
-			return err
-		}
-	}
-
-	return nil
-}
-
-// Collect all system and application QName IDs
-func (names *QNames) collectAllQNames(s schemas.SchemaCache, r istructs.IResources) (err error) {
-
-	// system QNames
-	names.
-		collectSysQName(istructs.NullQName, NullQNameID).
-		collectSysQName(istructs.QNameForError, QNameIDForError).
-		collectSysQName(istructs.QNameCommandCUD, QNameIDCommandCUD)
-
-	if s != nil {
-		s.EnumSchemas(
-			func(schema schemas.Schema) {
-				err = errors.Join(err,
-					names.collectAppQName(schema.QName()))
-			})
-	}
-
-	if r != nil {
-		r.Resources(
-			func(q istructs.QName) {
-				err = errors.Join(err,
-					names.collectAppQName(q))
-			})
-	}
-
-	return err
-}
-
-// Checks is exists ID for application QName in cache. If not then adds it with new ID
-func (names *QNames) collectAppQName(qName schemas.QName) error {
-	if _, ok := names.qNames[qName]; ok {
-		return nil // already known QName
-	}
-
-	for id := names.lastID + 1; id < MaxAvailableQNameID; id++ {
-		if _, ok := names.ids[id]; !ok {
-			names.qNames[qName] = id
-			names.ids[id] = qName
-			names.lastID = id
-			names.changes++
-			return nil
-		}
-	}
-
-	return ErrQNameIDsExceeds
-}
-
-// Adds system QName to cache
-func (names *QNames) collectSysQName(qName istructs.QName, id QNameID) *QNames {
-	names.qNames[qName] = id
-	names.ids[id] = qName
-	return names
-}
-
-// loads all stored QNames from storage
-func (names *QNames) load(storage istorage.IAppStorage, versions *vers.Versions) (err error) {
-
-	ver := versions.GetVersion(vers.SysQNamesVersion)
-	switch ver {
-	case vers.UnknownVersion: // no sys.QName storage exists
-		return nil
-	case ver01:
-		return names.load01(storage)
-	}
-
-	return fmt.Errorf("unknown version of system QNames view (%v): %w", ver, vers.ErrorInvalidVersion)
-}
-
-// loads all stored QNames from storage version ver01
-func (names *QNames) load01(storage istorage.IAppStorage) error {
-
-	readQName := func(cCols, value []byte) error {
-		qName, err := istructs.ParseQName(string(cCols))
-		if err != nil {
-			return err
-		}
-		id := QNameID(binary.BigEndian.Uint16(value))
-		if id == NullQNameID {
-			return nil // deleted QName
-		}
-
-		if id <= QNameIDSysLast {
-			return fmt.Errorf("unexpected ID (%v) is readed from system QNames view: %w", id, ErrWrongQNameID)
-		}
-
-		names.qNames[qName] = id
-		names.ids[id] = qName
-
-		if names.lastID < id {
-			names.lastID = id
-		}
-
-		return nil
-	}
-	pKey := utils.ToBytes(consts.SysView_QNames, ver01)
-	return storage.Read(context.Background(), pKey, nil, nil, readQName)
-}
-
-// Returns ID for specified QName
-func (names *QNames) GetID(qName schemas.QName) (QNameID, error) {
-	if id, ok := names.qNames[qName]; ok {
-		return id, nil
-	}
-	return 0, fmt.Errorf("unknown QName «%v»: %w", qName, ErrNameNotFound)
-}
-
-// Stores all known QNames to storage
-func (names *QNames) store(storage istorage.IAppStorage, versions *vers.Versions) (err error) {
-	pKey := utils.ToBytes(consts.SysView_QNames, ver01)
-
-	batch := make([]istorage.BatchItem, 0)
-	for qName, id := range names.qNames {
-		if id > QNameIDSysLast {
-			item := istorage.BatchItem{
-				PKey:  pKey,
-				CCols: []byte(qName.String()),
-				Value: utils.ToBytes(id),
-			}
-			batch = append(batch, item)
-		}
-	}
-
-	if err = storage.PutBatch(batch); err != nil {
-		return fmt.Errorf("error store application QName IDs to storage: %w", err)
-	}
-
-	if ver := versions.GetVersion(vers.SysQNamesVersion); ver != lastestVersion {
-		if err = versions.PutVersion(vers.SysQNamesVersion, lastestVersion); err != nil {
-			return fmt.Errorf("error store system QNames view version: %w", err)
-		}
-	}
-
-	names.changes = 0
-	return nil
-}
-=======
 /*
  * Copyright (c) 2021-present Sigma-Soft, Ltd.
  * @author: Nikolay Nikitin
@@ -385,5 +190,4 @@
 
 	names.changes = 0
 	return nil
-}
->>>>>>> c837411f
+}