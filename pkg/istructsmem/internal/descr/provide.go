--- conflicted
+++ resolved
@@ -1,21 +1,3 @@
-<<<<<<< HEAD
-/*
- * Copyright (c) 2021-present Sigma-Soft, Ltd.
- * @author: Nikolay Nikitin
- */
-
-package descr
-
-import (
-	"github.com/untillpro/voedger/pkg/istructs"
-)
-
-func Provide(app istructs.IAppStructs, rateLimits map[istructs.QName]map[istructs.RateLimitKind]istructs.RateLimit, uniques map[istructs.QName][][]string) *Application {
-	a := newApplication()
-	a.read(app, rateLimits, uniques)
-	return a
-}
-=======
 /*
  * Copyright (c) 2021-present Sigma-Soft, Ltd.
  * @author: Nikolay Nikitin
@@ -31,5 +13,4 @@
 	a := newApplication()
 	a.read(app, rateLimits, uniques)
 	return a
-}
->>>>>>> 87255622
+}