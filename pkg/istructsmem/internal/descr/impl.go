--- conflicted
+++ resolved
@@ -1,86 +1,3 @@
-<<<<<<< HEAD
-/*
- * Copyright (c) 2021-present Sigma-Soft, Ltd.
- * @author: Nikolay Nikitin
- */
-
-package descr
-
-import (
-	"github.com/untillpro/voedger/pkg/istructs"
-)
-
-func newApplication() *Application {
-	a := Application{
-		Packages: make(map[string]*Package),
-	}
-	return &a
-}
-
-func (a *Application) read(app istructs.IAppStructs, rateLimits map[istructs.QName]map[istructs.RateLimitKind]istructs.RateLimit,
-	uniquesByQNames map[istructs.QName][][]string) {
-	a.Packages = make(map[string]*Package)
-
-	a.Name = app.AppQName()
-
-	app.Schemas().Schemas(func(schemaName istructs.QName) {
-		pkg := getPkg(schemaName, a)
-		schema := newSchema()
-		schema.Name = schemaName
-		pkg.Schemas[schemaName.String()] = schema
-		schema.readAppSchema(app.Schemas().Schema(schemaName))
-	})
-
-	app.Resources().Resources(func(resName istructs.QName) {
-		pkg := getPkg(resName, a)
-		resource := newResource()
-		resource.Name = resName
-		pkg.Resources[resName.String()] = resource
-
-		resource.read(app.Resources().QueryResource(resName))
-	})
-
-	for qName, qNameRateLimit := range rateLimits {
-		pkg := getPkg(qName, a)
-		for rlKind, rl := range qNameRateLimit {
-			rateLimit := newRateLimit()
-			rateLimit.Kind = rlKind
-			rateLimit.MaxAllowedPerDuration = rl.MaxAllowedPerDuration
-			rateLimit.Period = rl.Period
-			pkg.RateLimits[qName.String()] = append(pkg.RateLimits[qName.String()], rateLimit)
-		}
-	}
-
-	for qName, uniques := range uniquesByQNames {
-		for _, fields := range uniques {
-			pkg := getPkg(qName, a)
-			unique := newUnique()
-			unique.Fields = fields
-			pkg.Uniques[qName.String()] = append(pkg.Uniques[qName.String()], unique)
-		}
-	}
-}
-
-func getPkg(schemaName istructs.QName, a *Application) *Package {
-	pkgName := schemaName.Pkg()
-	pkg := a.Packages[pkgName]
-	if pkg == nil {
-		pkg = newPackage()
-		pkg.Name = pkgName
-		a.Packages[pkgName] = pkg
-	}
-	return pkg
-}
-
-func newPackage() *Package {
-	return &Package{
-		Schemas:    make(map[string]*Schema),
-		Resources:  make(map[string]*Resource),
-		RateLimits: make(map[string][]*RateLimit),
-		Uniques:    make(map[string][]*Unique),
-	}
-}
-=======
 /*
  * Copyright (c) 2021-present Sigma-Soft, Ltd.
  * @author: Nikolay Nikitin
@@ -161,5 +78,4 @@
 		RateLimits: make(map[string][]*RateLimit),
 		Uniques:    make(map[string][]*Unique),
 	}
-}
->>>>>>> 87255622
+}