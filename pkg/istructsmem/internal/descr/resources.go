<<<<<<< HEAD
/*
 * Copyright (c) 2021-present Sigma-Soft, Ltd.
 * @author: Nikolay Nikitin
 */

package descr

import (
	"github.com/untillpro/voedger/pkg/istructs"
)

type Resource struct {
	Kind    istructs.ResourceKindType
	Name    istructs.QName
	Command *Command `json:",omitempty"`
	Query   *Query   `json:",omitempty"`
}

type Command struct {
	ParamsSchema         *istructs.QName `json:",omitempty"`
	UnloggedParamsSchema *istructs.QName `json:",omitempty"`
	ResultSchema         *istructs.QName `json:",omitempty"`
}

type Query struct {
	ParamsSchema *istructs.QName `json:",omitempty"`
	ResultSchema *istructs.QName `json:",omitempty"`
}
=======
/*
 * Copyright (c) 2021-present Sigma-Soft, Ltd.
 * @author: Nikolay Nikitin
 */

package descr

import (
	"github.com/voedger/voedger/pkg/istructs"
)

type Resource struct {
	Kind    istructs.ResourceKindType
	Name    istructs.QName
	Command *Command `json:",omitempty"`
	Query   *Query   `json:",omitempty"`
}

type Command struct {
	ParamsSchema         *istructs.QName `json:",omitempty"`
	UnloggedParamsSchema *istructs.QName `json:",omitempty"`
	ResultSchema         *istructs.QName `json:",omitempty"`
}

type Query struct {
	ParamsSchema *istructs.QName `json:",omitempty"`
	ResultSchema *istructs.QName `json:",omitempty"`
}
>>>>>>> 87255622
<|MERGE_RESOLUTION|>--- conflicted
+++ resolved
@@ -1,33 +1,3 @@
-<<<<<<< HEAD
-/*
- * Copyright (c) 2021-present Sigma-Soft, Ltd.
- * @author: Nikolay Nikitin
- */
-
-package descr
-
-import (
-	"github.com/untillpro/voedger/pkg/istructs"
-)
-
-type Resource struct {
-	Kind    istructs.ResourceKindType
-	Name    istructs.QName
-	Command *Command `json:",omitempty"`
-	Query   *Query   `json:",omitempty"`
-}
-
-type Command struct {
-	ParamsSchema         *istructs.QName `json:",omitempty"`
-	UnloggedParamsSchema *istructs.QName `json:",omitempty"`
-	ResultSchema         *istructs.QName `json:",omitempty"`
-}
-
-type Query struct {
-	ParamsSchema *istructs.QName `json:",omitempty"`
-	ResultSchema *istructs.QName `json:",omitempty"`
-}
-=======
 /*
  * Copyright (c) 2021-present Sigma-Soft, Ltd.
  * @author: Nikolay Nikitin
@@ -55,5 +25,4 @@
 type Query struct {
 	ParamsSchema *istructs.QName `json:",omitempty"`
 	ResultSchema *istructs.QName `json:",omitempty"`
-}
->>>>>>> 87255622
+}