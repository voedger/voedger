/*
 * Copyright (c) 2021-present Sigma-Soft, Ltd.
 * @author: Nikolay Nikitin
 */

package istructsmem

import (
	"errors"
	"fmt"

	"github.com/voedger/voedger/pkg/istructs"
	"github.com/voedger/voedger/pkg/schemas"
)

// TODO: move to internal/validate package

// validator provides validation application structures by single schema
type validator struct {
	validators *validators
	schema     schemas.Schema
}

func newValidator(validators *validators, schema schemas.Schema) *validator {
	return &validator{validators, schema}
}

// Return readable name of entity to validate.
// If entity has only type QName, then the result will be short like `CDoc (sales.BillDocument)`, otherwise it will be complete like `CRecord «Price» (sales.PriceRecord)`
func (v *validator) entName(e interface{}) string {
	ent := shemaKindToStr[v.schema.Kind()]
	name := ""
	typeName := v.schema.QName()

	if row, ok := e.(istructs.IRowReader); ok {
		if qName := row.AsQName(schemas.SystemField_QName); qName != schemas.NullQName {
			typeName = qName
			if (qName == v.schema.QName()) && v.schema.Kind().HasSystemField(schemas.SystemField_Container) {
				if cont := row.AsString(schemas.SystemField_Container); cont != "" {
					name = cont
				}
			}
		}
	}

	if name == "" {
		return fmt.Sprintf("%s (%v)", ent, typeName) // short form
	}

	return fmt.Sprintf("%s «%s» (%v)", ent, name, typeName) // complete form
}

// validate specified document
func (v *validator) validDocument(doc *elementType) error {
	// TODO: check RecordID refs available for document kind
	return v.validElement(doc, true)
}

// validate specified element
func (v *validator) validElement(el *elementType, storable bool) (err error) {
	if storable {
		err = v.validRecord(&el.recordType, true)
	} else {
		if e := v.validRow(&el.recordType.rowType); e != nil {
			err = fmt.Errorf("%s has not valid row data: %w", v.entName(el), e)
		}
	}

	err = errors.Join(err,
		v.validElementContainers(el, storable))

	return err
}

// validates element containers
func (v *validator) validElementContainers(el *elementType, storable bool) (err error) {

	err = v.validElementContOccurses(el)

	elID := el.ID()

	idx := -1
	el.EnumElements(
		func(child *elementType) {
			idx++
			childName := child.Container()
			if childName == "" {
				err = errors.Join(err,
					validateErrorf(ECode_EmptyElementName, "%s child[%d] has empty container name: %w", v.entName(el), idx, ErrNameMissed))
				return
			}
			cont := v.schema.Container(childName)
			if cont == nil {
				err = errors.Join(err,
					validateErrorf(ECode_InvalidElementName, "%s child[%d] has unknown container name «%s»: %w", v.entName(el), idx, childName, ErrNameNotFound))
				return
			}

			childQName := child.QName()
			if childQName != cont.Schema() {
				err = errors.Join(err,
					validateErrorf(ECode_InvalidSchemaName, "%s child[%d] «%s» has wrong schema name «%v», expected «%v»: %w", v.entName(el), idx, childName, childQName, cont.Schema(), ErrNameNotFound))
				return
			}

			if storable {
				parID := child.Parent()
				if parID == istructs.NullRecordID {
					child.setParent(elID) // if child parentID omitted, then restore it
				} else {
					if parID != elID {
						err = errors.Join(err,
							validateErrorf(ECode_InvalidRefRecordID, "%s child[%d] «%s (%v)» has wrong parent id «%d», expected «%d»: %w", v.entName(el), idx, childName, childQName, elID, parID, ErrWrongRecordID))
					}
				}
			}

			childValidator := v.validators.validator(childQName)
			if childValidator == nil {
				err = errors.Join(err,
					validateErrorf(ECode_InvalidSchemaName, "object refers to unknown schema «%v»: %w", childQName, ErrNameNotFound))
				return
			}

			err = errors.Join(err,
				childValidator.validElement(child, storable))
		})

	return err
}

// Validates element containers occurses
func (v *validator) validElementContOccurses(el *elementType) (err error) {
	v.schema.Containers(
		func(cont schemas.Container) {
			occurs := schemas.Occurs(0)
			el.EnumElements(
				func(child *elementType) {
					if child.Container() == cont.Name() {
						occurs++
					}
				})
			if occurs < cont.MinOccurs() {
				err = errors.Join(err,
					validateErrorf(ECode_InvalidOccursMin, "%s container «%s» has not enough occurrences (%d, minimum %d): %w", v.entName(el), cont.Name(), occurs, cont.MinOccurs(), ErrMinOccursViolation))
			}
			if occurs > cont.MaxOccurs() {
				err = errors.Join(err,
					validateErrorf(ECode_InvalidOccursMax, "%s container «%s» has too many occurrences (%d, maximum %d): %w", v.entName(el), cont.Name(), occurs, cont.MaxOccurs(), ErrMaxOccursViolation))
			}
		})
	return err
}

// Validates specified record. If rawIDexpected then raw IDs is required
func (v *validator) validRecord(rec *recordType, rawIDexpected bool) (err error) {
	err = v.validRow(&rec.rowType)

	if v.schema.Kind().HasSystemField(schemas.SystemField_ID) {
		if rawIDexpected && !rec.ID().IsRaw() {
			err = errors.Join(err,
				validateErrorf(ECode_InvalidRawRecordID, "new %s ID «%d» is not raw: %w", v.entName(rec), rec.ID(), ErrRawRecordIDExpected))
		}
	}

	return err
}

// Validates specified row
func (v *validator) validRow(row *rowType) (err error) {
	v.schema.Fields(
		func(f schemas.Field) {
			if f.Required() {
				if !row.hasValue(f.Name()) {
					err = errors.Join(err,
						validateErrorf(ECode_EmptyData, "%s misses field «%s» required by schema «%v»: %w", v.entName(row), f.Name(), v.schema.QName(), ErrNameNotFound))
				}
			}
		})

	return err
}

// Validate specified object
func (v *validator) validObject(obj *elementType) error {
	return v.validElement(obj, false)
}

type validators struct {
	schemas    schemas.SchemaCache
	validators map[schemas.QName]*validator
}

func newValidators() *validators {
<<<<<<< HEAD
	v := validators{
		validators: make(map[schemas.QName]*validator),
	}
	return &v
}

// Prepares validator for specified schema cache
func (v *validators) prepare(schemaCache schemas.SchemaCache) {
	v.schemas = schemaCache
	schemaCache.Schemas(
=======
	return &validators{
		validators: make(map[istructs.QName]*validator),
	}
}

func (v *validators) prepare(schemaCache schemas.SchemaCache) {
	v.schemas = schemaCache
	schemaCache.EnumSchemas(
>>>>>>> 5f8f45dd
		func(s schemas.Schema) {
			v.validators[s.QName()] = newValidator(v, s)
		})
}

// Returns validator for specified schema
func (v *validators) validator(n schemas.QName) *validator {
	return v.validators[n]
}

// validate specified event. Must be called _after_ build() method
func (v *validators) validEvent(ev *eventType) (err error) {

	err = errors.Join(
		v.validEventObjects(ev),
		v.validEventCUDs(ev),
	)

	return err
}

// validEventObjects validate event parts: object and unlogged object
func (v *validators) validEventObjects(ev *eventType) (err error) {
	arg, argUnl, err := ev.argumentNames()
	if err != nil {
		return validateError(ECode_InvalidSchemaName, err)
	}

	if ev.argObject.QName() != arg {
		err = errors.Join(err,
			validateErrorf(ECode_InvalidSchemaName, "event command argument «%v» uses wrong schema «%v», expected «%v»: %w", ev.name, ev.argObject.QName(), arg, ErrWrongSchema))
	} else if arg != schemas.NullQName {
		// #!17185: must be ODoc or Object only
		schema := v.schemas.Schema(arg)
		if (schema.Kind() != schemas.SchemaKind_ODoc) && (schema.Kind() != schemas.SchemaKind_Object) {
			err = errors.Join(err,
				validateErrorf(ECode_InvalidSchemaKind, "event command argument «%v» schema can not to be «%v», expected («%v» or «%v»): %w", arg, schema.Kind(), schemas.SchemaKind_ODoc, schemas.SchemaKind_Object, ErrWrongSchema))
		}
		err = errors.Join(err,
			v.validObject(&ev.argObject))
	}

	if ev.argUnlObj.QName() != argUnl {
		err = errors.Join(err,
			validateErrorf(ECode_InvalidSchemaName, "event command unlogged argument «%v» uses wrong schema «%v», expected «%v»: %w", ev.name, ev.argUnlObj.QName(), argUnl, ErrWrongSchema))
	} else if ev.argUnlObj.QName() != schemas.NullQName {
		err = errors.Join(err,
			v.validObject(&ev.argUnlObj))
	}

	return err
}

// validEventCUDs validate event CUD parts: argument CUDs and result CUDs
func (v *validators) validEventCUDs(ev *eventType) (err error) {
	if ev.cud.empty() {
		if ev.name == istructs.QNameCommandCUD {
			return validateErrorf(ECode_EEmptyCUDs, "event «%v» must have not empty CUDs: %w", ev.name, ErrCUDsMissed)
		}
		return nil
	}

	return v.validCUD(&ev.cud, ev.sync)
}

// Validates specified document or object
func (v *validators) validObject(obj *elementType) (err error) {
	if obj.QName() == schemas.NullQName {
		return validateErrorf(ECode_EmptySchemaName, "element «%s» has empty schema name: %w", obj.Container(), ErrNameMissed)
	}

	validator := v.validator(obj.QName())

	if validator == nil {
		return validateErrorf(ECode_InvalidSchemaName, "object refers to unknown schema «%v»: %w", obj.QName(), ErrNameNotFound)
	}

	switch validator.schema.Kind() {
	case schemas.SchemaKind_GDoc, schemas.SchemaKind_CDoc, schemas.SchemaKind_ODoc, schemas.SchemaKind_WDoc:
		return validator.validDocument(obj)
	case schemas.SchemaKind_Object:
		return validator.validObject(obj)
	}

	return validateErrorf(ECode_InvalidSchemaKind, "object refers to invalid schema «%v» kind «%v»: %w", obj.QName(), validator.schema.Kind(), ErrUnexpectedShemaKind)
}

// validates specified CUD
func (v *validators) validCUD(cud *cudType, allowStorageIDsInCreate bool) (err error) {
	for _, newRec := range cud.creates {
		err = errors.Join(err,
			v.validRecord(newRec, !allowStorageIDsInCreate))
	}

	err = errors.Join(err,
		v.validCUDIDsUnique(cud),
		v.validCUDRefRawIDs(cud),
	)

	for _, updRec := range cud.updates {
		err = errors.Join(err,
			v.validRecord(&updRec.result, false))
	}

	return err
}

// Validates IDs in CUD for unique
func (v *validators) validCUDIDsUnique(cud *cudType) (err error) {
	const errRecIDViolatedWrap = "cud.%s record ID «%d» is used repeatedly: %w"

	ids := make(map[istructs.RecordID]bool)

	for _, rec := range cud.creates {
		id := rec.ID()
		if _, exists := ids[id]; exists {
			err = errors.Join(err,
				validateErrorf(ECode_InvalidRecordID, errRecIDViolatedWrap, "create", id, ErrRecordIDUniqueViolation))
		}
		ids[id] = true
	}

	for _, rec := range cud.updates {
		id := rec.changes.ID()
		if _, exists := ids[id]; exists {
			err = errors.Join(err,
				validateErrorf(ECode_InvalidRecordID, errRecIDViolatedWrap, "update", id, ErrRecordIDUniqueViolation))
		}
		ids[id] = true
	}

	return err
}

// Validates references to raw IDs in specified CUD
func (v *validators) validCUDRefRawIDs(cud *cudType) (err error) {

	rawIDs := make(map[istructs.RecordID]bool)

	for _, rec := range cud.creates {
		id := rec.ID()
		if id.IsRaw() {
			rawIDs[id] = true
		}
	}

	checkRefs := func(rec *recordType, cu string) (err error) {
		rec.RecordIDs(false,
			func(name string, id istructs.RecordID) {
				if id.IsRaw() && !rawIDs[id] {
					err = errors.Join(err,
						validateErrorf(ECode_InvalidRefRecordID, "cud.%s record «%s» field «%s» refers to unknown raw ID «%d»: %w", cu, rec.Container(), name, id, ErrorRecordIDNotFound))
				}
			})
		return err
	}

	for _, rec := range cud.creates {
		err = errors.Join(err,
			checkRefs(rec, "create"))
	}

	for _, rec := range cud.updates {
		err = errors.Join(err,
			checkRefs(&rec.changes, "update"))
	}

	return err
}

// Validates specified view key. If partialClust specified then clustering columns row may be partially filled
func (v *validators) validKey(key *keyType, partialClust bool) (err error) {
	partSchema := key.partKeySchema()
	if key.partRow.QName() != partSchema {
		return validateErrorf(ECode_InvalidSchemaName, "wrong view partition key schema «%v», for view «%v» expected «%v»: %w", key.partRow.QName(), key.viewName, partSchema, ErrWrongSchema)
	}

	clustSchema := key.clustColsSchema()
	if key.clustRow.QName() != clustSchema {
		return validateErrorf(ECode_InvalidSchemaName, "wrong view clustering columns schema «%v», for view «%v» expected «%v»: %w", key.clustRow.QName(), key.viewName, clustSchema, ErrWrongSchema)
	}

	key.partRow.schema.Fields(
		func(f schemas.Field) {
			if !key.partRow.hasValue(f.Name()) {
				err = errors.Join(err,
					validateErrorf(ECode_EmptyData, "view «%v» partition key «%v» field «%s» is empty: %w", key.viewName, partSchema, f.Name(), ErrFieldIsEmpty))
			}
		})

	if !partialClust {
		key.clustRow.schema.Fields(
			func(f schemas.Field) {
				if !key.clustRow.hasValue(f.Name()) {
					err = errors.Join(err,
						validateErrorf(ECode_EmptyData, "view «%v» clustering columns «%v» field «%s» is empty: %w", key.viewName, clustSchema, f.Name(), ErrFieldIsEmpty))
				}
			})
	}

	return err
}

// Validates specified view value
func (v *validators) validViewValue(value *valueType) (err error) {
	valSchema := value.valueSchema()
	if value.QName() != valSchema {
		return validateErrorf(ECode_InvalidSchemaName, "wrong view value schema «%v», for view «%v» expected «%v»: %w", value.QName(), value.viewName, valSchema, ErrWrongSchema)
	}

	validator := v.validator(valSchema)
	if validator == nil {
		return validateErrorf(ECode_InvalidSchemaName, "view value «%v» schema not found: %w", valSchema, ErrNameNotFound)
	}

	return validator.validRow(&value.rowType)
}

// Validates specified record. If rawIDexpected then raw IDs is required
func (v *validators) validRecord(rec *recordType, rawIDexpected bool) (err error) {
	if rec.QName() == schemas.NullQName {
		return validateErrorf(ECode_EmptySchemaName, "record «%s» has empty schema name: %w", rec.Container(), ErrNameMissed)
	}

	validator := v.validator(rec.QName())
	if validator == nil {
		return validateErrorf(ECode_InvalidSchemaName, "object refers to unknown schema «%v»: %w", rec.QName(), ErrNameNotFound)
	}

	switch validator.schema.Kind() {
	case schemas.SchemaKind_GDoc, schemas.SchemaKind_CDoc, schemas.SchemaKind_ODoc, schemas.SchemaKind_WDoc, schemas.SchemaKind_GRecord, schemas.SchemaKind_CRecord, schemas.SchemaKind_ORecord, schemas.SchemaKind_WRecord:
		return validator.validRecord(rec, rawIDexpected)
	}

	return validateErrorf(ECode_InvalidSchemaKind, "record «%s» refers to invalid schema «%v» kind «%v»: %w", rec.Container(), rec.QName(), validator.schema.Kind(), ErrUnexpectedShemaKind)
}
<|MERGE_RESOLUTION|>--- conflicted
+++ resolved
@@ -1,451 +1,439 @@
-/*
- * Copyright (c) 2021-present Sigma-Soft, Ltd.
- * @author: Nikolay Nikitin
- */
-
-package istructsmem
-
-import (
-	"errors"
-	"fmt"
-
-	"github.com/voedger/voedger/pkg/istructs"
-	"github.com/voedger/voedger/pkg/schemas"
-)
-
-// TODO: move to internal/validate package
-
-// validator provides validation application structures by single schema
-type validator struct {
-	validators *validators
-	schema     schemas.Schema
-}
-
-func newValidator(validators *validators, schema schemas.Schema) *validator {
-	return &validator{validators, schema}
-}
-
-// Return readable name of entity to validate.
-// If entity has only type QName, then the result will be short like `CDoc (sales.BillDocument)`, otherwise it will be complete like `CRecord «Price» (sales.PriceRecord)`
-func (v *validator) entName(e interface{}) string {
-	ent := shemaKindToStr[v.schema.Kind()]
-	name := ""
-	typeName := v.schema.QName()
-
-	if row, ok := e.(istructs.IRowReader); ok {
-		if qName := row.AsQName(schemas.SystemField_QName); qName != schemas.NullQName {
-			typeName = qName
-			if (qName == v.schema.QName()) && v.schema.Kind().HasSystemField(schemas.SystemField_Container) {
-				if cont := row.AsString(schemas.SystemField_Container); cont != "" {
-					name = cont
-				}
-			}
-		}
-	}
-
-	if name == "" {
-		return fmt.Sprintf("%s (%v)", ent, typeName) // short form
-	}
-
-	return fmt.Sprintf("%s «%s» (%v)", ent, name, typeName) // complete form
-}
-
-// validate specified document
-func (v *validator) validDocument(doc *elementType) error {
-	// TODO: check RecordID refs available for document kind
-	return v.validElement(doc, true)
-}
-
-// validate specified element
-func (v *validator) validElement(el *elementType, storable bool) (err error) {
-	if storable {
-		err = v.validRecord(&el.recordType, true)
-	} else {
-		if e := v.validRow(&el.recordType.rowType); e != nil {
-			err = fmt.Errorf("%s has not valid row data: %w", v.entName(el), e)
-		}
-	}
-
-	err = errors.Join(err,
-		v.validElementContainers(el, storable))
-
-	return err
-}
-
-// validates element containers
-func (v *validator) validElementContainers(el *elementType, storable bool) (err error) {
-
-	err = v.validElementContOccurses(el)
-
-	elID := el.ID()
-
-	idx := -1
-	el.EnumElements(
-		func(child *elementType) {
-			idx++
-			childName := child.Container()
-			if childName == "" {
-				err = errors.Join(err,
-					validateErrorf(ECode_EmptyElementName, "%s child[%d] has empty container name: %w", v.entName(el), idx, ErrNameMissed))
-				return
-			}
-			cont := v.schema.Container(childName)
-			if cont == nil {
-				err = errors.Join(err,
-					validateErrorf(ECode_InvalidElementName, "%s child[%d] has unknown container name «%s»: %w", v.entName(el), idx, childName, ErrNameNotFound))
-				return
-			}
-
-			childQName := child.QName()
-			if childQName != cont.Schema() {
-				err = errors.Join(err,
-					validateErrorf(ECode_InvalidSchemaName, "%s child[%d] «%s» has wrong schema name «%v», expected «%v»: %w", v.entName(el), idx, childName, childQName, cont.Schema(), ErrNameNotFound))
-				return
-			}
-
-			if storable {
-				parID := child.Parent()
-				if parID == istructs.NullRecordID {
-					child.setParent(elID) // if child parentID omitted, then restore it
-				} else {
-					if parID != elID {
-						err = errors.Join(err,
-							validateErrorf(ECode_InvalidRefRecordID, "%s child[%d] «%s (%v)» has wrong parent id «%d», expected «%d»: %w", v.entName(el), idx, childName, childQName, elID, parID, ErrWrongRecordID))
-					}
-				}
-			}
-
-			childValidator := v.validators.validator(childQName)
-			if childValidator == nil {
-				err = errors.Join(err,
-					validateErrorf(ECode_InvalidSchemaName, "object refers to unknown schema «%v»: %w", childQName, ErrNameNotFound))
-				return
-			}
-
-			err = errors.Join(err,
-				childValidator.validElement(child, storable))
-		})
-
-	return err
-}
-
-// Validates element containers occurses
-func (v *validator) validElementContOccurses(el *elementType) (err error) {
-	v.schema.Containers(
-		func(cont schemas.Container) {
-			occurs := schemas.Occurs(0)
-			el.EnumElements(
-				func(child *elementType) {
-					if child.Container() == cont.Name() {
-						occurs++
-					}
-				})
-			if occurs < cont.MinOccurs() {
-				err = errors.Join(err,
-					validateErrorf(ECode_InvalidOccursMin, "%s container «%s» has not enough occurrences (%d, minimum %d): %w", v.entName(el), cont.Name(), occurs, cont.MinOccurs(), ErrMinOccursViolation))
-			}
-			if occurs > cont.MaxOccurs() {
-				err = errors.Join(err,
-					validateErrorf(ECode_InvalidOccursMax, "%s container «%s» has too many occurrences (%d, maximum %d): %w", v.entName(el), cont.Name(), occurs, cont.MaxOccurs(), ErrMaxOccursViolation))
-			}
-		})
-	return err
-}
-
-// Validates specified record. If rawIDexpected then raw IDs is required
-func (v *validator) validRecord(rec *recordType, rawIDexpected bool) (err error) {
-	err = v.validRow(&rec.rowType)
-
-	if v.schema.Kind().HasSystemField(schemas.SystemField_ID) {
-		if rawIDexpected && !rec.ID().IsRaw() {
-			err = errors.Join(err,
-				validateErrorf(ECode_InvalidRawRecordID, "new %s ID «%d» is not raw: %w", v.entName(rec), rec.ID(), ErrRawRecordIDExpected))
-		}
-	}
-
-	return err
-}
-
-// Validates specified row
-func (v *validator) validRow(row *rowType) (err error) {
-	v.schema.Fields(
-		func(f schemas.Field) {
-			if f.Required() {
-				if !row.hasValue(f.Name()) {
-					err = errors.Join(err,
-						validateErrorf(ECode_EmptyData, "%s misses field «%s» required by schema «%v»: %w", v.entName(row), f.Name(), v.schema.QName(), ErrNameNotFound))
-				}
-			}
-		})
-
-	return err
-}
-
-// Validate specified object
-func (v *validator) validObject(obj *elementType) error {
-	return v.validElement(obj, false)
-}
-
-type validators struct {
-	schemas    schemas.SchemaCache
-	validators map[schemas.QName]*validator
-}
-
-func newValidators() *validators {
-<<<<<<< HEAD
-	v := validators{
-		validators: make(map[schemas.QName]*validator),
-	}
-	return &v
-}
-
-// Prepares validator for specified schema cache
-func (v *validators) prepare(schemaCache schemas.SchemaCache) {
-	v.schemas = schemaCache
-	schemaCache.Schemas(
-=======
-	return &validators{
-		validators: make(map[istructs.QName]*validator),
-	}
-}
-
-func (v *validators) prepare(schemaCache schemas.SchemaCache) {
-	v.schemas = schemaCache
-	schemaCache.EnumSchemas(
->>>>>>> 5f8f45dd
-		func(s schemas.Schema) {
-			v.validators[s.QName()] = newValidator(v, s)
-		})
-}
-
-// Returns validator for specified schema
-func (v *validators) validator(n schemas.QName) *validator {
-	return v.validators[n]
-}
-
-// validate specified event. Must be called _after_ build() method
-func (v *validators) validEvent(ev *eventType) (err error) {
-
-	err = errors.Join(
-		v.validEventObjects(ev),
-		v.validEventCUDs(ev),
-	)
-
-	return err
-}
-
-// validEventObjects validate event parts: object and unlogged object
-func (v *validators) validEventObjects(ev *eventType) (err error) {
-	arg, argUnl, err := ev.argumentNames()
-	if err != nil {
-		return validateError(ECode_InvalidSchemaName, err)
-	}
-
-	if ev.argObject.QName() != arg {
-		err = errors.Join(err,
-			validateErrorf(ECode_InvalidSchemaName, "event command argument «%v» uses wrong schema «%v», expected «%v»: %w", ev.name, ev.argObject.QName(), arg, ErrWrongSchema))
-	} else if arg != schemas.NullQName {
-		// #!17185: must be ODoc or Object only
-		schema := v.schemas.Schema(arg)
-		if (schema.Kind() != schemas.SchemaKind_ODoc) && (schema.Kind() != schemas.SchemaKind_Object) {
-			err = errors.Join(err,
-				validateErrorf(ECode_InvalidSchemaKind, "event command argument «%v» schema can not to be «%v», expected («%v» or «%v»): %w", arg, schema.Kind(), schemas.SchemaKind_ODoc, schemas.SchemaKind_Object, ErrWrongSchema))
-		}
-		err = errors.Join(err,
-			v.validObject(&ev.argObject))
-	}
-
-	if ev.argUnlObj.QName() != argUnl {
-		err = errors.Join(err,
-			validateErrorf(ECode_InvalidSchemaName, "event command unlogged argument «%v» uses wrong schema «%v», expected «%v»: %w", ev.name, ev.argUnlObj.QName(), argUnl, ErrWrongSchema))
-	} else if ev.argUnlObj.QName() != schemas.NullQName {
-		err = errors.Join(err,
-			v.validObject(&ev.argUnlObj))
-	}
-
-	return err
-}
-
-// validEventCUDs validate event CUD parts: argument CUDs and result CUDs
-func (v *validators) validEventCUDs(ev *eventType) (err error) {
-	if ev.cud.empty() {
-		if ev.name == istructs.QNameCommandCUD {
-			return validateErrorf(ECode_EEmptyCUDs, "event «%v» must have not empty CUDs: %w", ev.name, ErrCUDsMissed)
-		}
-		return nil
-	}
-
-	return v.validCUD(&ev.cud, ev.sync)
-}
-
-// Validates specified document or object
-func (v *validators) validObject(obj *elementType) (err error) {
-	if obj.QName() == schemas.NullQName {
-		return validateErrorf(ECode_EmptySchemaName, "element «%s» has empty schema name: %w", obj.Container(), ErrNameMissed)
-	}
-
-	validator := v.validator(obj.QName())
-
-	if validator == nil {
-		return validateErrorf(ECode_InvalidSchemaName, "object refers to unknown schema «%v»: %w", obj.QName(), ErrNameNotFound)
-	}
-
-	switch validator.schema.Kind() {
-	case schemas.SchemaKind_GDoc, schemas.SchemaKind_CDoc, schemas.SchemaKind_ODoc, schemas.SchemaKind_WDoc:
-		return validator.validDocument(obj)
-	case schemas.SchemaKind_Object:
-		return validator.validObject(obj)
-	}
-
-	return validateErrorf(ECode_InvalidSchemaKind, "object refers to invalid schema «%v» kind «%v»: %w", obj.QName(), validator.schema.Kind(), ErrUnexpectedShemaKind)
-}
-
-// validates specified CUD
-func (v *validators) validCUD(cud *cudType, allowStorageIDsInCreate bool) (err error) {
-	for _, newRec := range cud.creates {
-		err = errors.Join(err,
-			v.validRecord(newRec, !allowStorageIDsInCreate))
-	}
-
-	err = errors.Join(err,
-		v.validCUDIDsUnique(cud),
-		v.validCUDRefRawIDs(cud),
-	)
-
-	for _, updRec := range cud.updates {
-		err = errors.Join(err,
-			v.validRecord(&updRec.result, false))
-	}
-
-	return err
-}
-
-// Validates IDs in CUD for unique
-func (v *validators) validCUDIDsUnique(cud *cudType) (err error) {
-	const errRecIDViolatedWrap = "cud.%s record ID «%d» is used repeatedly: %w"
-
-	ids := make(map[istructs.RecordID]bool)
-
-	for _, rec := range cud.creates {
-		id := rec.ID()
-		if _, exists := ids[id]; exists {
-			err = errors.Join(err,
-				validateErrorf(ECode_InvalidRecordID, errRecIDViolatedWrap, "create", id, ErrRecordIDUniqueViolation))
-		}
-		ids[id] = true
-	}
-
-	for _, rec := range cud.updates {
-		id := rec.changes.ID()
-		if _, exists := ids[id]; exists {
-			err = errors.Join(err,
-				validateErrorf(ECode_InvalidRecordID, errRecIDViolatedWrap, "update", id, ErrRecordIDUniqueViolation))
-		}
-		ids[id] = true
-	}
-
-	return err
-}
-
-// Validates references to raw IDs in specified CUD
-func (v *validators) validCUDRefRawIDs(cud *cudType) (err error) {
-
-	rawIDs := make(map[istructs.RecordID]bool)
-
-	for _, rec := range cud.creates {
-		id := rec.ID()
-		if id.IsRaw() {
-			rawIDs[id] = true
-		}
-	}
-
-	checkRefs := func(rec *recordType, cu string) (err error) {
-		rec.RecordIDs(false,
-			func(name string, id istructs.RecordID) {
-				if id.IsRaw() && !rawIDs[id] {
-					err = errors.Join(err,
-						validateErrorf(ECode_InvalidRefRecordID, "cud.%s record «%s» field «%s» refers to unknown raw ID «%d»: %w", cu, rec.Container(), name, id, ErrorRecordIDNotFound))
-				}
-			})
-		return err
-	}
-
-	for _, rec := range cud.creates {
-		err = errors.Join(err,
-			checkRefs(rec, "create"))
-	}
-
-	for _, rec := range cud.updates {
-		err = errors.Join(err,
-			checkRefs(&rec.changes, "update"))
-	}
-
-	return err
-}
-
-// Validates specified view key. If partialClust specified then clustering columns row may be partially filled
-func (v *validators) validKey(key *keyType, partialClust bool) (err error) {
-	partSchema := key.partKeySchema()
-	if key.partRow.QName() != partSchema {
-		return validateErrorf(ECode_InvalidSchemaName, "wrong view partition key schema «%v», for view «%v» expected «%v»: %w", key.partRow.QName(), key.viewName, partSchema, ErrWrongSchema)
-	}
-
-	clustSchema := key.clustColsSchema()
-	if key.clustRow.QName() != clustSchema {
-		return validateErrorf(ECode_InvalidSchemaName, "wrong view clustering columns schema «%v», for view «%v» expected «%v»: %w", key.clustRow.QName(), key.viewName, clustSchema, ErrWrongSchema)
-	}
-
-	key.partRow.schema.Fields(
-		func(f schemas.Field) {
-			if !key.partRow.hasValue(f.Name()) {
-				err = errors.Join(err,
-					validateErrorf(ECode_EmptyData, "view «%v» partition key «%v» field «%s» is empty: %w", key.viewName, partSchema, f.Name(), ErrFieldIsEmpty))
-			}
-		})
-
-	if !partialClust {
-		key.clustRow.schema.Fields(
-			func(f schemas.Field) {
-				if !key.clustRow.hasValue(f.Name()) {
-					err = errors.Join(err,
-						validateErrorf(ECode_EmptyData, "view «%v» clustering columns «%v» field «%s» is empty: %w", key.viewName, clustSchema, f.Name(), ErrFieldIsEmpty))
-				}
-			})
-	}
-
-	return err
-}
-
-// Validates specified view value
-func (v *validators) validViewValue(value *valueType) (err error) {
-	valSchema := value.valueSchema()
-	if value.QName() != valSchema {
-		return validateErrorf(ECode_InvalidSchemaName, "wrong view value schema «%v», for view «%v» expected «%v»: %w", value.QName(), value.viewName, valSchema, ErrWrongSchema)
-	}
-
-	validator := v.validator(valSchema)
-	if validator == nil {
-		return validateErrorf(ECode_InvalidSchemaName, "view value «%v» schema not found: %w", valSchema, ErrNameNotFound)
-	}
-
-	return validator.validRow(&value.rowType)
-}
-
-// Validates specified record. If rawIDexpected then raw IDs is required
-func (v *validators) validRecord(rec *recordType, rawIDexpected bool) (err error) {
-	if rec.QName() == schemas.NullQName {
-		return validateErrorf(ECode_EmptySchemaName, "record «%s» has empty schema name: %w", rec.Container(), ErrNameMissed)
-	}
-
-	validator := v.validator(rec.QName())
-	if validator == nil {
-		return validateErrorf(ECode_InvalidSchemaName, "object refers to unknown schema «%v»: %w", rec.QName(), ErrNameNotFound)
-	}
-
-	switch validator.schema.Kind() {
-	case schemas.SchemaKind_GDoc, schemas.SchemaKind_CDoc, schemas.SchemaKind_ODoc, schemas.SchemaKind_WDoc, schemas.SchemaKind_GRecord, schemas.SchemaKind_CRecord, schemas.SchemaKind_ORecord, schemas.SchemaKind_WRecord:
-		return validator.validRecord(rec, rawIDexpected)
-	}
-
-	return validateErrorf(ECode_InvalidSchemaKind, "record «%s» refers to invalid schema «%v» kind «%v»: %w", rec.Container(), rec.QName(), validator.schema.Kind(), ErrUnexpectedShemaKind)
-}
+/*
+ * Copyright (c) 2021-present Sigma-Soft, Ltd.
+ * @author: Nikolay Nikitin
+ */
+
+package istructsmem
+
+import (
+	"errors"
+	"fmt"
+
+	"github.com/voedger/voedger/pkg/istructs"
+	"github.com/voedger/voedger/pkg/schemas"
+)
+
+// TODO: move to internal/validate package
+
+// validator provides validation application structures by single schema
+type validator struct {
+	validators *validators
+	schema     schemas.Schema
+}
+
+func newValidator(validators *validators, schema schemas.Schema) *validator {
+	return &validator{validators, schema}
+}
+
+// Return readable name of entity to validate.
+// If entity has only type QName, then the result will be short like `CDoc (sales.BillDocument)`, otherwise it will be complete like `CRecord «Price» (sales.PriceRecord)`
+func (v *validator) entName(e interface{}) string {
+	ent := shemaKindToStr[v.schema.Kind()]
+	name := ""
+	typeName := v.schema.QName()
+
+	if row, ok := e.(istructs.IRowReader); ok {
+		if qName := row.AsQName(schemas.SystemField_QName); qName != schemas.NullQName {
+			typeName = qName
+			if (qName == v.schema.QName()) && v.schema.Kind().HasSystemField(schemas.SystemField_Container) {
+				if cont := row.AsString(schemas.SystemField_Container); cont != "" {
+					name = cont
+				}
+			}
+		}
+	}
+
+	if name == "" {
+		return fmt.Sprintf("%s (%v)", ent, typeName) // short form
+	}
+
+	return fmt.Sprintf("%s «%s» (%v)", ent, name, typeName) // complete form
+}
+
+// validate specified document
+func (v *validator) validDocument(doc *elementType) error {
+	// TODO: check RecordID refs available for document kind
+	return v.validElement(doc, true)
+}
+
+// validate specified element
+func (v *validator) validElement(el *elementType, storable bool) (err error) {
+	if storable {
+		err = v.validRecord(&el.recordType, true)
+	} else {
+		if e := v.validRow(&el.recordType.rowType); e != nil {
+			err = fmt.Errorf("%s has not valid row data: %w", v.entName(el), e)
+		}
+	}
+
+	err = errors.Join(err,
+		v.validElementContainers(el, storable))
+
+	return err
+}
+
+// validates element containers
+func (v *validator) validElementContainers(el *elementType, storable bool) (err error) {
+
+	err = v.validElementContOccurses(el)
+
+	elID := el.ID()
+
+	idx := -1
+	el.EnumElements(
+		func(child *elementType) {
+			idx++
+			childName := child.Container()
+			if childName == "" {
+				err = errors.Join(err,
+					validateErrorf(ECode_EmptyElementName, "%s child[%d] has empty container name: %w", v.entName(el), idx, ErrNameMissed))
+				return
+			}
+			cont := v.schema.Container(childName)
+			if cont == nil {
+				err = errors.Join(err,
+					validateErrorf(ECode_InvalidElementName, "%s child[%d] has unknown container name «%s»: %w", v.entName(el), idx, childName, ErrNameNotFound))
+				return
+			}
+
+			childQName := child.QName()
+			if childQName != cont.Schema() {
+				err = errors.Join(err,
+					validateErrorf(ECode_InvalidSchemaName, "%s child[%d] «%s» has wrong schema name «%v», expected «%v»: %w", v.entName(el), idx, childName, childQName, cont.Schema(), ErrNameNotFound))
+				return
+			}
+
+			if storable {
+				parID := child.Parent()
+				if parID == istructs.NullRecordID {
+					child.setParent(elID) // if child parentID omitted, then restore it
+				} else {
+					if parID != elID {
+						err = errors.Join(err,
+							validateErrorf(ECode_InvalidRefRecordID, "%s child[%d] «%s (%v)» has wrong parent id «%d», expected «%d»: %w", v.entName(el), idx, childName, childQName, elID, parID, ErrWrongRecordID))
+					}
+				}
+			}
+
+			childValidator := v.validators.validator(childQName)
+			if childValidator == nil {
+				err = errors.Join(err,
+					validateErrorf(ECode_InvalidSchemaName, "object refers to unknown schema «%v»: %w", childQName, ErrNameNotFound))
+				return
+			}
+
+			err = errors.Join(err,
+				childValidator.validElement(child, storable))
+		})
+
+	return err
+}
+
+// Validates element containers occurses
+func (v *validator) validElementContOccurses(el *elementType) (err error) {
+	v.schema.Containers(
+		func(cont schemas.Container) {
+			occurs := schemas.Occurs(0)
+			el.EnumElements(
+				func(child *elementType) {
+					if child.Container() == cont.Name() {
+						occurs++
+					}
+				})
+			if occurs < cont.MinOccurs() {
+				err = errors.Join(err,
+					validateErrorf(ECode_InvalidOccursMin, "%s container «%s» has not enough occurrences (%d, minimum %d): %w", v.entName(el), cont.Name(), occurs, cont.MinOccurs(), ErrMinOccursViolation))
+			}
+			if occurs > cont.MaxOccurs() {
+				err = errors.Join(err,
+					validateErrorf(ECode_InvalidOccursMax, "%s container «%s» has too many occurrences (%d, maximum %d): %w", v.entName(el), cont.Name(), occurs, cont.MaxOccurs(), ErrMaxOccursViolation))
+			}
+		})
+	return err
+}
+
+// Validates specified record. If rawIDexpected then raw IDs is required
+func (v *validator) validRecord(rec *recordType, rawIDexpected bool) (err error) {
+	err = v.validRow(&rec.rowType)
+
+	if v.schema.Kind().HasSystemField(schemas.SystemField_ID) {
+		if rawIDexpected && !rec.ID().IsRaw() {
+			err = errors.Join(err,
+				validateErrorf(ECode_InvalidRawRecordID, "new %s ID «%d» is not raw: %w", v.entName(rec), rec.ID(), ErrRawRecordIDExpected))
+		}
+	}
+
+	return err
+}
+
+// Validates specified row
+func (v *validator) validRow(row *rowType) (err error) {
+	v.schema.Fields(
+		func(f schemas.Field) {
+			if f.Required() {
+				if !row.hasValue(f.Name()) {
+					err = errors.Join(err,
+						validateErrorf(ECode_EmptyData, "%s misses field «%s» required by schema «%v»: %w", v.entName(row), f.Name(), v.schema.QName(), ErrNameNotFound))
+				}
+			}
+		})
+
+	return err
+}
+
+// Validate specified object
+func (v *validator) validObject(obj *elementType) error {
+	return v.validElement(obj, false)
+}
+
+type validators struct {
+	schemas    schemas.SchemaCache
+	validators map[schemas.QName]*validator
+}
+
+func newValidators() *validators {
+	return &validators{
+		validators: make(map[schemas.QName]*validator),
+	}
+}
+
+// Prepares validator for specified schema cache
+func (v *validators) prepare(schemaCache schemas.SchemaCache) {
+	v.schemas = schemaCache
+	schemaCache.Schemas(
+		func(s schemas.Schema) {
+			v.validators[s.QName()] = newValidator(v, s)
+		})
+}
+
+// Returns validator for specified schema
+func (v *validators) validator(n schemas.QName) *validator {
+	return v.validators[n]
+}
+
+// validate specified event. Must be called _after_ build() method
+func (v *validators) validEvent(ev *eventType) (err error) {
+
+	err = errors.Join(
+		v.validEventObjects(ev),
+		v.validEventCUDs(ev),
+	)
+
+	return err
+}
+
+// validEventObjects validate event parts: object and unlogged object
+func (v *validators) validEventObjects(ev *eventType) (err error) {
+	arg, argUnl, err := ev.argumentNames()
+	if err != nil {
+		return validateError(ECode_InvalidSchemaName, err)
+	}
+
+	if ev.argObject.QName() != arg {
+		err = errors.Join(err,
+			validateErrorf(ECode_InvalidSchemaName, "event command argument «%v» uses wrong schema «%v», expected «%v»: %w", ev.name, ev.argObject.QName(), arg, ErrWrongSchema))
+	} else if arg != schemas.NullQName {
+		// #!17185: must be ODoc or Object only
+		schema := v.schemas.Schema(arg)
+		if (schema.Kind() != schemas.SchemaKind_ODoc) && (schema.Kind() != schemas.SchemaKind_Object) {
+			err = errors.Join(err,
+				validateErrorf(ECode_InvalidSchemaKind, "event command argument «%v» schema can not to be «%v», expected («%v» or «%v»): %w", arg, schema.Kind(), schemas.SchemaKind_ODoc, schemas.SchemaKind_Object, ErrWrongSchema))
+		}
+		err = errors.Join(err,
+			v.validObject(&ev.argObject))
+	}
+
+	if ev.argUnlObj.QName() != argUnl {
+		err = errors.Join(err,
+			validateErrorf(ECode_InvalidSchemaName, "event command unlogged argument «%v» uses wrong schema «%v», expected «%v»: %w", ev.name, ev.argUnlObj.QName(), argUnl, ErrWrongSchema))
+	} else if ev.argUnlObj.QName() != schemas.NullQName {
+		err = errors.Join(err,
+			v.validObject(&ev.argUnlObj))
+	}
+
+	return err
+}
+
+// validEventCUDs validate event CUD parts: argument CUDs and result CUDs
+func (v *validators) validEventCUDs(ev *eventType) (err error) {
+	if ev.cud.empty() {
+		if ev.name == istructs.QNameCommandCUD {
+			return validateErrorf(ECode_EEmptyCUDs, "event «%v» must have not empty CUDs: %w", ev.name, ErrCUDsMissed)
+		}
+		return nil
+	}
+
+	return v.validCUD(&ev.cud, ev.sync)
+}
+
+// Validates specified document or object
+func (v *validators) validObject(obj *elementType) (err error) {
+	if obj.QName() == schemas.NullQName {
+		return validateErrorf(ECode_EmptySchemaName, "element «%s» has empty schema name: %w", obj.Container(), ErrNameMissed)
+	}
+
+	validator := v.validator(obj.QName())
+
+	if validator == nil {
+		return validateErrorf(ECode_InvalidSchemaName, "object refers to unknown schema «%v»: %w", obj.QName(), ErrNameNotFound)
+	}
+
+	switch validator.schema.Kind() {
+	case schemas.SchemaKind_GDoc, schemas.SchemaKind_CDoc, schemas.SchemaKind_ODoc, schemas.SchemaKind_WDoc:
+		return validator.validDocument(obj)
+	case schemas.SchemaKind_Object:
+		return validator.validObject(obj)
+	}
+
+	return validateErrorf(ECode_InvalidSchemaKind, "object refers to invalid schema «%v» kind «%v»: %w", obj.QName(), validator.schema.Kind(), ErrUnexpectedShemaKind)
+}
+
+// validates specified CUD
+func (v *validators) validCUD(cud *cudType, allowStorageIDsInCreate bool) (err error) {
+	for _, newRec := range cud.creates {
+		err = errors.Join(err,
+			v.validRecord(newRec, !allowStorageIDsInCreate))
+	}
+
+	err = errors.Join(err,
+		v.validCUDIDsUnique(cud),
+		v.validCUDRefRawIDs(cud),
+	)
+
+	for _, updRec := range cud.updates {
+		err = errors.Join(err,
+			v.validRecord(&updRec.result, false))
+	}
+
+	return err
+}
+
+// Validates IDs in CUD for unique
+func (v *validators) validCUDIDsUnique(cud *cudType) (err error) {
+	const errRecIDViolatedWrap = "cud.%s record ID «%d» is used repeatedly: %w"
+
+	ids := make(map[istructs.RecordID]bool)
+
+	for _, rec := range cud.creates {
+		id := rec.ID()
+		if _, exists := ids[id]; exists {
+			err = errors.Join(err,
+				validateErrorf(ECode_InvalidRecordID, errRecIDViolatedWrap, "create", id, ErrRecordIDUniqueViolation))
+		}
+		ids[id] = true
+	}
+
+	for _, rec := range cud.updates {
+		id := rec.changes.ID()
+		if _, exists := ids[id]; exists {
+			err = errors.Join(err,
+				validateErrorf(ECode_InvalidRecordID, errRecIDViolatedWrap, "update", id, ErrRecordIDUniqueViolation))
+		}
+		ids[id] = true
+	}
+
+	return err
+}
+
+// Validates references to raw IDs in specified CUD
+func (v *validators) validCUDRefRawIDs(cud *cudType) (err error) {
+
+	rawIDs := make(map[istructs.RecordID]bool)
+
+	for _, rec := range cud.creates {
+		id := rec.ID()
+		if id.IsRaw() {
+			rawIDs[id] = true
+		}
+	}
+
+	checkRefs := func(rec *recordType, cu string) (err error) {
+		rec.RecordIDs(false,
+			func(name string, id istructs.RecordID) {
+				if id.IsRaw() && !rawIDs[id] {
+					err = errors.Join(err,
+						validateErrorf(ECode_InvalidRefRecordID, "cud.%s record «%s» field «%s» refers to unknown raw ID «%d»: %w", cu, rec.Container(), name, id, ErrorRecordIDNotFound))
+				}
+			})
+		return err
+	}
+
+	for _, rec := range cud.creates {
+		err = errors.Join(err,
+			checkRefs(rec, "create"))
+	}
+
+	for _, rec := range cud.updates {
+		err = errors.Join(err,
+			checkRefs(&rec.changes, "update"))
+	}
+
+	return err
+}
+
+// Validates specified view key. If partialClust specified then clustering columns row may be partially filled
+func (v *validators) validKey(key *keyType, partialClust bool) (err error) {
+	partSchema := key.partKeySchema()
+	if key.partRow.QName() != partSchema {
+		return validateErrorf(ECode_InvalidSchemaName, "wrong view partition key schema «%v», for view «%v» expected «%v»: %w", key.partRow.QName(), key.viewName, partSchema, ErrWrongSchema)
+	}
+
+	clustSchema := key.clustColsSchema()
+	if key.clustRow.QName() != clustSchema {
+		return validateErrorf(ECode_InvalidSchemaName, "wrong view clustering columns schema «%v», for view «%v» expected «%v»: %w", key.clustRow.QName(), key.viewName, clustSchema, ErrWrongSchema)
+	}
+
+	key.partRow.schema.Fields(
+		func(f schemas.Field) {
+			if !key.partRow.hasValue(f.Name()) {
+				err = errors.Join(err,
+					validateErrorf(ECode_EmptyData, "view «%v» partition key «%v» field «%s» is empty: %w", key.viewName, partSchema, f.Name(), ErrFieldIsEmpty))
+			}
+		})
+
+	if !partialClust {
+		key.clustRow.schema.Fields(
+			func(f schemas.Field) {
+				if !key.clustRow.hasValue(f.Name()) {
+					err = errors.Join(err,
+						validateErrorf(ECode_EmptyData, "view «%v» clustering columns «%v» field «%s» is empty: %w", key.viewName, clustSchema, f.Name(), ErrFieldIsEmpty))
+				}
+			})
+	}
+
+	return err
+}
+
+// Validates specified view value
+func (v *validators) validViewValue(value *valueType) (err error) {
+	valSchema := value.valueSchema()
+	if value.QName() != valSchema {
+		return validateErrorf(ECode_InvalidSchemaName, "wrong view value schema «%v», for view «%v» expected «%v»: %w", value.QName(), value.viewName, valSchema, ErrWrongSchema)
+	}
+
+	validator := v.validator(valSchema)
+	if validator == nil {
+		return validateErrorf(ECode_InvalidSchemaName, "view value «%v» schema not found: %w", valSchema, ErrNameNotFound)
+	}
+
+	return validator.validRow(&value.rowType)
+}
+
+// Validates specified record. If rawIDexpected then raw IDs is required
+func (v *validators) validRecord(rec *recordType, rawIDexpected bool) (err error) {
+	if rec.QName() == schemas.NullQName {
+		return validateErrorf(ECode_EmptySchemaName, "record «%s» has empty schema name: %w", rec.Container(), ErrNameMissed)
+	}
+
+	validator := v.validator(rec.QName())
+	if validator == nil {
+		return validateErrorf(ECode_InvalidSchemaName, "object refers to unknown schema «%v»: %w", rec.QName(), ErrNameNotFound)
+	}
+
+	switch validator.schema.Kind() {
+	case schemas.SchemaKind_GDoc, schemas.SchemaKind_CDoc, schemas.SchemaKind_ODoc, schemas.SchemaKind_WDoc, schemas.SchemaKind_GRecord, schemas.SchemaKind_CRecord, schemas.SchemaKind_ORecord, schemas.SchemaKind_WRecord:
+		return validator.validRecord(rec, rawIDexpected)
+	}
+
+	return validateErrorf(ECode_InvalidSchemaKind, "record «%s» refers to invalid schema «%v» kind «%v»: %w", rec.Container(), rec.QName(), validator.schema.Kind(), ErrUnexpectedShemaKind)
+}