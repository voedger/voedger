--- conflicted
+++ resolved
@@ -272,13 +272,8 @@
 
 	// validate occurrences
 	for _, cont := range t.Containers() {
-<<<<<<< HEAD
-		occurs := appdef.Occurs(0)
-		for _ = range o.Children(cont.Name()) {
-=======
 		n, occurs := cont.Name(), appdef.Occurs(0)
 		for range o.Children(n) {
->>>>>>> f3ce7227
 			occurs++
 		}
 		if minO := cont.MinOccurs(); occurs < minO {
@@ -407,15 +402,9 @@
 // Validates specified CUD record.
 //
 // Checks that CUD record has correct (storable) type and content.
-<<<<<<< HEAD
-func validateEventCUD(ev *eventType, rec *recordType, part string) error {
-	switch rec.typ.Kind() {
-	case appdef.TypeKind_GDoc, appdef.TypeKind_ODoc, appdef.TypeKind_CDoc, appdef.TypeKind_WDoc, appdef.TypeKind_GRecord, appdef.TypeKind_CRecord, appdef.TypeKind_WRecord:
-=======
 func validateEventCUD(ev *eventType, rec *recordType) error {
 	switch k := rec.typ.Kind(); k {
 	case appdef.TypeKind_GDoc, appdef.TypeKind_CDoc, appdef.TypeKind_WDoc, appdef.TypeKind_GRecord, appdef.TypeKind_CRecord, appdef.TypeKind_WRecord:
->>>>>>> f3ce7227
 		return validateRow(&rec.rowType)
 	default:
 		return validateError(ECode_InvalidTypeKind,
