--- conflicted
+++ resolved
@@ -230,34 +230,18 @@
 			if row.QName() == schemas.NullQName {
 				return buf.Bytes()
 			}
-<<<<<<< HEAD
 			if row.schema.Kind().HasSystemField(schemas.SystemField_ID) {
-				_ = binary.Write(buf, binary.BigEndian, uint64(row.ID()))
+				require.NoError(binary.Write(buf, binary.BigEndian, uint64(row.ID())))
 			}
 			if row.schema.Kind().HasSystemField(schemas.SystemField_ParentID) {
-				_ = binary.Write(buf, binary.BigEndian, uint64(row.parentID))
+				require.NoError(binary.Write(buf, binary.BigEndian, uint64(row.parentID)))
 			}
 			if row.schema.Kind().HasSystemField(schemas.SystemField_Container) {
 				id, _ := row.containerID()
-				_ = binary.Write(buf, binary.BigEndian, int16(id))
+				require.NoError(binary.Write(buf, binary.BigEndian, int16(id)))
 			}
 			if row.schema.Kind().HasSystemField(schemas.SystemField_IsActive) {
-				_ = binary.Write(buf, binary.BigEndian, row.isActive)
-=======
-			if row.schema.Props().HasSystemField(istructs.SystemField_ID) {
-				require.NoError(binary.Write(buf, binary.BigEndian, uint64(row.ID())))
-			}
-			if row.schema.Props().HasSystemField(istructs.SystemField_ParentID) {
-				require.NoError(binary.Write(buf, binary.BigEndian, uint64(row.parentID)))
-			}
-			if row.schema.Props().HasSystemField(istructs.SystemField_Container) {
-				id, err := row.containerID()
-				require.NoError(err)
-				require.NoError(binary.Write(buf, binary.BigEndian, int16(id)))
-			}
-			if row.schema.Props().HasSystemField(istructs.SystemField_IsActive) {
 				require.NoError(binary.Write(buf, binary.BigEndian, row.isActive))
->>>>>>> 5f8f45dd
 			}
 			b, err := row.dyB.ToBytes()
 			require.NoError(err)
