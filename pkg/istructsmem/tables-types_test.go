/*
 * Copyright (c) 2021-present Sigma-Soft, Ltd.
 * @author: Nikolay Nikitin
 */

package istructsmem

import (
	"bytes"
	"encoding/binary"
	"fmt"
	"testing"

	"github.com/stretchr/testify/require"
	log "github.com/untillpro/goutils/logger"
	"github.com/voedger/voedger/pkg/istructs"
	"github.com/voedger/voedger/pkg/schemas"
)

func Test_newRecord(t *testing.T) {

	require := require.New(t)
	test := test()

	t.Run("newNullRecord must return empty, nullQName record with specified sys.ID", func(t *testing.T) {
		rec := NewNullRecord(100500)
		require.Equal(rec.QName(), istructs.NullQName)
		require.Equal(rec.ID(), istructs.RecordID(100500))
		require.Equal(rec.Parent(), istructs.NullRecordID)
		require.Equal(rec.Container(), "")
	})

	t.Run("newRecord must return empty, nullQName record", func(t *testing.T) {
		rec := newRecord(test.AppCfg)
		require.True(rec.empty())

		t.Run("test as IRecord", func(t *testing.T) {
			var r istructs.IRecord = &rec
			require.Equal(istructs.NullQName, r.QName())
			require.Equal(istructs.NullRecordID, r.ID())
			require.Equal(istructs.NullRecordID, r.Parent())
			require.Equal("", r.Container())
		})

		t.Run("test as ICRecord", func(t *testing.T) {
			var r istructs.ICRecord = &rec
			require.True(r.IsActive())
		})

		t.Run("test as IRowReader", func(t *testing.T) {
			var r istructs.IRowReader = &rec
			require.Equal(istructs.NullQName, r.AsQName(istructs.SystemField_QName))
			require.Equal(istructs.NullRecordID, r.AsRecordID(istructs.SystemField_ID))
			require.Equal(istructs.NullRecordID, r.AsRecordID(istructs.SystemField_ParentID))
			require.Equal("", r.AsString(istructs.SystemField_Container))
			require.True(r.AsBool(istructs.SystemField_IsActive))
		})
	})

	t.Run("newEmptyTestCDoc must return empty, «test.CDoc»", func(t *testing.T) {
		doc := newEmptyTestCDoc()
		require.True(doc.empty())
		require.Equal(doc.QName(), test.testCDoc)
		require.Equal(doc.ID(), istructs.NullRecordID)
		require.True(doc.IsActive())

		t.Run("newEmptyTestCRec must return empty, «test.Record»", func(t *testing.T) {
			rec := newEmptyTestCRecord()
			require.True(rec.empty())
			require.Equal(rec.QName(), test.testCRec)
			require.Equal(rec.ID(), istructs.NullRecordID)
			require.Equal(rec.Parent(), istructs.NullRecordID)
			require.Equal(rec.Container(), "")
			require.True(rec.IsActive())
		})
	})

	t.Run("newTestCDoc must return non empty, full filled and valid «test.CDoc»", func(t *testing.T) {
		doc := newTestCDoc(100500)
		require.False(doc.empty())
		require.Equal(test.testCDoc, doc.QName())
		require.Equal(istructs.RecordID(100500), doc.ID())
		require.Equal(istructs.RecordID(100500), doc.AsRecordID(istructs.SystemField_ID))
		require.Equal(istructs.NullRecordID, doc.Parent())
		require.Equal("", doc.Container())
		require.True(doc.IsActive())

		testTestCDoc(t, doc, 100500)

		t.Run("system field counters for test CDoc", func(t *testing.T) {
			sysCnt := 0
			doc.schema.EnumFields(
				func(f schemas.Field) {
					require.True(doc.hasValue(f.Name()))
					if f.IsSys() {
						sysCnt++
					}
				})
			require.Equal(3, sysCnt) // sys.QName, sys.ID and sys.IsActive
		})

		t.Run("inactivating test CDoc", func(t *testing.T) {
			doc.PutBool(istructs.SystemField_IsActive, false)

			require.False(doc.IsActive())
			require.False(doc.AsBool(istructs.SystemField_IsActive))
		})

		t.Run("field counters for test CDoc", func(t *testing.T) {
			cnt := 0
			sysCnt := 0

			doc.schema.EnumFields(
				func(f schemas.Field) {
					require.True(doc.hasValue(f.Name()))
					if f.IsSys() {
						sysCnt++
					}
					cnt++
				})

			require.Equal(3, sysCnt) // sys.QName, sys.ID and sys.IsActive
			require.Equal(sysCnt+9, cnt)
			require.Equal(doc.schema.FieldCount(), cnt)
		})

		t.Run("newTestCRec must return non empty, full filled and valid «test.Record»", func(t *testing.T) {
			rec := newTestCRecord(100501)
			require.False(rec.empty())
			require.Equal(test.testCRec, rec.QName())
			require.Equal(istructs.RecordID(100501), rec.ID())
			require.Equal(istructs.RecordID(100501), rec.AsRecordID(istructs.SystemField_ID))
			require.Equal(istructs.NullRecordID, rec.Parent())
			require.Equal("", rec.Container())
			require.True(rec.IsActive())

			testTestCRec(t, rec, 100501)

			rec.PutRecordID(istructs.SystemField_ParentID, doc.ID())
			require.Equal(doc.ID(), rec.Parent())
			require.Equal(doc.ID(), rec.AsRecordID(istructs.SystemField_ParentID))

			rec.PutString(istructs.SystemField_Container, "record")
			require.Equal("record", rec.Container())
			require.Equal("record", rec.AsString(istructs.SystemField_Container))

			t.Run("system field counters for test CRecord", func(t *testing.T) {
				sysCnt := 0

				rec.schema.EnumFields(
					func(f schemas.Field) {
						require.True(rec.hasValue(f.Name()))
						if f.IsSys() {
							sysCnt++
						}
					})

				require.Equal(5, sysCnt) // sys.QName, sys.ID sys.ParentID, sys.Container and sys.IsActive
			})

			t.Run("inactivating test CRecord", func(t *testing.T) {
				rec.PutBool(istructs.SystemField_IsActive, false)

				require.False(rec.IsActive())
				require.False(rec.AsBool(istructs.SystemField_IsActive))
			})

			t.Run("field counters for test CRecord", func(t *testing.T) {
				cnt := 0
				sysCnt := 0

				rec.schema.EnumFields(
					func(f schemas.Field) {
						require.True(rec.hasValue(f.Name()))
						if f.IsSys() {
							sysCnt++
						}
						cnt++
					})

				require.Equal(5, sysCnt) // sys.QName, sys.ID sys.ParentID, sys.Container and sys.IsActive
				require.Equal(sysCnt+9, cnt)
				require.Equal(rec.schema.FieldCount(), cnt)
			})
		})
	})
}

func Test_LoadStoreRecord_Bytes(t *testing.T) {
	require := require.New(t)
	test := test()

	t.Run("test rec1 must be success storeToBytes() and test rec2 must success loadFromBytes(). rec1 and rec2 must be equals", func(t *testing.T) {
		rec1 := newTestCDoc(100500)

		b, err := rec1.storeToBytes()
		require.NoError(err)

		rec2 := newRecord(test.AppCfg)
		err = rec2.loadFromBytes(b)
		require.NoError(err)
		testTestCDoc(t, &rec2, 100500)

		testRecsIsEqual(t, rec1, &rec2)
	})

	t.Run("same as previous test, but for deactivated CDoc", func(t *testing.T) {
		rec1 := newTestCDoc(100501)
		rec1.PutBool(istructs.SystemField_IsActive, false)

		b, err := rec1.storeToBytes()
		require.NoError(err)

		rec2 := newRecord(test.AppCfg)
		err = rec2.loadFromBytes(b)
		require.NoError(err)
		testTestCDoc(t, &rec2, 100501)
		require.False(rec2.AsBool(istructs.SystemField_IsActive))

		testRecsIsEqual(t, rec1, &rec2)
	})

	t.Run("must be ok to read data stored with previous codec versions", func(t *testing.T) {
		store_codec_RawDynoBuffer := func(row *recordType) (out []byte) {
			buf := new(bytes.Buffer)
			_ = binary.Write(buf, binary.BigEndian, codec_RawDynoBuffer)
			id, err := row.qNameID()
			require.NoError(err)
			_ = binary.Write(buf, binary.BigEndian, int16(id))
			if row.QName() == istructs.NullQName {
				return buf.Bytes()
			}
<<<<<<< HEAD
			if schemaNeedSysField_ID(row.schema.kind) {
				require.NoError(binary.Write(buf, binary.BigEndian, uint64(row.ID())))
			}
			if schemaNeedSysField_ParentID(row.schema.kind) {
				require.NoError(binary.Write(buf, binary.BigEndian, uint64(row.parentID)))
			}
			if schemaNeedSysField_Container(row.schema.kind) {
				id, err := row.containerID()
				require.NoError(err)
				require.NoError(binary.Write(buf, binary.BigEndian, int16(id)))
			}
			if schemaNeedSysField_IsActive(row.schema.kind) {
				require.NoError(binary.Write(buf, binary.BigEndian, row.isActive))
=======
			if row.schema.Props().HasSystemField(istructs.SystemField_ID) {
				_ = binary.Write(buf, binary.BigEndian, uint64(row.ID()))
			}
			if row.schema.Props().HasSystemField(istructs.SystemField_ParentID) {
				_ = binary.Write(buf, binary.BigEndian, uint64(row.parentID))
			}
			if row.schema.Props().HasSystemField(istructs.SystemField_Container) {
				id, _ := row.containerID()
				_ = binary.Write(buf, binary.BigEndian, int16(id))
			}
			if row.schema.Props().HasSystemField(istructs.SystemField_IsActive) {
				_ = binary.Write(buf, binary.BigEndian, row.isActive)
>>>>>>> ea1d8460
			}
			b, err := row.dyB.ToBytes()
			require.NoError(err)
			len := uint32(len(b))
			require.NoError(binary.Write(buf, binary.BigEndian, &len))
			_, err = buf.Write(b)
			require.NoError(err)
			return buf.Bytes()
		}

		t.Run("test CDocs", func(t *testing.T) {
			doc1 := newTestCDoc(100502)

			bytes := store_codec_RawDynoBuffer(doc1)

			doc2 := newRecord(test.AppCfg)
			err := doc2.loadFromBytes(bytes)
			require.NoError(err)
			testTestCDoc(t, &doc2, 100502)

			testRecsIsEqual(t, doc1, &doc2)
		})

		t.Run("test CRecords", func(t *testing.T) {
			rec1 := newTestCRecord(100503)
			rec1.PutRecordID(istructs.SystemField_ParentID, 100502)
			rec1.PutString(istructs.SystemField_Container, test.goodIdent)

			bytes := store_codec_RawDynoBuffer(rec1)

			rec2 := newRecord(test.AppCfg)
			err := rec2.loadFromBytes(bytes)
			require.NoError(err)

			testRecsIsEqual(t, rec1, &rec2)
		})
	})

	t.Run("null records (with NullQName) must be success storeToBytes() and success loadFromBytes()", func(t *testing.T) {
		rec1 := newRecord(test.AppCfg)
		b, err := rec1.storeToBytes()
		require.NoError(err)

		rec2 := newEmptyTestCDoc()
		err = rec2.loadFromBytes(b)
		require.NoError(err)

		require.Equal(istructs.NullQName, rec2.QName())
		require.Equal(istructs.NullRecordID, rec2.ID())
	})

	t.Run("empty records (with «test.record» QName) must be success storeToBytes() and success loadFromBytes()", func(t *testing.T) {
		rec1 := newEmptyTestCDoc()
		b, err := rec1.storeToBytes()
		require.NoError(err)

		rec2 := newRecord(test.AppCfg)
		err = rec2.loadFromBytes(b)
		require.NoError(err)

		require.Equal(test.testCDoc, rec2.QName())
		require.Equal(istructs.NullRecordID, rec2.ID())
	})

	t.Run("test rec1 must be success storeToBytes(); rec2 loadFromBytes() from truncated bytes must fails", func(t *testing.T) {
		rec1 := newTestCDoc(100500)

		b, err := rec1.storeToBytes()
		require.NoError(err)

		len := len(b)
		for i := 0; i < len; i++ {
			corrupted := b[0:i]
			rec2 := newRecord(test.AppCfg)
			err = rec2.loadFromBytes(corrupted)
			require.Error(err, fmt.Sprintf("unexpected success load record from bytes truncated at length «%d»", i))
		}
	})

	t.Run("dynobuffer corrupt test: loadFromBytes() from corrupted bytes may:\n"+
		"— fail (Panic or Error) or\n"+
		"— success read wrong data (BadData) or\n"+
		"— success read correct data (Lucky)",
		func(t *testing.T) {
			rec1 := newTestCDoc(100500)

			b, err := rec1.storeToBytes()
			require.NoError(err)

			len := len(b)
			stat := make(map[string]int)
			for i := 0; i < len; i++ {
				b[i] ^= 255
				rec2 := newRecord(test.AppCfg)
				func() {
					defer func() {
						if err := recover(); err != nil {
							log.Verbose("%d: panic at read record: %v", i, err)
							stat["Panics"]++
						}
					}()
					if err = rec2.loadFromBytes(b); err != nil {
						log.Verbose("%d: error at load: %v\n", i, err)
						stat["Errors"]++
						return
					}
					if ok, diff := recsIsEqual(rec1, &rec2); ok {
						log.Verbose("%d: success load, data is ok\n", i)
						stat["Lucky"]++
					} else {
						log.Verbose("%d: success load, data is corrupted: %v\n", i, diff)
						stat["BadData"]++
					}
				}()
				b[i] ^= 255
			}
			log.Verbose("len: %d, stat: %v\n", len, stat)
		})

	t.Run("test field renaming availability", func(t *testing.T) {
		rec1 := newTestCDoc(100500)

		b, err := rec1.storeToBytes()
		require.NoError(err)

<<<<<<< HEAD
		newConfig := newAppConfig(test.AppCfg.Name)
		recSchema := newConfig.Schemas.Add(test.testCDoc, istructs.SchemaKind_CDoc)
		recSchema.
			AddField("int32_1", istructs.DataKind_int32, false).
			AddField("int64_1", istructs.DataKind_int64, false).
			AddField("float32_1", istructs.DataKind_float32, false).
			AddField("float64_1", istructs.DataKind_float64, false).
			AddField("bytes_1", istructs.DataKind_bytes, false).
			AddField("string_1", istructs.DataKind_string, false).
			AddField("QName_1", istructs.DataKind_QName, false).
			AddField("bool_1", istructs.DataKind_bool, false).
			AddField("RecordID_1", istructs.DataKind_RecordID, false)

		newConfig.qNames.collectAppQName(test.testCDoc)
		newConfig.qNames.collectAppQName(test.tablePhotos) // for reading QName_1 field value
=======
		schemas := schemas.NewSchemaCache()
		t.Run("must be ok to build schemas", func(t *testing.T) {
			schemas.Add(test.testCDoc, istructs.SchemaKind_CDoc).
				AddField("int32_1", istructs.DataKind_int32, false).
				AddField("int64_1", istructs.DataKind_int64, false).
				AddField("float32_1", istructs.DataKind_float32, false).
				AddField("float64_1", istructs.DataKind_float64, false).
				AddField("bytes_1", istructs.DataKind_bytes, false).
				AddField("string_1", istructs.DataKind_string, false).
				AddField("QName_1", istructs.DataKind_QName, false).
				AddField("bool_1", istructs.DataKind_bool, false).
				AddField("RecordID_1", istructs.DataKind_RecordID, false)
			schemas.Add(test.tablePhotos, istructs.SchemaKind_Object) // for reading QName_1 field value
		})

		newConfig := newAppConfig(test.AppCfg.Name, schemas)
>>>>>>> ea1d8460

		err = newConfig.prepare(nil, test.AppCfg.storage)
		require.NoError(err)

		rec2 := newRecord(newConfig)
		err = rec2.loadFromBytes(b)
		require.NoError(err)

		require.Equal(rec1.QName(), rec2.QName())
		rec1.dyB.IterateFields(nil, func(name string, val1 interface{}) bool {
			newName := name + "_1"
			require.True(rec2.hasValue(newName), newName)
			val2 := rec2.dyB.Get(newName)
			require.Equal(val1, val2)
			return true
		})
		rec2.dyB.IterateFields(nil, func(name string, val2 interface{}) bool {
			oldName := name[:len(name)-2]
			require.True(rec1.hasValue(oldName), oldName)
			return true
		})
	})

}<|MERGE_RESOLUTION|>--- conflicted
+++ resolved
@@ -230,34 +230,19 @@
 			if row.QName() == istructs.NullQName {
 				return buf.Bytes()
 			}
-<<<<<<< HEAD
-			if schemaNeedSysField_ID(row.schema.kind) {
+			if row.schema.Props().HasSystemField(istructs.SystemField_ID) {
 				require.NoError(binary.Write(buf, binary.BigEndian, uint64(row.ID())))
 			}
-			if schemaNeedSysField_ParentID(row.schema.kind) {
+			if row.schema.Props().HasSystemField(istructs.SystemField_ParentID) {
 				require.NoError(binary.Write(buf, binary.BigEndian, uint64(row.parentID)))
 			}
-			if schemaNeedSysField_Container(row.schema.kind) {
+			if row.schema.Props().HasSystemField(istructs.SystemField_Container) {
 				id, err := row.containerID()
 				require.NoError(err)
 				require.NoError(binary.Write(buf, binary.BigEndian, int16(id)))
 			}
-			if schemaNeedSysField_IsActive(row.schema.kind) {
+			if row.schema.Props().HasSystemField(istructs.SystemField_IsActive) {
 				require.NoError(binary.Write(buf, binary.BigEndian, row.isActive))
-=======
-			if row.schema.Props().HasSystemField(istructs.SystemField_ID) {
-				_ = binary.Write(buf, binary.BigEndian, uint64(row.ID()))
-			}
-			if row.schema.Props().HasSystemField(istructs.SystemField_ParentID) {
-				_ = binary.Write(buf, binary.BigEndian, uint64(row.parentID))
-			}
-			if row.schema.Props().HasSystemField(istructs.SystemField_Container) {
-				id, _ := row.containerID()
-				_ = binary.Write(buf, binary.BigEndian, int16(id))
-			}
-			if row.schema.Props().HasSystemField(istructs.SystemField_IsActive) {
-				_ = binary.Write(buf, binary.BigEndian, row.isActive)
->>>>>>> ea1d8460
 			}
 			b, err := row.dyB.ToBytes()
 			require.NoError(err)
@@ -383,23 +368,6 @@
 		b, err := rec1.storeToBytes()
 		require.NoError(err)
 
-<<<<<<< HEAD
-		newConfig := newAppConfig(test.AppCfg.Name)
-		recSchema := newConfig.Schemas.Add(test.testCDoc, istructs.SchemaKind_CDoc)
-		recSchema.
-			AddField("int32_1", istructs.DataKind_int32, false).
-			AddField("int64_1", istructs.DataKind_int64, false).
-			AddField("float32_1", istructs.DataKind_float32, false).
-			AddField("float64_1", istructs.DataKind_float64, false).
-			AddField("bytes_1", istructs.DataKind_bytes, false).
-			AddField("string_1", istructs.DataKind_string, false).
-			AddField("QName_1", istructs.DataKind_QName, false).
-			AddField("bool_1", istructs.DataKind_bool, false).
-			AddField("RecordID_1", istructs.DataKind_RecordID, false)
-
-		newConfig.qNames.collectAppQName(test.testCDoc)
-		newConfig.qNames.collectAppQName(test.tablePhotos) // for reading QName_1 field value
-=======
 		schemas := schemas.NewSchemaCache()
 		t.Run("must be ok to build schemas", func(t *testing.T) {
 			schemas.Add(test.testCDoc, istructs.SchemaKind_CDoc).
@@ -416,7 +384,6 @@
 		})
 
 		newConfig := newAppConfig(test.AppCfg.Name, schemas)
->>>>>>> ea1d8460
 
 		err = newConfig.prepare(nil, test.AppCfg.storage)
 		require.NoError(err)
