/*
 * Copyright (c) 2021-present Sigma-Soft, Ltd.
 * @author: Nikolay Nikitin
 */

package istructsmem

import (
	"fmt"
	"testing"

	"github.com/stretchr/testify/require"
	"github.com/voedger/voedger/pkg/iratesce"
	"github.com/voedger/voedger/pkg/istructs"
	"github.com/voedger/voedger/pkg/istructsmem/internal/consts"
	"github.com/voedger/voedger/pkg/istructsmem/internal/teststore"
	"github.com/voedger/voedger/pkg/istructsmem/internal/utils"
	"github.com/voedger/voedger/pkg/istructsmem/internal/vers"
	"github.com/voedger/voedger/pkg/schemas"
)

func test_SchemasSingletons(t *testing.T, cfg *AppConfigType) {
	require := require.New(t)
<<<<<<< HEAD
	for _, schema := range cfg.Schemas.schemas {
		if schema.singleton.enabled {
			id, err := cfg.singletons.qNameToID(schema.name)
			require.NoError(err)
			require.Equal(id, schema.singleton.id)
		}
	}
=======
	cfg.Schemas.EnumSchemas(
		func(s schemas.Schema) {
			if s.Singleton() {
				_, err := cfg.singletons.qNameToID(s.QName())
				require.NoError(err)
			}
		})
>>>>>>> ea1d8460
}

func Test_singletonsCacheType_qNamesToID(t *testing.T) {

	require := require.New(t)
	cDocName := istructs.NewQName("test", "SignletonCDoc")

	var cfg *AppConfigType

	t.Run("must be ok to construct app config", func(t *testing.T) {

		schemas := schemas.NewSchemaCache()
		t.Run("must be ok to build schemas", func(t *testing.T) {
			schema := schemas.Add(cDocName, istructs.SchemaKind_CDoc)
			schema.AddField("f1", istructs.DataKind_QName, true)
			schema.SetSingleton()
		})

		cfgs := make(AppConfigsType, 1)
		cfg = cfgs.AddConfig(istructs.AppQName_test1_app1, schemas)

<<<<<<< HEAD
		provider := Provide(cfgs, iratesce.TestBucketsFactory, testTokensFactory(), simpleStorageProvder())

		app, err := provider.AppStructs(istructs.AppQName_test1_app1)
=======
		provider, err := Provide(cfgs, iratesce.TestBucketsFactory, testTokensFactory(), simpleStorageProvder())
>>>>>>> ea1d8460
		require.NoError(err)

		_, err = provider.AppStructs(istructs.AppQName_test1_app1)
		require.NoError(err)

		test_SchemasSingletons(t, cfg)
	})

	testID := func(id istructs.RecordID, known bool, qname istructs.QName) {
		t.Run(fmt.Sprintf("test idToQName(%v)", id), func(t *testing.T) {
			qName, err := cfg.singletons.idToQName(id)
			if known {
				require.NoError(err)
				require.Equal(qname, qName)
			} else {
				require.ErrorIs(err, ErrIDNotFound)
				require.Equal(qName, istructs.NullQName)
			}
		})
	}

	testQName := func(qname istructs.QName, known bool) {
		t.Run(fmt.Sprintf("test qNameToID(%v)", qname), func(t *testing.T) {
			var id istructs.RecordID
			var err error

			id, err = cfg.singletons.qNameToID(qname)
			if known {
				require.NoError(err)
				require.NotNil(id)

				testID(id, true, qname)
			} else {
				require.ErrorIs(err, ErrNameNotFound)
			}
		})
	}

	t.Run("check NullQName", func(t *testing.T) {
		testQName(istructs.NullQName, false)
	})

	t.Run("check known QName", func(t *testing.T) {
		testQName(cDocName, true)
	})

	t.Run("check unknown QName", func(t *testing.T) {
		testQName(istructs.NewQName("unknown", "CDoc"), false)
	})

	t.Run("check unknown id", func(t *testing.T) {
		testID(cfg.singletons.lastID+1, false, istructs.NullQName)
	})
}

func Test_singletonsCacheType_Errors(t *testing.T) {

	require := require.New(t)
	testError := fmt.Errorf("test error")
	storage, err := simpleStorageProvder().AppStorage(istructs.AppQName_test1_app1)
	require.NoError(err)

	t.Run("must error if unknown version of sys.Singletons view", func(t *testing.T) {

		cfgs := make(AppConfigsType, 1)
		cfg := cfgs.AddConfig(istructs.AppQName_test1_app1, schemas.NewSchemaCache())

<<<<<<< HEAD
		err := cfg.versions.putVersion(verSysSingletons, 0xFF)
		require.NoError(err)

		provider := Provide(cfgs, iratesce.TestBucketsFactory, testTokensFactory(), simpleStorageProvder())
=======
		cfg.versions.Prepare(storage)
		err := cfg.versions.PutVersion(vers.SysSingletonsVersion, 0xFF)
		require.NoError(err)

		provider, err := Provide(cfgs, iratesce.TestBucketsFactory, testTokensFactory(), simpleStorageProvder())
		require.NoError(err)
>>>>>>> ea1d8460

		_, err = provider.AppStructs(istructs.AppQName_test1_app1)
		require.ErrorIs(err, ErrorInvalidVersion)

		// reset storage
		storage, err = simpleStorageProvder().AppStorage(istructs.AppQName_test1_app1)
		require.NoError(err)
	})

	t.Run("must error if unable store version of sys.Singletons view", func(t *testing.T) {

		storage := teststore.NewTestStorage()
		storage.SchedulePutError(testError, utils.ToBytes(consts.SysView_Versions), utils.ToBytes(vers.SysSingletonsVersion))
		storageProvider := teststore.NewTestStorageProvider(storage)

		schemas := schemas.NewSchemaCache()

		t.Run("must be ok to build schemas", func(t *testing.T) {
			schema := schemas.Add(istructs.NewQName("test", "CDoc"), istructs.SchemaKind_CDoc)
			schema.SetSingleton()
		})

		cfgs := make(AppConfigsType, 1)
<<<<<<< HEAD
		cfg := cfgs.AddConfig(istructs.AppQName_test1_app1)
		schema := cfg.Schemas.Add(istructs.NewQName("test", "CDoc"), istructs.SchemaKind_CDoc)
		schema.SetSingleton()
		provider := Provide(cfgs, iratesce.TestBucketsFactory, testTokensFactory(), storageProvider)
=======
		_ = cfgs.AddConfig(istructs.AppQName_test1_app1, schemas)
		provider, err := Provide(cfgs, iratesce.TestBucketsFactory, testTokensFactory(), storageProvider)
		require.NoError(err)
>>>>>>> ea1d8460

		_, err = provider.AppStructs(istructs.AppQName_test1_app1)
		require.ErrorIs(err, testError)
	})

	t.Run("must error if maximum singletons is exceeded by CDocs", func(t *testing.T) {

		schemas := schemas.NewSchemaCache()

		t.Run("must be ok to build schemas", func(t *testing.T) {
			for i := 0; i <= 0x200; i++ {
				schemas.Add(istructs.NewQName("test", fmt.Sprintf("CDoc%d", i)), istructs.SchemaKind_CDoc).SetSingleton()
			}
		})

		cfgs := make(AppConfigsType, 1)
		_ = cfgs.AddConfig(istructs.AppQName_test1_app1, schemas)

<<<<<<< HEAD
		provider := Provide(cfgs, iratesce.TestBucketsFactory, testTokensFactory(), simpleStorageProvder())
=======
		provider, err := Provide(cfgs, iratesce.TestBucketsFactory, testTokensFactory(), simpleStorageProvder())
		require.NoError(err)
>>>>>>> ea1d8460

		_, err = provider.AppStructs(istructs.AppQName_test1_app1)
		require.ErrorIs(err, ErrSingletonIDsExceeds)
	})

	t.Run("must error if store ID for some singledoc to storage is failed", func(t *testing.T) {
		schemaName := istructs.NewQName("test", "ErrorSchema")

		storage := teststore.NewTestStorage()
		storage.SchedulePutError(testError, utils.ToBytes(consts.SysView_SingletonIDs, verSysSingletonsLastest), []byte(schemaName.String()))
		storageProvider := teststore.NewTestStorageProvider(storage)

		schemas := schemas.NewSchemaCache()

		t.Run("must be ok to build schemas", func(t *testing.T) {
			schemas.Add(schemaName, istructs.SchemaKind_CDoc).SetSingleton()
		})

		cfgs := make(AppConfigsType, 1)
		_ = cfgs.AddConfig(istructs.AppQName_test1_app1, schemas)

<<<<<<< HEAD
		provider := Provide(cfgs, iratesce.TestBucketsFactory, testTokensFactory(), storageProvider)
=======
		provider, err := Provide(cfgs, iratesce.TestBucketsFactory, testTokensFactory(), storageProvider)
		require.NoError(err)
>>>>>>> ea1d8460

		_, err = provider.AppStructs(istructs.AppQName_test1_app1)
		require.ErrorIs(err, testError)
	})

	t.Run("must error if retrieve ID for some singledoc from storage is failed", func(t *testing.T) {
		schemaName := istructs.NewQName("test", "ErrorSchema")

		storage := teststore.NewTestStorage()
		storage.ScheduleGetError(testError, nil, []byte(schemaName.String()))
		storage.SchedulePutError(testError, nil, []byte(schemaName.String()))
		storageProvider := teststore.NewTestStorageProvider(storage)

		schemas := schemas.NewSchemaCache()

		t.Run("must be ok to build schemas", func(t *testing.T) {
			schemas.Add(schemaName, istructs.SchemaKind_CDoc).SetSingleton()
		})

		cfgs := make(AppConfigsType, 1)
		_ = cfgs.AddConfig(istructs.AppQName_test1_app1, schemas)

<<<<<<< HEAD
		provider := Provide(cfgs, iratesce.TestBucketsFactory, testTokensFactory(), storageProvider)
=======
		provider, err := Provide(cfgs, iratesce.TestBucketsFactory, testTokensFactory(), storageProvider)
		require.NoError(err)
>>>>>>> ea1d8460

		_, err = provider.AppStructs(istructs.AppQName_test1_app1)
		require.ErrorIs(err, testError)
	})

	t.Run("must error if some some CDoc singleton QName from storage is not well formed", func(t *testing.T) {
		storage := teststore.NewTestStorage()
		storageProvider := teststore.NewTestStorageProvider(storage)

		t.Run("crack storage by put invalid QName string into sys.Singletons view", func(t *testing.T) {
			err := storage.Put(
				utils.ToBytes(consts.SysView_Versions),
				utils.ToBytes(vers.SysSingletonsVersion),
				utils.ToBytes(verSysSingletonsLastest),
			)
			require.NoError(err)

			err = storage.Put(
				utils.ToBytes(consts.SysView_SingletonIDs, verSysSingletonsLastest),
				[]byte("error.CDoc.be-e-e"),
				utils.ToBytes(uint64(istructs.MaxSingletonID)),
			)
			require.NoError(err)
		})

		cfgs := make(AppConfigsType, 1)
		_ = cfgs.AddConfig(istructs.AppQName_test1_app1, schemas.NewSchemaCache())

<<<<<<< HEAD
		provider := Provide(cfgs, iratesce.TestBucketsFactory, testTokensFactory(), storageProvider)
=======
		provider, err := Provide(cfgs, iratesce.TestBucketsFactory, testTokensFactory(), storageProvider)
		require.NoError(err)
>>>>>>> ea1d8460

		_, err = provider.AppStructs(istructs.AppQName_test1_app1)
		require.Error(err)
		require.Contains(err.Error(), "invalid string representation")
	})
}

func Test_singletonsCacheType_ReuseStorage(t *testing.T) {

	require := require.New(t)

	testQNameA := istructs.NewQName("test", "CDocA")
	testQNameB := istructs.NewQName("test", "CDocB")
	testQNameC := istructs.NewQName("test", "CDocC")

	storage, err := simpleStorageProvder().AppStorage(istructs.AppQName_test1_app1)
	require.NoError(err)

	appCfg1 := func() *AppConfigType {
		schemas := schemas.NewSchemaCache()

		t.Run("must be ok to build schemas", func(t *testing.T) {
			schemas.Add(testQNameA, istructs.SchemaKind_CDoc).SetSingleton()
			schemas.Add(testQNameC, istructs.SchemaKind_CDoc).SetSingleton()
		})

		cfgs := make(AppConfigsType, 1)
		cfg := cfgs.AddConfig(istructs.AppQName_test1_app1, schemas)

		err := cfg.prepare(nil, storage)
		require.NoError(err)
		return cfg
	}

	appCfg2 := func() *AppConfigType {
		schemas := schemas.NewSchemaCache()

		t.Run("must be ok to build schemas", func(t *testing.T) {
			schemas.Add(testQNameA, istructs.SchemaKind_CDoc).SetSingleton()
			schemas.Add(testQNameB, istructs.SchemaKind_CDoc).SetSingleton()
			schemas.Add(testQNameC, istructs.SchemaKind_CDoc).SetSingleton()
		})

		cfgs := make(AppConfigsType, 1)
		cfg := cfgs.AddConfig(istructs.AppQName_test1_app1, schemas)
		err := cfg.prepare(nil, storage)
		require.NoError(err)
		return cfg
	}

	t.Run("must use equal singleton IDs if storage reused", func(t *testing.T) {
		cfg1 := appCfg1()
		idA1, err := cfg1.singletons.qNameToID(testQNameA)
		require.NoError(err)
		idC1, err := cfg1.singletons.qNameToID(testQNameC)
		require.NoError(err)
<<<<<<< HEAD
		testSchemasSingletons(t, cfg1)
=======
		test_SchemasSingletons(t, cfg1)
>>>>>>> ea1d8460

		_, err = cfg1.singletons.qNameToID(testQNameB)
		require.ErrorIs(err, ErrNameNotFound)

		cfg2 := appCfg2()
		idA2, err := cfg2.singletons.qNameToID(testQNameA)
		require.NoError(err)
<<<<<<< HEAD
		require.Equal(idA1, idA2)
		idC2, err := cfg2.singletons.qNameToID(testQNameC)
		require.NoError(err)
		require.Equal(idC1, idC2)
		testSchemasSingletons(t, cfg2)

		_, err = cfg2.singletons.qNameToID(testQNameB)
		require.NoError(err)
=======
		idC2, err := cfg2.singletons.qNameToID(testQNameC)
		require.NoError(err)
		test_SchemasSingletons(t, cfg2)

		_, err = cfg2.singletons.qNameToID(testQNameB)
		require.NoError(err)

		require.Equal(idA1, idA2, "sic!")
		require.Equal(idC1, idC2, "sic!")
>>>>>>> ea1d8460
	})
}<|MERGE_RESOLUTION|>--- conflicted
+++ resolved
@@ -21,15 +21,6 @@
 
 func test_SchemasSingletons(t *testing.T, cfg *AppConfigType) {
 	require := require.New(t)
-<<<<<<< HEAD
-	for _, schema := range cfg.Schemas.schemas {
-		if schema.singleton.enabled {
-			id, err := cfg.singletons.qNameToID(schema.name)
-			require.NoError(err)
-			require.Equal(id, schema.singleton.id)
-		}
-	}
-=======
 	cfg.Schemas.EnumSchemas(
 		func(s schemas.Schema) {
 			if s.Singleton() {
@@ -37,7 +28,6 @@
 				require.NoError(err)
 			}
 		})
->>>>>>> ea1d8460
 }
 
 func Test_singletonsCacheType_qNamesToID(t *testing.T) {
@@ -59,13 +49,7 @@
 		cfgs := make(AppConfigsType, 1)
 		cfg = cfgs.AddConfig(istructs.AppQName_test1_app1, schemas)
 
-<<<<<<< HEAD
-		provider := Provide(cfgs, iratesce.TestBucketsFactory, testTokensFactory(), simpleStorageProvder())
-
-		app, err := provider.AppStructs(istructs.AppQName_test1_app1)
-=======
 		provider, err := Provide(cfgs, iratesce.TestBucketsFactory, testTokensFactory(), simpleStorageProvder())
->>>>>>> ea1d8460
 		require.NoError(err)
 
 		_, err = provider.AppStructs(istructs.AppQName_test1_app1)
@@ -133,19 +117,12 @@
 		cfgs := make(AppConfigsType, 1)
 		cfg := cfgs.AddConfig(istructs.AppQName_test1_app1, schemas.NewSchemaCache())
 
-<<<<<<< HEAD
-		err := cfg.versions.putVersion(verSysSingletons, 0xFF)
-		require.NoError(err)
-
-		provider := Provide(cfgs, iratesce.TestBucketsFactory, testTokensFactory(), simpleStorageProvder())
-=======
 		cfg.versions.Prepare(storage)
 		err := cfg.versions.PutVersion(vers.SysSingletonsVersion, 0xFF)
 		require.NoError(err)
 
 		provider, err := Provide(cfgs, iratesce.TestBucketsFactory, testTokensFactory(), simpleStorageProvder())
 		require.NoError(err)
->>>>>>> ea1d8460
 
 		_, err = provider.AppStructs(istructs.AppQName_test1_app1)
 		require.ErrorIs(err, ErrorInvalidVersion)
@@ -169,16 +146,9 @@
 		})
 
 		cfgs := make(AppConfigsType, 1)
-<<<<<<< HEAD
-		cfg := cfgs.AddConfig(istructs.AppQName_test1_app1)
-		schema := cfg.Schemas.Add(istructs.NewQName("test", "CDoc"), istructs.SchemaKind_CDoc)
-		schema.SetSingleton()
-		provider := Provide(cfgs, iratesce.TestBucketsFactory, testTokensFactory(), storageProvider)
-=======
 		_ = cfgs.AddConfig(istructs.AppQName_test1_app1, schemas)
 		provider, err := Provide(cfgs, iratesce.TestBucketsFactory, testTokensFactory(), storageProvider)
 		require.NoError(err)
->>>>>>> ea1d8460
 
 		_, err = provider.AppStructs(istructs.AppQName_test1_app1)
 		require.ErrorIs(err, testError)
@@ -197,12 +167,8 @@
 		cfgs := make(AppConfigsType, 1)
 		_ = cfgs.AddConfig(istructs.AppQName_test1_app1, schemas)
 
-<<<<<<< HEAD
-		provider := Provide(cfgs, iratesce.TestBucketsFactory, testTokensFactory(), simpleStorageProvder())
-=======
 		provider, err := Provide(cfgs, iratesce.TestBucketsFactory, testTokensFactory(), simpleStorageProvder())
 		require.NoError(err)
->>>>>>> ea1d8460
 
 		_, err = provider.AppStructs(istructs.AppQName_test1_app1)
 		require.ErrorIs(err, ErrSingletonIDsExceeds)
@@ -224,12 +190,8 @@
 		cfgs := make(AppConfigsType, 1)
 		_ = cfgs.AddConfig(istructs.AppQName_test1_app1, schemas)
 
-<<<<<<< HEAD
-		provider := Provide(cfgs, iratesce.TestBucketsFactory, testTokensFactory(), storageProvider)
-=======
 		provider, err := Provide(cfgs, iratesce.TestBucketsFactory, testTokensFactory(), storageProvider)
 		require.NoError(err)
->>>>>>> ea1d8460
 
 		_, err = provider.AppStructs(istructs.AppQName_test1_app1)
 		require.ErrorIs(err, testError)
@@ -252,12 +214,8 @@
 		cfgs := make(AppConfigsType, 1)
 		_ = cfgs.AddConfig(istructs.AppQName_test1_app1, schemas)
 
-<<<<<<< HEAD
-		provider := Provide(cfgs, iratesce.TestBucketsFactory, testTokensFactory(), storageProvider)
-=======
 		provider, err := Provide(cfgs, iratesce.TestBucketsFactory, testTokensFactory(), storageProvider)
 		require.NoError(err)
->>>>>>> ea1d8460
 
 		_, err = provider.AppStructs(istructs.AppQName_test1_app1)
 		require.ErrorIs(err, testError)
@@ -286,12 +244,8 @@
 		cfgs := make(AppConfigsType, 1)
 		_ = cfgs.AddConfig(istructs.AppQName_test1_app1, schemas.NewSchemaCache())
 
-<<<<<<< HEAD
-		provider := Provide(cfgs, iratesce.TestBucketsFactory, testTokensFactory(), storageProvider)
-=======
 		provider, err := Provide(cfgs, iratesce.TestBucketsFactory, testTokensFactory(), storageProvider)
 		require.NoError(err)
->>>>>>> ea1d8460
 
 		_, err = provider.AppStructs(istructs.AppQName_test1_app1)
 		require.Error(err)
@@ -348,11 +302,7 @@
 		require.NoError(err)
 		idC1, err := cfg1.singletons.qNameToID(testQNameC)
 		require.NoError(err)
-<<<<<<< HEAD
-		testSchemasSingletons(t, cfg1)
-=======
 		test_SchemasSingletons(t, cfg1)
->>>>>>> ea1d8460
 
 		_, err = cfg1.singletons.qNameToID(testQNameB)
 		require.ErrorIs(err, ErrNameNotFound)
@@ -360,16 +310,6 @@
 		cfg2 := appCfg2()
 		idA2, err := cfg2.singletons.qNameToID(testQNameA)
 		require.NoError(err)
-<<<<<<< HEAD
-		require.Equal(idA1, idA2)
-		idC2, err := cfg2.singletons.qNameToID(testQNameC)
-		require.NoError(err)
-		require.Equal(idC1, idC2)
-		testSchemasSingletons(t, cfg2)
-
-		_, err = cfg2.singletons.qNameToID(testQNameB)
-		require.NoError(err)
-=======
 		idC2, err := cfg2.singletons.qNameToID(testQNameC)
 		require.NoError(err)
 		test_SchemasSingletons(t, cfg2)
@@ -379,6 +319,5 @@
 
 		require.Equal(idA1, idA2, "sic!")
 		require.Equal(idC1, idC2, "sic!")
->>>>>>> ea1d8460
 	})
 }