/*
 * Copyright (c) 2021-present Sigma-Soft, Ltd.
 * @author: Nikolay Nikitin
 */

package istructsmem

import (
	"fmt"
	"testing"

	"github.com/stretchr/testify/require"
	"github.com/voedger/voedger/pkg/iratesce"
	"github.com/voedger/voedger/pkg/istructs"
	"github.com/voedger/voedger/pkg/istructsmem/internal/consts"
	"github.com/voedger/voedger/pkg/istructsmem/internal/teststore"
	"github.com/voedger/voedger/pkg/istructsmem/internal/utils"
	"github.com/voedger/voedger/pkg/istructsmem/internal/vers"
	"github.com/voedger/voedger/pkg/schemas"
)

func test_SchemasSingletons(t *testing.T, cfg *AppConfigType) {
	require := require.New(t)
	cfg.Schemas.Schemas(
		func(s schemas.Schema) {
			if s.Singleton() {
				_, err := cfg.singletons.qNameToID(s.QName())
				require.NoError(err)
			}
		})
}

func Test_singletonsCacheType_qNamesToID(t *testing.T) {

	require := require.New(t)
	cDocName := schemas.NewQName("test", "SignletonCDoc")

	var cfg *AppConfigType

	t.Run("must be ok to construct app config", func(t *testing.T) {

		bld := schemas.NewSchemaCache()
		t.Run("must be ok to build schemas", func(t *testing.T) {
			schema := bld.Add(cDocName, schemas.SchemaKind_CDoc)
			schema.AddField("f1", schemas.DataKind_QName, true)
			schema.SetSingleton()
		})

		cfgs := make(AppConfigsType, 1)
		cfg = cfgs.AddConfig(istructs.AppQName_test1_app1, bld)

		provider := Provide(cfgs, iratesce.TestBucketsFactory, testTokensFactory(), simpleStorageProvder())

		_, err := provider.AppStructs(istructs.AppQName_test1_app1)
		require.NoError(err)

		test_SchemasSingletons(t, cfg)
	})

	testID := func(id istructs.RecordID, known bool, qname schemas.QName) {
		t.Run(fmt.Sprintf("test idToQName(%v)", id), func(t *testing.T) {
			qName, err := cfg.singletons.idToQName(id)
			if known {
				require.NoError(err)
				require.Equal(qname, qName)
			} else {
				require.ErrorIs(err, ErrIDNotFound)
				require.Equal(qName, schemas.NullQName)
			}
		})
	}

	testQName := func(qname schemas.QName, known bool) {
		t.Run(fmt.Sprintf("test qNameToID(%v)", qname), func(t *testing.T) {
			var id istructs.RecordID
			var err error

			id, err = cfg.singletons.qNameToID(qname)
			if known {
				require.NoError(err)
				require.NotNil(id)

				testID(id, true, qname)
			} else {
				require.ErrorIs(err, ErrNameNotFound)
			}
		})
	}

	t.Run("check NullQName", func(t *testing.T) {
		testQName(schemas.NullQName, false)
	})

	t.Run("check known QName", func(t *testing.T) {
		testQName(cDocName, true)
	})

	t.Run("check unknown QName", func(t *testing.T) {
		testQName(schemas.NewQName("unknown", "CDoc"), false)
	})

	t.Run("check unknown id", func(t *testing.T) {
		testID(cfg.singletons.lastID+1, false, schemas.NullQName)
	})
}

func Test_singletonsCacheType_Errors(t *testing.T) {

	require := require.New(t)
	testError := fmt.Errorf("test error")
	storage, err := simpleStorageProvder().AppStorage(istructs.AppQName_test1_app1)
	require.NoError(err)

	t.Run("must error if unknown version of sys.Singletons view", func(t *testing.T) {

		cfgs := make(AppConfigsType, 1)
		cfg := cfgs.AddConfig(istructs.AppQName_test1_app1, schemas.NewSchemaCache())

		cfg.versions.Prepare(storage)
		err := cfg.versions.PutVersion(vers.SysSingletonsVersion, 0xFF)
		require.NoError(err)

		provider := Provide(cfgs, iratesce.TestBucketsFactory, testTokensFactory(), simpleStorageProvder())

		_, err = provider.AppStructs(istructs.AppQName_test1_app1)
		require.ErrorIs(err, ErrorInvalidVersion)

		// reset storage
		storage, err = simpleStorageProvder().AppStorage(istructs.AppQName_test1_app1)
		require.NoError(err)
	})

	t.Run("must error if unable store version of sys.Singletons view", func(t *testing.T) {

		storage := teststore.NewTestStorage()
		storage.SchedulePutError(testError, utils.ToBytes(consts.SysView_Versions), utils.ToBytes(vers.SysSingletonsVersion))
		storageProvider := teststore.NewTestStorageProvider(storage)

		bld := schemas.NewSchemaCache()

		t.Run("must be ok to build schemas", func(t *testing.T) {
			schema := bld.Add(schemas.NewQName("test", "CDoc"), schemas.SchemaKind_CDoc)
			schema.SetSingleton()
		})

		cfgs := make(AppConfigsType, 1)
<<<<<<< HEAD
		_ = cfgs.AddConfig(istructs.AppQName_test1_app1, bld)
		provider, err := Provide(cfgs, iratesce.TestBucketsFactory, testTokensFactory(), storageProvider)
		require.NoError(err)
=======
		_ = cfgs.AddConfig(istructs.AppQName_test1_app1, schemas)
		provider := Provide(cfgs, iratesce.TestBucketsFactory, testTokensFactory(), storageProvider)
>>>>>>> 5f8f45dd

		_, err = provider.AppStructs(istructs.AppQName_test1_app1)
		require.ErrorIs(err, testError)
	})

	t.Run("must error if maximum singletons is exceeded by CDocs", func(t *testing.T) {

		bld := schemas.NewSchemaCache()

		t.Run("must be ok to build schemas", func(t *testing.T) {
			for i := 0; i <= 0x200; i++ {
				bld.Add(schemas.NewQName("test", fmt.Sprintf("CDoc%d", i)), schemas.SchemaKind_CDoc).SetSingleton()
			}
		})

		cfgs := make(AppConfigsType, 1)
		_ = cfgs.AddConfig(istructs.AppQName_test1_app1, bld)

		provider := Provide(cfgs, iratesce.TestBucketsFactory, testTokensFactory(), simpleStorageProvder())

		_, err = provider.AppStructs(istructs.AppQName_test1_app1)
		require.ErrorIs(err, ErrSingletonIDsExceeds)
	})

	t.Run("must error if store ID for some singledoc to storage is failed", func(t *testing.T) {
		schemaName := schemas.NewQName("test", "ErrorSchema")

		storage := teststore.NewTestStorage()
		storage.SchedulePutError(testError, utils.ToBytes(consts.SysView_SingletonIDs, verSysSingletonsLastest), []byte(schemaName.String()))
		storageProvider := teststore.NewTestStorageProvider(storage)

		bld := schemas.NewSchemaCache()

		t.Run("must be ok to build schemas", func(t *testing.T) {
			bld.Add(schemaName, schemas.SchemaKind_CDoc).SetSingleton()
		})

		cfgs := make(AppConfigsType, 1)
		_ = cfgs.AddConfig(istructs.AppQName_test1_app1, bld)

		provider := Provide(cfgs, iratesce.TestBucketsFactory, testTokensFactory(), storageProvider)

		_, err = provider.AppStructs(istructs.AppQName_test1_app1)
		require.ErrorIs(err, testError)
	})

	t.Run("must error if retrieve ID for some singledoc from storage is failed", func(t *testing.T) {
		schemaName := schemas.NewQName("test", "ErrorSchema")

		storage := teststore.NewTestStorage()
		storage.ScheduleGetError(testError, nil, []byte(schemaName.String()))
		storage.SchedulePutError(testError, nil, []byte(schemaName.String()))
		storageProvider := teststore.NewTestStorageProvider(storage)

		bld := schemas.NewSchemaCache()

		t.Run("must be ok to build schemas", func(t *testing.T) {
			bld.Add(schemaName, schemas.SchemaKind_CDoc).SetSingleton()
		})

		cfgs := make(AppConfigsType, 1)
		_ = cfgs.AddConfig(istructs.AppQName_test1_app1, bld)

		provider := Provide(cfgs, iratesce.TestBucketsFactory, testTokensFactory(), storageProvider)

		_, err = provider.AppStructs(istructs.AppQName_test1_app1)
		require.ErrorIs(err, testError)
	})

	t.Run("must error if some some CDoc singleton QName from storage is not well formed", func(t *testing.T) {
		storage := teststore.NewTestStorage()
		storageProvider := teststore.NewTestStorageProvider(storage)

		t.Run("crack storage by put invalid QName string into sys.Singletons view", func(t *testing.T) {
			err := storage.Put(
				utils.ToBytes(consts.SysView_Versions),
				utils.ToBytes(vers.SysSingletonsVersion),
				utils.ToBytes(verSysSingletonsLastest),
			)
			require.NoError(err)

			err = storage.Put(
				utils.ToBytes(consts.SysView_SingletonIDs, verSysSingletonsLastest),
				[]byte("error.CDoc.be-e-e"),
				utils.ToBytes(uint64(istructs.MaxSingletonID)),
			)
			require.NoError(err)
		})

		cfgs := make(AppConfigsType, 1)
		_ = cfgs.AddConfig(istructs.AppQName_test1_app1, schemas.NewSchemaCache())

		provider := Provide(cfgs, iratesce.TestBucketsFactory, testTokensFactory(), storageProvider)

		_, err = provider.AppStructs(istructs.AppQName_test1_app1)
		require.Error(err)
		require.Contains(err.Error(), "invalid string representation")
	})
}

func Test_singletonsCacheType_ReuseStorage(t *testing.T) {

	require := require.New(t)

	testQNameA := schemas.NewQName("test", "CDocA")
	testQNameB := schemas.NewQName("test", "CDocB")
	testQNameC := schemas.NewQName("test", "CDocC")

	storage, err := simpleStorageProvder().AppStorage(istructs.AppQName_test1_app1)
	require.NoError(err)

	appCfg1 := func() *AppConfigType {
		bld := schemas.NewSchemaCache()

		t.Run("must be ok to build schemas", func(t *testing.T) {
			bld.Add(testQNameA, schemas.SchemaKind_CDoc).SetSingleton()
			bld.Add(testQNameC, schemas.SchemaKind_CDoc).SetSingleton()
		})

		cfgs := make(AppConfigsType, 1)
		cfg := cfgs.AddConfig(istructs.AppQName_test1_app1, bld)

		err := cfg.prepare(nil, storage)
		require.NoError(err)
		return cfg
	}

	appCfg2 := func() *AppConfigType {
		bld := schemas.NewSchemaCache()

		t.Run("must be ok to build schemas", func(t *testing.T) {
			bld.Add(testQNameA, schemas.SchemaKind_CDoc).SetSingleton()
			bld.Add(testQNameB, schemas.SchemaKind_CDoc).SetSingleton()
			bld.Add(testQNameC, schemas.SchemaKind_CDoc).SetSingleton()
		})

		cfgs := make(AppConfigsType, 1)
		cfg := cfgs.AddConfig(istructs.AppQName_test1_app1, bld)
		err := cfg.prepare(nil, storage)
		require.NoError(err)
		return cfg
	}

	t.Run("must use equal singleton IDs if storage reused", func(t *testing.T) {
		cfg1 := appCfg1()
		idA1, err := cfg1.singletons.qNameToID(testQNameA)
		require.NoError(err)
		idC1, err := cfg1.singletons.qNameToID(testQNameC)
		require.NoError(err)
		test_SchemasSingletons(t, cfg1)

		_, err = cfg1.singletons.qNameToID(testQNameB)
		require.ErrorIs(err, ErrNameNotFound)

		cfg2 := appCfg2()
		idA2, err := cfg2.singletons.qNameToID(testQNameA)
		require.NoError(err)
		idC2, err := cfg2.singletons.qNameToID(testQNameC)
		require.NoError(err)
		test_SchemasSingletons(t, cfg2)

		_, err = cfg2.singletons.qNameToID(testQNameB)
		require.NoError(err)

		require.Equal(idA1, idA2, "sic!")
		require.Equal(idC1, idC2, "sic!")
	})
}<|MERGE_RESOLUTION|>--- conflicted
+++ resolved
@@ -144,14 +144,8 @@
 		})
 
 		cfgs := make(AppConfigsType, 1)
-<<<<<<< HEAD
 		_ = cfgs.AddConfig(istructs.AppQName_test1_app1, bld)
-		provider, err := Provide(cfgs, iratesce.TestBucketsFactory, testTokensFactory(), storageProvider)
-		require.NoError(err)
-=======
-		_ = cfgs.AddConfig(istructs.AppQName_test1_app1, schemas)
 		provider := Provide(cfgs, iratesce.TestBucketsFactory, testTokensFactory(), storageProvider)
->>>>>>> 5f8f45dd
 
 		_, err = provider.AppStructs(istructs.AppQName_test1_app1)
 		require.ErrorIs(err, testError)
