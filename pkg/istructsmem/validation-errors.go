--- conflicted
+++ resolved
@@ -1,73 +1,67 @@
-/*
- * Copyright (c) 2021-present Sigma-Soft, Ltd.
- * @author: Nikolay Nikitin
- */
-
-package istructsmem
-
-import "fmt"
-
-// validate error codes, see ValidateError.Code()
-const (
-	ECode_UnknownError = iota
-
-	ECode_EmptyTypeName
-	ECode_InvalidTypeName
-	ECode_InvalidTypeKind
-
-	ECode_EmptyData
-
-	ECode_InvalidRecordID
-	ECode_InvalidRefRecordID
-
-	ECode_EEmptyCUDs
-
-	ECode_InvalidChildName
-	ECode_InvalidOccursMin
-	ECode_InvalidOccursMax
-
-	ECode_TooManyCreates
-	ECode_TooManyUpdates
-	ECode_TooManyChildren
-)
-
-type validateErrorType struct {
-	error
-	code int
-}
-
-func (e validateErrorType) Code() int {
-	return e.code
-}
-
-func (e validateErrorType) Unwrap() error {
-	return e.error
-}
-
-func validateError(code int, err error) ValidateError {
-	e := validateErrorType{
-		error: fmt.Errorf("%w; validate error code: %d", err, code),
-		code:  code,
-	}
-	return e
-}
-
-func validateErrorf(code int, format string, a ...interface{}) ValidateError {
-	return validateError(code, fmt.Errorf(format, a...))
-}
-
-const (
-	// These errors are possible while checking type and content of the event arguments and CUDs
-	errEventArgUseWrongType         = "%v argument uses wrong type «%v», expected «%v»: %w"
-	errEventUnloggedArgUseWrongType = "%v unlogged argument uses wrong type «%v», expected «%v»: %w"
-	errUnknownContainerName         = "%v child[%d] has unknown container name «%s»: %w"
-	errWrongContainerType           = "%v child[%d] %v has wrong type name, expected «%v»: %w"
-	errWrongParentID                = "%v child[%d] %v has wrong parent id «%d», expected «%d»: %w"
-<<<<<<< HEAD
-	errEmptyRequiredField           = "%v ID %d misses required field «%s»: %w"
-	errNullInRequiredRefField       = "%v required ref field «%s» has NullRecordID value: %w"
-	errCUDsMissed                   = "%v must have not empty CUDs: %w"
-=======
->>>>>>> 6bc67b85
-	errInvalidTypeKindInCUD         = "%v CUD.%s() [record ID «%d»] %v has invalid type kind: %w"
-)
+/*
+ * Copyright (c) 2021-present Sigma-Soft, Ltd.
+ * @author: Nikolay Nikitin
+ */
+
+package istructsmem
+
+import "fmt"
+
+// validate error codes, see ValidateError.Code()
+const (
+	ECode_UnknownError = iota
+
+	ECode_EmptyTypeName
+	ECode_InvalidTypeName
+	ECode_InvalidTypeKind
+
+	ECode_EmptyData
+
+	ECode_InvalidRecordID
+	ECode_InvalidRefRecordID
+
+	ECode_EEmptyCUDs
+
+	ECode_InvalidChildName
+	ECode_InvalidOccursMin
+	ECode_InvalidOccursMax
+
+	ECode_TooManyCreates
+	ECode_TooManyUpdates
+	ECode_TooManyChildren
+)
+
+type validateErrorType struct {
+	error
+	code int
+}
+
+func (e validateErrorType) Code() int {
+	return e.code
+}
+
+func (e validateErrorType) Unwrap() error {
+	return e.error
+}
+
+func validateError(code int, err error) ValidateError {
+	e := validateErrorType{
+		error: fmt.Errorf("%w; validate error code: %d", err, code),
+		code:  code,
+	}
+	return e
+}
+
+func validateErrorf(code int, format string, a ...interface{}) ValidateError {
+	return validateError(code, fmt.Errorf(format, a...))
+}
+
+const (
+	// These errors are possible while checking type and content of the event arguments and CUDs
+	errEventArgUseWrongType         = "%v argument uses wrong type «%v», expected «%v»: %w"
+	errEventUnloggedArgUseWrongType = "%v unlogged argument uses wrong type «%v», expected «%v»: %w"
+	errUnknownContainerName         = "%v child[%d] has unknown container name «%s»: %w"
+	errWrongContainerType           = "%v child[%d] %v has wrong type name, expected «%v»: %w"
+	errWrongParentID                = "%v child[%d] %v has wrong parent id «%d», expected «%d»: %w"
+	errInvalidTypeKindInCUD         = "%v CUD.%s() [record ID «%d»] %v has invalid type kind: %w"
+)