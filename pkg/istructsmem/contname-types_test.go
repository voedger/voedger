/*
 * Copyright (c) 2021-present Sigma-Soft, Ltd.
 * @author: Nikolay Nikitin
 */

package istructsmem

import (
	"fmt"
	"sync"
	"testing"

	"github.com/stretchr/testify/require"
	"github.com/voedger/voedger/pkg/iratesce"
	"github.com/voedger/voedger/pkg/istorage"
	"github.com/voedger/voedger/pkg/istorageimpl"
	"github.com/voedger/voedger/pkg/istructs"
	"github.com/voedger/voedger/pkg/istructsmem/internal/consts"
	"github.com/voedger/voedger/pkg/istructsmem/internal/teststore"
	"github.com/voedger/voedger/pkg/istructsmem/internal/utils"
	"github.com/voedger/voedger/pkg/istructsmem/internal/vers"
	"github.com/voedger/voedger/pkg/schemas"
)

func Test_containerNameCache_nameToID(t *testing.T) {
	test := test()

	cNames := &test.AppCfg.cNames

	testID := func(id containerNameIDType, known bool, name string) {
		t.Run(fmt.Sprintf("test idToName(%v)", id), func(t *testing.T) {
			require := require.New(t)

			n, err := cNames.idToName(id)
			if known {
				require.NoError(err)
				require.Equal(name, n)
			} else {
				require.ErrorIs(err, ErrIDNotFound)
			}
		})
	}

	testName := func(name string, known bool) {
		t.Run(fmt.Sprintf("test nameToID(%v)", name), func(t *testing.T) {
			require := require.New(t)

			var id containerNameIDType
			var err error

			id, err = cNames.nameToID(name)
			if known {
				require.NoError(err)
				require.NotNil(id)

				testID(id, true, name)
			} else {
				require.ErrorIs(err, ErrNameNotFound)
			}
		})
	}

	t.Run("check empty name", func(t *testing.T) {
		testName("", true)
	})

	t.Run("check known name", func(t *testing.T) {
		testName(test.basketIdent, true)
	})

	t.Run("check unknown name", func(t *testing.T) {
		testName("unknownContainer123", false)
	})

	t.Run("check unknown id", func(t *testing.T) {
		testID(cNames.lastID+1, false, "")
	})

	t.Run("check access from multiple threads", func(t *testing.T) {
		wg := sync.WaitGroup{}

		testerGood := func() {
			test.AppCfg.Schemas.EnumSchemas(
				func(s schemas.Schema) {
					s.EnumContainers(
						func(c schemas.Container) {
							testName(c.Name(), true)
						})
				})
			wg.Done()
		}

		testerBad := func(num int) {
			for i := 0; i < 15; i++ {
				testName(fmt.Sprintf("test%d_ErrorName_%d", num, i), false)
			}
			wg.Done()
		}

		for i := 0; i < 1; i++ {
			wg.Add(1)
			if i%2 == 0 {
				go testerGood()
			} else {
				go testerBad(i)
			}
		}

		wg.Wait()
	})
}

func Test_containerNameCache_Errors(t *testing.T) {
	require := require.New(t)
	testError := fmt.Errorf("test error")
	storage := teststore.NewTestStorage()
	storageProvider := teststore.NewTestStorageProvider(storage)

	t.Run("must error if unknown version of sys.Container view", func(t *testing.T) {
		cfgs := make(AppConfigsType, 1)
		cfg := cfgs.AddConfig(istructs.AppQName_test1_app1, schemas.NewSchemaCache())

		cfg.versions.Prepare(storage)
		err := cfg.versions.PutVersion(vers.SysContainersVersion, 0xFF)
		require.NoError(err)

		provider := Provide(cfgs, iratesce.TestBucketsFactory, testTokensFactory(), storageProvider)

		_, err = provider.AppStructs(istructs.AppQName_test1_app1)
		require.ErrorIs(err, ErrorInvalidVersion)

		// clear the storage
		storage = teststore.NewTestStorage()
		storageProvider = teststore.NewTestStorageProvider(storage)
	})

	t.Run("must error if unable store version of sys.Containers view", func(t *testing.T) {
		storage.SchedulePutError(testError, utils.ToBytes(consts.SysView_Versions), utils.ToBytes(vers.SysContainersVersion))
		defer storage.Reset()

		cfgs := make(AppConfigsType, 1)
<<<<<<< HEAD
		cfg := cfgs.AddConfig(istructs.AppQName_test1_app1)
		obj := cfg.Schemas.Add(istructs.NewQName("test", "object"), istructs.SchemaKind_Object)
		obj.AddContainer("containerName", istructs.NewQName("test", "element"), 0, 1)
		_ = cfg.Schemas.Add(istructs.NewQName("test", "element"), istructs.SchemaKind_Element)
		provider := Provide(cfgs, iratesce.TestBucketsFactory, testTokensFactory(), storageProvider)
=======
		_ = cfgs.AddConfig(istructs.AppQName_test1_app1,
			func() schemas.SchemaCacheBuilder {
				s := schemas.NewSchemaCache()
				obj := s.Add(istructs.NewQName("test", "object"), istructs.SchemaKind_Object)
				obj.AddContainer("containerName", istructs.NewQName("test", "element"), 0, 1)
				_ = s.Add(istructs.NewQName("test", "element"), istructs.SchemaKind_Element)
				return s
			}())

		provider, err := Provide(cfgs, iratesce.TestBucketsFactory, testTokensFactory(), storageProvider)
		require.NoError(err)
>>>>>>> ea1d8460

		_, err := provider.AppStructs(istructs.AppQName_test1_app1)
		require.ErrorIs(err, testError)
	})

	t.Run("must error if maximum container names is exceeded", func(t *testing.T) {
		cfgs := make(AppConfigsType, 1)
		_ = cfgs.AddConfig(istructs.AppQName_test1_app1,
			func() schemas.SchemaCacheBuilder {
				s := schemas.NewSchemaCache()
				obj := s.Add(istructs.NewQName("test", "object"), istructs.SchemaKind_Object)
				for i := 0; i <= 0xFFFF; i++ {
					obj.AddContainer(fmt.Sprintf("cont%d", i), istructs.NewQName("test", "element"), 0, 1)
				}
				_ = s.Add(istructs.NewQName("test", "element"), istructs.SchemaKind_Element)
				return s
			}())

		provider := Provide(cfgs, iratesce.TestBucketsFactory, testTokensFactory(), storageProvider)

		_, err := provider.AppStructs(istructs.AppQName_test1_app1)
		require.ErrorIs(err, ErrContainerNameIDsExceeds)
	})

	t.Run("must error if retrieve ID for some container name from storage is failed", func(t *testing.T) {
		containerName := "ErrorContainerName"
		testError := fmt.Errorf("test error")

		storage.ScheduleGetError(testError, nil, []byte(containerName))
		storage.SchedulePutError(testError, nil, []byte(containerName))
		defer storage.Reset()

		cfgs := make(AppConfigsType, 1)
		_ = cfgs.AddConfig(istructs.AppQName_test1_app1,
			func() schemas.SchemaCacheBuilder {
				s := schemas.NewSchemaCache()
				obj := s.Add(istructs.NewQName("test", "object"), istructs.SchemaKind_Object)
				obj.AddContainer(containerName, istructs.NewQName("test", "element"), 0, 1)
				_ = s.Add(istructs.NewQName("test", "element"), istructs.SchemaKind_Element)
				return s
			}())

		provider := Provide(cfgs, iratesce.TestBucketsFactory, testTokensFactory(), storageProvider)

		_, err := provider.AppStructs(istructs.AppQName_test1_app1)
		require.ErrorIs(err, testError)
	})

	t.Run("must error if some some container name from storage is not valid identifier", func(t *testing.T) {

		t.Run("crack storage by put invalid container identifier into sys.Containers view", func(t *testing.T) {
			err := storage.Put(
				utils.ToBytes(consts.SysView_Versions),
				utils.ToBytes(vers.SysContainersVersion),
				utils.ToBytes(uint16(verSysContainersLastest)),
			)
			require.NoError(err)

			err = storage.Put(
				utils.ToBytes(consts.SysView_Containers, uint16(verSysContainersLastest)),
				[]byte("error-container-name"),
				utils.ToBytes(uint16(0xFFFE)),
			)
			require.NoError(err)
		})

		cfgs := make(AppConfigsType, 1)
		_ = cfgs.AddConfig(istructs.AppQName_test1_app1, schemas.NewSchemaCache())

		provider := Provide(cfgs, iratesce.TestBucketsFactory, testTokensFactory(), storageProvider)

<<<<<<< HEAD
		_, err := provider.AppStructs(istructs.AppQName_test1_app1)
		require.ErrorIs(err, ErrInvalidName)
=======
		_, err = provider.AppStructs(istructs.AppQName_test1_app1)
		require.ErrorIs(err, schemas.ErrInvalidName)
>>>>>>> ea1d8460
	})
}

func Test_containerNameCache_ReuseStorage(t *testing.T) {

	require := require.New(t)

	appCfgWithStorage := func(storage istorage.IAppStorage) *AppConfigType {
		cfgs := make(AppConfigsType, 1)
		cfg := cfgs.AddConfig(istructs.AppQName_test1_app1,
			func() schemas.SchemaCacheBuilder {
				s := schemas.NewSchemaCache()
				schema := s.Add(istructs.NewQName("test", "object"), istructs.SchemaKind_Object)
				schema.AddContainer("element", istructs.NewQName("test", "element"), 0, 1)
				_ = s.Add(istructs.NewQName("test", "element"), istructs.SchemaKind_Element)
				return s
			}())

		err := cfg.prepare(nil, storage)
		require.NoError(err)

		return cfg
	}

	appCfg := func() *AppConfigType {
		asf := istorage.ProvideMem()
		sp := istorageimpl.Provide(asf)
		appStorage, err := sp.AppStorage(istructs.AppQName_test1_app1)
		require.NoError(err)
		return appCfgWithStorage(appStorage)
	}

	t.Run("must use equal container id if storage reused", func(t *testing.T) {
		cfg1 := appCfg()
		id1, err := cfg1.cNames.nameToID("element")
		require.NoError(err)

		cfg2 := appCfgWithStorage(cfg1.storage)
		id2, err := cfg2.cNames.nameToID("element")
		require.NoError(err)

		require.Equal(id1, id2)
	})

}<|MERGE_RESOLUTION|>--- conflicted
+++ resolved
@@ -139,13 +139,6 @@
 		defer storage.Reset()
 
 		cfgs := make(AppConfigsType, 1)
-<<<<<<< HEAD
-		cfg := cfgs.AddConfig(istructs.AppQName_test1_app1)
-		obj := cfg.Schemas.Add(istructs.NewQName("test", "object"), istructs.SchemaKind_Object)
-		obj.AddContainer("containerName", istructs.NewQName("test", "element"), 0, 1)
-		_ = cfg.Schemas.Add(istructs.NewQName("test", "element"), istructs.SchemaKind_Element)
-		provider := Provide(cfgs, iratesce.TestBucketsFactory, testTokensFactory(), storageProvider)
-=======
 		_ = cfgs.AddConfig(istructs.AppQName_test1_app1,
 			func() schemas.SchemaCacheBuilder {
 				s := schemas.NewSchemaCache()
@@ -155,9 +148,7 @@
 				return s
 			}())
 
-		provider, err := Provide(cfgs, iratesce.TestBucketsFactory, testTokensFactory(), storageProvider)
-		require.NoError(err)
->>>>>>> ea1d8460
+		provider := Provide(cfgs, iratesce.TestBucketsFactory, testTokensFactory(), storageProvider)
 
 		_, err := provider.AppStructs(istructs.AppQName_test1_app1)
 		require.ErrorIs(err, testError)
@@ -229,13 +220,8 @@
 
 		provider := Provide(cfgs, iratesce.TestBucketsFactory, testTokensFactory(), storageProvider)
 
-<<<<<<< HEAD
-		_, err := provider.AppStructs(istructs.AppQName_test1_app1)
-		require.ErrorIs(err, ErrInvalidName)
-=======
-		_, err = provider.AppStructs(istructs.AppQName_test1_app1)
+		_, err := provider.AppStructs(istructs.AppQName_test1_app1)
 		require.ErrorIs(err, schemas.ErrInvalidName)
->>>>>>> ea1d8460
 	})
 }
 
