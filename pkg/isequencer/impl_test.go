/*
 * Copyright (c) 2025-present unTill Software Development Group B.V.
 * @author Alisher Nurmanov
 */

package isequencer

import (
	"context"
	"errors"
	"testing"
	"time"

	"github.com/stretchr/testify/require"

	"github.com/voedger/voedger/pkg/coreutils"
)

func TestSequencer(t *testing.T) {
	require := require.New(t)

	t.Run("basic flow", func(t *testing.T) {
		mockedTime := coreutils.MockTime
		// Given
		initialNumber := Number(100)
		storage := NewMockStorage()
		storage.SetPLog(map[PLogOffset][]SeqValue{
			PLogOffset(1): {
				{Key: NumberKey{WSID: 1, SeqID: 1}, Value: initialNumber},
			},
		})

		params := NewDefaultParams(map[WSKind]map[SeqID]Number{
			1: {1: 1},
		})

		seq, cleanup := New(params, storage, mockedTime)
<<<<<<< HEAD
		expectedNumber := Number(101)

		t.Run("100 numbers in one transaction", func(t *testing.T) {
			offset := WaitForStart(t, seq, 1, 1, true)
			require.Equal(PLogOffset(2), offset)
			for i := 1; i <= 100; i++ {
				num, err := seq.Next(1)
				require.NoError(err)
				require.Equal(expectedNumber, num)
				expectedNumber++
			}
			seq.Flush()
		})

		t.Run("100 transaction, 1 number in each", func(t *testing.T) {
			for i := 1; i <= 100; i++ {
				offset := WaitForStart(t, seq, 1, 1, true)
				require.Equal(PLogOffset(2+i), offset)
				num, err := seq.Next(1)
				require.NoError(err)
				require.Equal(expectedNumber, num)
				expectedNumber++
				seq.Flush()
			}

			cleanup()
			seq.(*sequencer).flusherWG.Wait()
		})

		nums, err := storage.ReadNumbers(1, []SeqID{1})
		require.NoError(err)
		require.Equal(int(Number(300)), int(nums[0]))
=======
		defer cleanup()
		// When
		offset := WaitForStart(t, seq, 1, 1, true)
		require.Equal(PLogOffset(2), offset)

		// Generate new sequence Numbers 100 times
		const countOfNumbers = 100

		for i := 1; i <= countOfNumbers; i++ {
			num, err := seq.Next(1)
			require.NoError(err)
			require.Equal(Number(100+i), num)
		}

		seq.Flush()

		ctx, cancelCtx := context.WithTimeout(context.Background(), 10*time.Second)
		defer cancelCtx()

		for ctx.Err() == nil {
			nums, err := storage.ReadNumbers(1, []SeqID{1})
			require.NoError(err)
			// check if number in storage is equal to the expected number
			if initialNumber+countOfNumbers == nums[0] {
				return
			}
			time.Sleep(10 * time.Millisecond)
		}

		require.Fail("failed to get expected number from storage")
>>>>>>> c5319091
	})
}

func TestSequencer_Start(t *testing.T) {
	require := require.New(t)
	t.Run("should reject when too many unflushed values + allow after Flush", func(t *testing.T) {
		iTime := coreutils.MockTime

		storage := NewMockStorage()
		params := NewDefaultParams(map[WSKind]map[SeqID]Number{
			1: {1: 1, 2: 1, 3: 1, 4: 1, 5: 1, 6: 1},
		})
		params.MaxNumUnflushedValues = 5
		waitForFlushCh := make(chan any)
		writeOnFlushOccuredCh := make(chan any)
		storage.onWriteValuesAndOffset = func() {
			close(writeOnFlushOccuredCh)
			<-waitForFlushCh
		}
		seq, cancel := New(params, storage, iTime)
		defer cancel()

		offset, ok := seq.Start(1, 1)
		require.True(ok)
		require.Equal(PLogOffset(1), offset)

		// obtain 6 numbers, 6th should overflow toBeFlushed
		for i := 0; i < 6; i++ {
			num, err := seq.Next(SeqID(i + 1))
			require.NoError(err)
			require.Equal(Number(1), num)
		}

		seq.Flush()

		<-writeOnFlushOccuredCh

		// failed to start because toBeFlushed is overflowed
		offset, ok = seq.Start(1, 1)
		require.False(ok)
		require.Zero(offset)
		close(waitForFlushCh)
	})
}

func TestBatcher(t *testing.T) {
	t.Run("should aggregate max values and wait for unflushed values threshold", func(t *testing.T) {
		require := require.New(t)

		// Given
		ctx := context.Background()
		storage := NewMockStorage()
		mockTime := coreutils.MockTime
		params := NewDefaultParams(nil)
		seq, cleanup := New(params, storage, mockTime)
		defer cleanup()
		s := seq.(*sequencer)

		// Set up the batch to be processed
		batch := []SeqValue{
			{Key: NumberKey{WSID: 1, SeqID: 1}, Value: 104},
			{Key: NumberKey{WSID: 1, SeqID: 1}, Value: 103},
			{Key: NumberKey{WSID: 1, SeqID: 1}, Value: 102},
			{Key: NumberKey{WSID: 1, SeqID: 1}, Value: 102},
			{Key: NumberKey{WSID: 1, SeqID: 2}, Value: 201},
			{Key: NumberKey{WSID: 1, SeqID: 4}, Value: 401},
			{Key: NumberKey{WSID: 1, SeqID: 4}, Value: 402},
			{Key: NumberKey{WSID: 2, SeqID: 1}, Value: 52},
			{Key: NumberKey{WSID: 2, SeqID: 1}, Value: 51},
		}

		err := s.batcher(ctx, batch, 6)
		require.NoError(err)

		// Verify toBeFlushed has been updated with maximum values
		s.toBeFlushedMu.RLock()
		defer s.toBeFlushedMu.RUnlock()

		// Should now have values from batch with max values preserved
		require.Equal(Number(104), s.toBeFlushed[NumberKey{WSID: 1, SeqID: 1}])
		require.Equal(Number(201), s.toBeFlushed[NumberKey{WSID: 1, SeqID: 2}])
		require.Equal(Number(402), s.toBeFlushed[NumberKey{WSID: 1, SeqID: 4}])
		require.Equal(Number(52), s.toBeFlushed[NumberKey{WSID: 2, SeqID: 1}])
		require.Len(s.toBeFlushed, 4)

		// Verify offset was updated
		require.Equal(PLogOffset(7), s.toBeFlushedOffset, "Should update toBeFlushedOffset to offset + 1")

		// Verify nextOffset was updated
		require.Equal(PLogOffset(7), s.nextOffset, "Should update nextOffset to offset + 1")
	})

	t.Run("should handle context cancellation", func(t *testing.T) {
		require := require.New(t)
		ctx, cancel := context.WithCancel(context.Background())
		storage := NewMockStorage()
		params := NewDefaultParams(map[WSKind]map[SeqID]Number{
			1: {1: 100},
		})

		// Small threshold to force waiting
		params.MaxNumUnflushedValues = 1

		seq, cleanup := New(params, storage, coreutils.MockTime)
		defer cleanup()
		s := seq.(*sequencer)

		// Set up the batch to be processed
		batch := []SeqValue{{Key: NumberKey{WSID: 1, SeqID: 1}, Value: 102}}

		// simulate toBeFlushed is fulfilled
		s.toBeFlushed[NumberKey{WSID: 1, SeqID: 1}] = 1

		// make the context be canceled
		cancel()
		err := s.batcher(ctx, batch, 6)
		require.ErrorIs(err, context.Canceled)
	})

	t.Run("continue after toBeFlushed drain", func(t *testing.T) {
		require := require.New(t)
		storage := NewMockStorage()
		params := NewDefaultParams(map[WSKind]map[SeqID]Number{
			1: {1: 100},
		})

		// Small threshold to force waiting
		params.MaxNumUnflushedValues = 1
		mockTime := coreutils.NewMockTime()
		seq, cleanup := New(params, storage, mockTime)
		defer cleanup()
		s := seq.(*sequencer)

		// Set up the batch to be processed
		batch := []SeqValue{{Key: NumberKey{WSID: 1, SeqID: 1}, Value: 102}}

		// simulate toBeFlushed is fulfilled
		s.toBeFlushedMu.Lock()
		s.toBeFlushed[NumberKey{WSID: 1, SeqID: 1}] = 1
		s.toBeFlushedMu.Unlock()

		mockTime.FireNextTimerImmediately()
		mockTime.SetOnNextNewTimerChan(func() {
			// simulate toBeFlushed is drained by flusher
			s.toBeFlushedMu.Lock()
			s.toBeFlushed = map[NumberKey]Number{}
			s.toBeFlushedMu.Unlock()
		})
		err := s.batcher(context.Background(), batch, 6)
		require.NoError(err)
	})
}

func TestContextCloseDuringStorageErrors(t *testing.T) {
	require := require.New(t)

	storageErr := errors.New("storage error")
	mockTime := coreutils.MockTime

	params := NewDefaultParams(map[WSKind]map[SeqID]Number{
		1: {1: 1},
	})

	t.Run("flusher()", func(t *testing.T) {
		storage := NewMockStorage()
		seq, _ := New(params, storage, mockTime)
		s := seq.(*sequencer)
		storage.SetWriteValuesAndOffset(storageErr)
		defer func() { storage.SetReadNextPLogOffsetError(nil) }()
		triedToWriteCh := make(chan any)
		storage.onWriteValuesAndOffset = func() {
			s.cleanupCtxCancel()
			close(triedToWriteCh)
		}

		// Test with empty values
		s.toBeFlushed[NumberKey{WSID: 1, SeqID: 1}] = 1

		// simulate normal sequencer behaviour
		s.signalToFlushing()

		<-triedToWriteCh
		s.flusherWG.Wait()

	})

	t.Run("flushValues()", func(t *testing.T) {
		storage := NewMockStorage()
		seq, cleanup := New(params, storage, mockTime)
		s := seq.(*sequencer)
		storage.SetWriteValuesAndOffset(storageErr)
		defer func() { storage.SetReadNextPLogOffsetError(nil) }()
		storage.onWriteValuesAndOffset = func() {
			cleanup() // ctx is closed here
		}

		// Test with empty values
		s.toBeFlushed[NumberKey{WSID: 1, SeqID: 1}] = 1
		err := s.flushValues(PLogOffset(1))
		// closed ctx causes Retry() returned immediately after storage error

		require.ErrorIs(err, context.Canceled)
	})

	t.Run("actualizer()", func(t *testing.T) {
		t.Run("on ReadNextPLogOffset", func(t *testing.T) {
			storage := NewMockStorage()
			seq, cleanup := New(params, storage, mockTime)
			storage.SetReadNextPLogOffsetError(storageErr)
			s := seq.(*sequencer)
			storage.onReadNextPLogOffset = func() {
				cleanup() // ctx is closed here
			}
			s.actualizerWG.Add(1) // simulate s.Actualize() behaviour
			s.actualizer(s.cleanupCtx)
		})

		t.Run("on ActualizeSequencesFromPLog", func(t *testing.T) {
			storage := NewMockStorage()
			storage.SetPLog(map[PLogOffset][]SeqValue{PLogOffset(1): {{Key: NumberKey{WSID: 1, SeqID: 1}, Value: 100}}})
			seq, cleanup := New(params, storage, mockTime)
			s := seq.(*sequencer)
			storage.onActualizeFromPLog = func() {
				cleanup() // ctx is closed here
			}
			s.actualizerWG.Add(1) // simulate s.Actualize() behaviour
			s.actualizer(s.cleanupCtx)
		})
	})

	t.Run("Next()", func(t *testing.T) {
		storage := NewMockStorage()
		seq, cleanup := New(params, storage, mockTime)
		s := seq.(*sequencer)
		storage.SetReadNumbersError(storageErr)
		storage.onReadNumbers = func() {
			cleanup() // ctx is closed here
		}
		_, ok := s.Start(1, 1)
		require.True(ok)
		num, err := s.Next(1)
		require.ErrorIs(err, context.Canceled)
		require.Zero(num)
	})

}

func TestNextNumberSourceOrder(t *testing.T) {
	require := require.New(t)

	// Set up mock storage and sequencer
	storage := NewMockStorage()
	storage.SetPLog(map[PLogOffset][]SeqValue{
		PLogOffset(0): nil,
		PLogOffset(1): nil,
		PLogOffset(2): nil,
		PLogOffset(3): nil,
		PLogOffset(4): nil,
		PLogOffset(5): {
			{
				Key:   NumberKey{WSID: 1, SeqID: 1},
				Value: 100,
			},
		},
	})
	mockTime := coreutils.MockTime

	params := NewDefaultParams(map[WSKind]map[SeqID]Number{
		1: {1: 1},
	})

	seq, cleanup := New(params, storage, mockTime)
	defer cleanup()

	numberKey := NumberKey{WSID: 1, SeqID: 1}

	t.Run("check the value is cached after next", func(t *testing.T) {
		offset := WaitForStart(t, seq, 1, 1, true)
		require.Equal(PLogOffset(6), offset)
		numInitial, err := seq.Next(1)
		require.NoError(err)
		require.NotZero(numInitial)
		numCached, ok := seq.(*sequencer).cache.Get(numberKey)
		require.True(ok)
		require.Equal(numInitial, numCached)

		seq.Actualize()
	})

	t.Run("check taken from cache on next", func(t *testing.T) {
		offset := WaitForStart(t, seq, 1, 1, true)
		require.Equal(PLogOffset(6), offset)

		// tamper the cache to ensure we'll use cache on Next
		seq.(*sequencer).cache.Add(numberKey, 10001)

		// expect read from cache first on normal Next call
		numFromCache, err := seq.Next(1)
		require.NoError(err)
		require.Equal(Number(10002), numFromCache)

		seq.Actualize()
	})

	t.Run("missing in cache -> take from inproc", func(t *testing.T) {
		// start
		offset := WaitForStart(t, seq, 1, 1, true)
		require.Equal(PLogOffset(6), offset)

		// fill the cache
		numInitial, err := seq.Next(1)
		require.NoError(err)
		require.NotZero(numInitial)

		// evict the cached number
		require.True(seq.(*sequencer).cache.Remove(numberKey))

		// tamper inproc to be sure we'll read exactly from inproc in this case
		seq.(*sequencer).inproc[numberKey] = 20001

		// missing in cache -> expect read from inproc
		numActual, err := seq.Next(1)
		require.NoError(err)
		require.Equal(Number(20002), numActual)

		seq.Actualize()
	})

	t.Run("missing in cache and in inproc -> take from toBeFlushed", func(t *testing.T) {
		// start
		offset := WaitForStart(t, seq, 1, 1, true)
		require.Equal(PLogOffset(6), offset)

		// fill the cache and inproc
		numInitial, err := seq.Next(1)
		require.NoError(err)
		require.NotZero(numInitial)

		// clear inproc + keep toBeFlushed filled by making flusher() stuck
		continueCh := make(chan any)
		writeValuesAndOffsetCh := make(chan any)
		storage.onWriteValuesAndOffset = func() {
			close(writeValuesAndOffsetCh)
			<-continueCh
		}
		defer func() {
			storage.onWriteValuesAndOffset = nil
		}()
		seq.Flush()
		seq.(*sequencer).inproc = map[NumberKey]Number{}

		// clear cache
		removed := seq.(*sequencer).cache.Remove(numberKey)
		require.True(removed)

		// tamper toBeFlushed to ensure we'll read exactly from toBeFlushed in this case
		<-writeValuesAndOffsetCh // avoid data race on toBeFlushed
		seq.(*sequencer).toBeFlushed[numberKey] = 30001

		offset = WaitForStart(t, seq, 1, 1, true)
		require.Equal(PLogOffset(7), offset)

		// missing in cache and in inproc -> expect read from toBeFlushed
		numFromToBeFlushed, err := seq.Next(1)
		require.NoError(err)
		require.Equal(Number(30002), numFromToBeFlushed)
		close(continueCh)

		seq.Actualize()
	})
}

func TestWrongCacheSize(t *testing.T) {
	require.Panics(t, func() { New(Params{LRUCacheSize: -1}, nil, nil) })
}

func TestPanicOnWrongInitialNumber(t *testing.T) {
	require.Panics(t, func() {
		New(Params{LRUCacheSize: DefaultLRUCacheSize, SeqTypes: map[WSKind]map[SeqID]Number{1: {1: 0}}}, nil, nil)
	})
}<|MERGE_RESOLUTION|>--- conflicted
+++ resolved
@@ -35,9 +35,9 @@
 		})
 
 		seq, cleanup := New(params, storage, mockedTime)
-<<<<<<< HEAD
 		expectedNumber := Number(101)
 
+		defer cleanup()
 		t.Run("100 numbers in one transaction", func(t *testing.T) {
 			offset := WaitForStart(t, seq, 1, 1, true)
 			require.Equal(PLogOffset(2), offset)
@@ -65,26 +65,6 @@
 			seq.(*sequencer).flusherWG.Wait()
 		})
 
-		nums, err := storage.ReadNumbers(1, []SeqID{1})
-		require.NoError(err)
-		require.Equal(int(Number(300)), int(nums[0]))
-=======
-		defer cleanup()
-		// When
-		offset := WaitForStart(t, seq, 1, 1, true)
-		require.Equal(PLogOffset(2), offset)
-
-		// Generate new sequence Numbers 100 times
-		const countOfNumbers = 100
-
-		for i := 1; i <= countOfNumbers; i++ {
-			num, err := seq.Next(1)
-			require.NoError(err)
-			require.Equal(Number(100+i), num)
-		}
-
-		seq.Flush()
-
 		ctx, cancelCtx := context.WithTimeout(context.Background(), 10*time.Second)
 		defer cancelCtx()
 
@@ -92,14 +72,13 @@
 			nums, err := storage.ReadNumbers(1, []SeqID{1})
 			require.NoError(err)
 			// check if number in storage is equal to the expected number
-			if initialNumber+countOfNumbers == nums[0] {
+			if expectedNumber-1 == nums[0] {
 				return
 			}
 			time.Sleep(10 * time.Millisecond)
 		}
 
 		require.Fail("failed to get expected number from storage")
->>>>>>> c5319091
 	})
 }
 
