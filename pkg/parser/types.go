--- conflicted
+++ resolved
@@ -102,16 +102,12 @@
 
 type WorkspaceStmt struct {
 	Statement
-<<<<<<< HEAD
-	Name       string               `parser:"'WORKSPACE' @Ident '('"`
+	Abstract   bool                 `parser:"@'ABSTRACT'?"`
+	Name       string               `parser:"'WORKSPACE' @Ident "`
+	Of         []OptQName           `parser:"('OF' @@ (',' @@)*)?"`
+	A          int                  `parser:"'('"`
 	Descriptor *WsDescriptorStmt    `parser:"('DESCRIPTOR' @@)?"`
 	Statements []WorkspaceStatement `parser:"@@? (';' @@)* ';'? ')'"`
-=======
-	Abstract   bool                 `parser:"@'ABSTRACT'?"`
-	Name       string               `parser:"'WORKSPACE' @Ident"`
-	Of         []OptQName           `parser:"('OF' @@ (',' @@)*)?"`
-	Statements []WorkspaceStatement `parser:"'(' @@? (';' @@)* ';'? ')'"`
->>>>>>> 4097eb32
 }
 
 func (s WorkspaceStmt) GetName() string { return s.Name }
@@ -255,13 +251,8 @@
 	Statement
 	Name   string          `parser:"'COMMAND' @Ident"`
 	Params []FunctionParam `parser:"('(' @@? (',' @@)* ')')?"`
-<<<<<<< HEAD
-	Func   string          `parser:"'AS' @Ident"`
+	Func   OptQName        `parser:"'AS' @@"`
 	With   []WithItem      `parser:"('WITH' @@ (',' @@)* )?"`
-=======
-	Func   OptQName        `parser:"'AS' @@"`
-	With   []TcqWithItem   `parser:"('WITH' @@ (',' @@)* )?"`
->>>>>>> 4097eb32
 }
 
 func (s CommandStmt) GetName() string { return s.Name }
@@ -276,13 +267,8 @@
 	Name    string          `parser:"'QUERY' @Ident"`
 	Params  []FunctionParam `parser:"('(' @@? (',' @@)* ')')?"`
 	Returns OptQName        `parser:"'RETURNS' @@"`
-<<<<<<< HEAD
-	Func    string          `parser:"'AS' @Ident"`
+	Func    OptQName        `parser:"'AS' @@"`
 	With    []WithItem      `parser:"('WITH' @@ (',' @@)* )?"`
-=======
-	Func    OptQName        `parser:"'AS' @@"`
-	With    []TcqWithItem   `parser:"('WITH' @@ (',' @@)* )?"`
->>>>>>> 4097eb32
 }
 
 func (s QueryStmt) GetName() string { return s.Name }
