--- conflicted
+++ resolved
@@ -716,22 +716,10 @@
 	return nil
 }
 
-<<<<<<< HEAD
 func (c *buildContext) pushDef(qname appdef.QName, kind appdef.TypeKind, currentWorkspace workspaceAddr) {
 
 	if currentWorkspace.workspace == nil {
 		panic("currentWorkspace is nil")
-=======
-func (c *buildContext) pushDef(qname appdef.QName, kind appdef.TypeKind, ictx *iterateCtx) {
-	wsb := func() appdef.IWorkspaceBuilder {
-		if ws := getCurrentWorkspace(ictx); ws != nil {
-			if n := Ident(ws.GetName()); n != "" {
-				return c.wsBuilders[ictx.pkg.NewQName(n)]
-			}
-		}
-		// no workspace for Object «test.object»
-		panic(fmt.Errorf("no workspace for %s «%s»", kind.TrimString(), qname))
->>>>>>> fddb8a84
 	}
 
 	wsQname := currentWorkspace.pkg.NewQName(currentWorkspace.workspace.Name)
