--- conflicted
+++ resolved
@@ -410,13 +410,7 @@
 */
 ALTER WORKSPACE sys.Profile(
     USE WORKSPACE MyWorkspace1;
-<<<<<<< HEAD
 );
-=======
-);
-
--- Declares ROLE
-ROLE UntillPaymentsUser;
 
 ALTER WORKSPACE sys.AppWorkspaceWS (
 
@@ -428,5 +422,4 @@
 
         JOB TestJob2 '@every 2m30s'; 
     );
-)
->>>>>>> 0256beae
+)