-- package consists of schema and resources
-- schema consists of few schema files
SCHEMA main;

IMPORT SCHEMA "github.com/untillpro/untill";
IMPORT SCHEMA "github.com/untillpro/airsbp" AS air;

-- Declare tag to assign it later to definition(s)
TAG BackofficeTag;

-- Declares ROLE
ROLE UntillPaymentsUser;

TABLE NestedTable INHERITS CRecord (
    ItemName text
);

TABLE ScreenGroup INHERITS CDoc();

-- TABLE ... OF - declares the inheritance from type or table. PROJECTORS from the base table are not inherted.
TABLE TablePlan INHERITS CDoc (
    FState int,
    Name text NOT NULL,
    Rate currency NOT NULL,
    Expiration timestamp,
    VerifiableField text NOT NULL VERIFIABLE, -- Verifiable field
    Int1 int DEFAULT 1 CHECK(Int1 >= 1 AND Int2 < 10000),  -- Expressions evaluating to TRUE or UNKNOWN succeed.
    Text1 text DEFAULT "a",
    Int2 int DEFAULT NEXTVAL('sequence'),
    ScreenGroupRef ref(ScreenGroup), 
    AnyTableRef ref,
    FewTablesRef ref(ScreenGroup, TablePlan) NOT NULL,
    CheckedField text CHECK "^[0-9]{8}$", -- Field validated by regexp
    CHECK (ValidateRow(this)), -- Unnamed CHECK table constraint. Expressions evaluating to TRUE or UNKNOWN succeed.
    CONSTRAINT StateChecker CHECK (ValidateFState(FState)), -- Named CHECK table constraint
    -- UNIQUE (FState, Name), -- unnamed UNIQUE table constraint
    UNIQUEFIELD Name, -- deprecated. For Air backward compatibility only
    TableItems TABLE TablePlanItem (
        TableNo int,
        Chairs int
    ),
    items NestedTable,
    ExcludedTableItems TablePlanItem
) WITH Comment="Backoffice Table", Tags=(BackofficeTag); -- Optional comment and tags


-- Singletones are always CDOC. Error is thrown on attempt to declare it as WDOC or ODOC
-- These comments are included in the statement definition, but may be overriden with `WITH Comment=...`
TABLE SubscriptionProfile INHERITS Singleton (
    CustomerID text,
    CustomerKind int,
    CompanyName text
);

-- Package-level extensions
EXTENSION ENGINE WASM (

    -- Function which takes sys.TableRow (unnamed param), returns boolean and implemented in WASM module in this package
    FUNCTION ValidateRow(TableRow) RETURNS boolean;

    -- Function which takes named parameter, returns boolean, and implemented in WASM module in this package
    FUNCTION ValidateFState(State int) RETURNS boolean;

);

WORKSPACE MyWorkspace (
    DESCRIPTOR OF air.TypeWithName ( -- Workspace descriptor is always SINGLETONE. Error is thrown on attempt to declare it as WDOC or ODOC
        Country text CHECK "^[A-Za-z]{2}$",
        Description text
    );

    -- Declare comments, tags and roles which only available in this workspace
    TAG PosTag;
    ROLE LocationManager;

    -- Declare rates
    RATE BackofficeFuncRate1 1000 PER HOUR;
    RATE BackofficeFuncRate2 100 PER MINUTE PER IP;

    -- It is only allowed create table if it is defined in this workspace, or added with USE statement
	USE TABLE SomeSchema.SomeTable;
	USE TABLE untill.*; 

    TYPE TypeWithKind (
        Kind int
    );
    TYPE SubscriptionEvent (
        Origin text,
        Data text
    );


    TABLE WsTable INHERITS CDoc OF air.TypeWithName, TypeWithKind ( -- Multiple types
        PsName text,
        items TABLE Child (
            Number int				
        )
    );	

    -- Workspace-level extensions 
    EXTENSION ENGINE BUILTIN (

        -- Projector can only be declared in workspace.
        -- A builtin function OrdersCountProjector must exist in package resources.
        -- INTENTS - lists all storage keys, projector generates intents for
        -- STATE - lists all storage keys, projector reads state from
        --      (key consist of Storage Qname, and Entity name, when required by storage)
        --      (no need to specify in STATE when already listed in INTENTS)
        PROJECTOR CountOrders 
            ON COMMAND Orders 
            INTENTS(View OrdersCountView);
        
        -- Projector triggered by command argument SubscriptionProfile which is a Storage
        -- Projector uses sys.HTTPStorage
        PROJECTOR UpdateSubscriptionProfile 
            ON COMMAND ARGUMENT SubscriptionEvent 
            STATE(sys.Http, AppSecret);

        -- Projectors triggered by CUD operations
        -- SYNC means that projector is synchronous 
        SYNC PROJECTOR TablePlanThumbnailGen 
            ON INSERT TablePlan 
            INTENTS(View TablePlanThumbnails);

        PROJECTOR UpdateDashboard 
            ON COMMAND IN (Orders, Orders2) 
            INTENTS(View DashboardView);

        PROJECTOR UpdateActivePlans 
            ON ACTIVATE OR DEACTIVATE TablePlan 
            INTENTS(View ActiveTablePlansView);
        
        -- Some projector which sends E-mails and performs HTTP queries
        PROJECTOR NotifyOnChanges 
            ON INSERT OR UPDATE IN (TablePlan, WsTable) 
            STATE(Http, AppSecret)
            INTENTS(SendMail, View NotificationsHistory);

        -- Commands can only be declared in workspaces
        -- Command can have optional argument and/or unlogged argument
        -- Command can return TYPE
        COMMAND Orders(air.Order, UNLOGGED air.TypeWithName) RETURNS air.Order;
        
        -- Command can return void (in this case `RETURNS void` may be omitted)
        COMMAND Orders2(air.Order) RETURNS void;

        -- Command with declared Comment, Tags and Rate
        COMMAND Orders4(UNLOGGED air.Order) WITH 
            Tags=(BackofficeTag, PosTag),
            Rate=BackofficeFuncRate1; 

        -- Qieries can only be declared in workspaces
        QUERY Query1 RETURNS void;
<<<<<<< HEAD
        QUERY _Query1() RETURNS air.Order WITH Comment="Inplace comment";
        
        -- Query which can return any value
        QUERY Query2(air.Order) RETURNS ANY WITH Comment='Inplace comment';
=======
        QUERY _Query1() RETURNS air.Order WITH Comment="A comment";
        QUERY Query2(air.Order) RETURNS air.Order;
>>>>>>> 4f25fd4b
    );

    -- ACLs
    GRANT ALL ON ALL TABLES WITH TAG BackofficeTag TO LocationManager;
    GRANT INSERT,UPDATE ON ALL TABLES WITH TAG sys.ODoc TO LocationUser;
    GRANT SELECT ON TABLE Orders TO LocationUser;
    GRANT EXECUTE ON COMMAND Orders TO LocationUser;
    GRANT EXECUTE ON QUERY TransactionHistory TO LocationUser;
    GRANT EXECUTE ON ALL QUERIES WITH TAG PosTag TO LocationUser;


    -- VIEW generated by PROJECTOR. 
    -- Primary Key must be declared in View.
    VIEW XZReports(
        Year int32,
        Month int32, 
        Day int32, 
        Kind int32, 
        Number int32, 
        XZReportWDocID id NOT NULL,
        PRIMARY KEY ((Year), Month, Day, Kind, Number)
    ) AS RESULT OF air.UpdateDashboard;

    VIEW OrdersCountView(
        Year int, -- same as int32
        Month int32, 
        Day sys.int32, -- same as int32
        Qnantity int32,
        SomeField int32,
        PRIMARY KEY ((Year), Month, Day)
    ) AS RESULT OF CountOrders;

    VIEW TablePlanThumbnails(
        Dummy int,
        PRIMARY KEY ((Dummy))
    ) AS RESULT OF TablePlanThumbnailGen;

    VIEW DashboardView(
        Dummy int,
        PRIMARY KEY ((Dummy))
    ) AS RESULT OF UpdateDashboard;
    VIEW NotificationsHistory(
        Dummy int,
        PRIMARY KEY ((Dummy))
    ) AS RESULT OF UpdateDashboard;
    VIEW ActiveTablePlansView(
        Dummy int,
        PRIMARY KEY ((Dummy))
    ) AS RESULT OF UpdateDashboard;

);

ABSTRACT WORKSPACE AWorkspace (
    -- Abstract workspaces cannot be created
);

WORKSPACE MyWorkspace1 OF AWorkspace (
    -- Inherits everything declared in AWorkspace
    POOL OF WORKSPACE MyPool ()
);<|MERGE_RESOLUTION|>--- conflicted
+++ resolved
@@ -151,15 +151,10 @@
 
         -- Qieries can only be declared in workspaces
         QUERY Query1 RETURNS void;
-<<<<<<< HEAD
-        QUERY _Query1() RETURNS air.Order WITH Comment="Inplace comment";
+        QUERY _Query1() RETURNS air.Order WITH Comment="A comment";
         
         -- Query which can return any value
-        QUERY Query2(air.Order) RETURNS ANY WITH Comment='Inplace comment';
-=======
-        QUERY _Query1() RETURNS air.Order WITH Comment="A comment";
-        QUERY Query2(air.Order) RETURNS air.Order;
->>>>>>> 4f25fd4b
+        QUERY Query2(air.Order) RETURNS ANY;
     );
 
     -- ACLs
