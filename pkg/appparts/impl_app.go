--- conflicted
+++ resolved
@@ -19,17 +19,7 @@
 )
 
 // engine placeholder
-<<<<<<< HEAD
-type engines struct {
-	byKind map[appdef.ExtensionEngineKind]iextengine.IExtensionEngine
-=======
 type engines [appdef.ExtensionEngineKind_Count]iextengine.IExtensionEngine
->>>>>>> 8f8b91ca
-
-	// there are 3 pools in partitionsRT: for query, command and actualizers.
-	// this field need to return the current `engines` instance to the right one of these 3 pools
-	pool *pool.Pool[*engines]
-}
 
 type app struct {
 	mx         sync.RWMutex
@@ -100,7 +90,6 @@
 		}
 	}
 
-<<<<<<< HEAD
 	// processorKind here is one of ProcessorKind_Command, ProcessorKind_Query, ProcessorKind_Actualizer
 	for processorKind, processorsCountPerKind := range numEnginesPerEngineKind {
 		ee := make([]*engines, processorsCountPerKind)
@@ -115,18 +104,8 @@
 					panic(err)
 				}
 				for i := 0; i < processorsCountPerKind; i++ {
-					ee[i] = &engines{
-						byKind: map[appdef.ExtensionEngineKind]iextengine.IExtensionEngine{},
-					}
-					ee[i].byKind[extEngineKind] = extEngines[i]
+					ee[i][extEngineKind] = extEngines[i]
 				}
-=======
-		ee := make([]*engines, cnt)
-		for i := 0; i < cnt; i++ {
-			ee[i] = newEngines()
-			for ek := range eef {
-				ee[i][ek] = extEngines[ek][i]
->>>>>>> 8f8b91ca
 			}
 		}
 		a.engines[processorKind] = pool.New(ee)
@@ -218,7 +197,7 @@
 
 // Initialize partition RT structures for use
 func (rt *partitionRT) init(proc ProcessorKind) error {
-	// TODO: переделать тут: возвращать в Reelase откуда взяли, а не через engine.release, убрать engine.pool.
+	// TODO: ���������� ���: ���������� � Reelase ������ �����, � �� ����� engine.release, ������ engine.pool.
 	pool := rt.part.app.engines[proc]
 	engine, err := pool.Borrow() // will be released in (*engine).release()
 	if err != nil {
