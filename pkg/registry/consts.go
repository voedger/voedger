--- conflicted
+++ resolved
@@ -32,12 +32,8 @@
 	field_NewPwd            = "NewPwd"
 	field_AppName           = "AppName"
 	field_Login             = "Login"
-<<<<<<< HEAD
-=======
-	decimalBase             = 10
 	field_TTLHours          = "TTLHours"
 	maxTokenTTLHours        = 168 // 1 week
->>>>>>> dfeab35f
 )
 
 var (
