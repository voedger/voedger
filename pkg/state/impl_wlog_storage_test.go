--- conflicted
+++ resolved
@@ -30,13 +30,8 @@
 		appStructs.On("Records").Return(&nilRecords{})
 		appStructs.On("ViewRecords").Return(&nilViewRecords{})
 		s := ProvideQueryProcessorStateFactory()(context.Background(), appStructs, nil, SimpleWSIDFunc(istructs.WSID(1)), nil, nil, nil)
-<<<<<<< HEAD
 		kb, err := s.KeyBuilder(WLogStorage, schemas.NullQName)
-		require.Nil(err)
-=======
-		kb, err := s.KeyBuilder(WLogStorage, istructs.NullQName)
 		require.NoError(err)
->>>>>>> 5f8f45dd
 		kb.PutInt64(Field_Offset, 1)
 		kb.PutInt64(Field_Count, 1)
 
@@ -58,12 +53,8 @@
 		appStructs.On("Records").Return(&nilRecords{})
 		appStructs.On("ViewRecords").Return(&nilViewRecords{})
 		s := ProvideQueryProcessorStateFactory()(context.Background(), appStructs, nil, SimpleWSIDFunc(istructs.WSID(1)), nil, nil, nil)
-<<<<<<< HEAD
-		k, _ := s.KeyBuilder(WLogStorage, schemas.NullQName)
-=======
-		k, err := s.KeyBuilder(WLogStorage, istructs.NullQName)
+		k, err := s.KeyBuilder(WLogStorage, schemas.NullQName)
 		require.NoError(err)
->>>>>>> 5f8f45dd
 		k.PutInt64(Field_Offset, 1)
 		k.PutInt64(Field_Count, 1)
 
@@ -95,12 +86,8 @@
 		appStructs.On("Records").Return(&nilRecords{})
 		appStructs.On("ViewRecords").Return(&nilViewRecords{})
 		s := ProvideCommandProcessorStateFactory()(context.Background(), func() istructs.IAppStructs { return appStructs }, nil, SimpleWSIDFunc(istructs.WSID(1)), nil, nil, nil, nil, 0)
-<<<<<<< HEAD
-		kb, _ := s.KeyBuilder(WLogStorage, schemas.NullQName)
-=======
-		kb, err := s.KeyBuilder(WLogStorage, istructs.NullQName)
+		kb, err := s.KeyBuilder(WLogStorage, schemas.NullQName)
 		require.NoError(err)
->>>>>>> 5f8f45dd
 		kb.PutInt64(Field_Offset, 1)
 		kb.PutInt64(Field_Count, 1)
 
@@ -137,19 +124,12 @@
 		appStructs.On("Records").Return(&nilRecords{})
 		appStructs.On("ViewRecords").Return(&nilViewRecords{})
 		s := ProvideCommandProcessorStateFactory()(context.Background(), func() istructs.IAppStructs { return appStructs }, nil, SimpleWSIDFunc(istructs.WSID(1)), nil, nil, nil, nil, 0)
-<<<<<<< HEAD
-		kb1, _ := s.KeyBuilder(WLogStorage, schemas.NullQName)
-		kb1.PutInt64(Field_Offset, 1)
-		kb1.PutInt64(Field_Count, 1)
-		kb2, _ := s.KeyBuilder(WLogStorage, schemas.NullQName)
-=======
-		kb1, err := s.KeyBuilder(WLogStorage, istructs.NullQName)
+		kb1, err := s.KeyBuilder(WLogStorage, schemas.NullQName)
 		require.NoError(err)
 		kb1.PutInt64(Field_Offset, 1)
 		kb1.PutInt64(Field_Count, 1)
-		kb2, err := s.KeyBuilder(WLogStorage, istructs.NullQName)
+		kb2, err := s.KeyBuilder(WLogStorage, schemas.NullQName)
 		require.NoError(err)
->>>>>>> 5f8f45dd
 		kb2.PutInt64(Field_Offset, 2)
 		kb2.PutInt64(Field_Count, 1)
 
