--- conflicted
+++ resolved
@@ -32,13 +32,8 @@
 	}))
 	defer ts.Close()
 
-<<<<<<< HEAD
 	k, err := s.KeyBuilder(HTTPStorage, schemas.NullQName)
-	require.Nil(err)
-=======
-	k, err := s.KeyBuilder(HTTPStorage, istructs.NullQName)
 	require.NoError(err)
->>>>>>> 5f8f45dd
 
 	k.PutString(Field_Url, ts.URL)
 	k.PutString(Field_Method, http.MethodPost)
@@ -65,12 +60,8 @@
 	t.Run("Should panic when url not found", func(t *testing.T) {
 		require := require.New(t)
 		s := ProvideAsyncActualizerStateFactory()(context.Background(), &nilAppStructs{}, nil, nil, nil, nil, 0, 0)
-<<<<<<< HEAD
-		k, _ := s.KeyBuilder(HTTPStorage, schemas.NullQName)
-=======
-		k, err := s.KeyBuilder(HTTPStorage, istructs.NullQName)
+		k, err := s.KeyBuilder(HTTPStorage, schemas.NullQName)
 		require.NoError(err)
->>>>>>> 5f8f45dd
 
 		require.ErrorIs(errorFromPanic(func() { _ = s.Read(k, func(istructs.IKey, istructs.IStateValue) error { return nil }) }), ErrNotFound)
 	})
@@ -82,12 +73,8 @@
 		}))
 		defer ts.Close()
 
-<<<<<<< HEAD
-		k, _ := s.KeyBuilder(HTTPStorage, schemas.NullQName)
-=======
-		k, err := s.KeyBuilder(HTTPStorage, istructs.NullQName)
+		k, err := s.KeyBuilder(HTTPStorage, schemas.NullQName)
 		require.NoError(err)
->>>>>>> 5f8f45dd
 		k.PutString(Field_Url, ts.URL)
 		k.PutInt64(Field_HTTPClientTimeoutMilliseconds, 100)
 
