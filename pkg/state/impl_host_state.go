--- conflicted
+++ resolved
@@ -74,7 +74,6 @@
 	return strg.NewKeyBuilder(entity, nil), nil
 }
 func (s *hostState) CanExist(key istructs.IStateKeyBuilder) (value istructs.IStateValue, ok bool, err error) {
-<<<<<<< HEAD
 
 	get, ok := s.withGet[key.Storage()]
 	if ok {
@@ -84,9 +83,6 @@
 
 	items := []GetBatchItem{{key: key}}
 	storage, ok := s.withGetBatch[key.Storage()]
-=======
-	storage, ok := s.withGetBatch[getStorageID(key)]
->>>>>>> d6b25511
 	if !ok {
 		return nil, false, s.errOperationNotSupported(key.Storage(), ErrGetNotSupportedByStorage)
 	}
