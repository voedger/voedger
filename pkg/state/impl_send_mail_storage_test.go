/*
 * Copyright (c) 2022-present unTill Pro, Ltd.
 */

package state

import (
	"context"
	"fmt"
	"testing"

	"github.com/stretchr/testify/require"
	"github.com/voedger/voedger/pkg/istructs"
	"github.com/voedger/voedger/pkg/schemas"
	"github.com/voedger/voedger/pkg/state/smtptest"
)

func TestSendMailStorage_BasicUsage(t *testing.T) {
	require := require.New(t)
	ts := smtptest.NewServer(smtptest.WithCredentials("user", "pwd"))
	defer ts.Close()
	s := ProvideAsyncActualizerStateFactory()(context.Background(), &nilAppStructs{}, nil, nil, nil, nil, 1, 0)
<<<<<<< HEAD
	k, err := s.KeyBuilder(SendMailStorage, schemas.NullQName)
	require.Nil(err)
=======
	k, err := s.KeyBuilder(SendMailStorage, istructs.NullQName)
	require.NoError(err)
>>>>>>> 5f8f45dd

	k.PutInt32(Field_Port, ts.Port())
	k.PutString(Field_Host, "localhost")
	k.PutString(Field_Username, "user")
	k.PutString(Field_Password, "pwd")

	k.PutString(Field_Subject, "Greeting")
	k.PutString(Field_From, "from@email.com")
	k.PutString(Field_To, "to0@email.com")
	k.PutString(Field_To, "to1@email.com")
	k.PutString(Field_CC, "cc0@email.com")
	k.PutString(Field_CC, "cc1@email.com")
	k.PutString(Field_BCC, "bcc0@email.com")
	k.PutString(Field_BCC, "bcc1@email.com")
	k.PutString(Field_Body, "Hello world")

	require.Nil(s.NewValue(k))
	readyToFlush, err := s.ApplyIntents()
	require.True(readyToFlush)
	require.NoError(err)
	require.NoError(s.FlushBundles())

	msg := <-ts.Messages("user", "pwd")

	require.Equal("Greeting", msg.Subject)
	require.Equal("from@email.com", msg.From)
	require.Equal([]string{"to0@email.com", "to1@email.com"}, msg.To)
	require.Equal([]string{"cc0@email.com", "cc1@email.com"}, msg.CC)
	require.Equal([]string{"bcc0@email.com", "bcc1@email.com"}, msg.BCC)
	require.Equal("Hello world", msg.Body)
}

func TestSendMailStorage_Validate(t *testing.T) {
	tests := []struct {
		mandatoryField string
		kbFiller       func(kb istructs.IStateKeyBuilder)
	}{
		{
			mandatoryField: Field_Host,
			kbFiller:       func(kb istructs.IStateKeyBuilder) {},
		},
		{
			mandatoryField: Field_Port,
			kbFiller: func(kb istructs.IStateKeyBuilder) {
				kb.PutString(Field_Host, "smtp.gmail.com")
			},
		},
		{
			mandatoryField: Field_Username,
			kbFiller: func(kb istructs.IStateKeyBuilder) {
				kb.PutString(Field_Host, "smtp.gmail.com")
				kb.PutInt32(Field_Port, 587)
			},
		},
		{
			mandatoryField: Field_Password,
			kbFiller: func(kb istructs.IStateKeyBuilder) {
				kb.PutString(Field_Host, "smtp.gmail.com")
				kb.PutInt32(Field_Port, 587)
				kb.PutString(Field_Username, "user")
			},
		},
		{
			mandatoryField: Field_From,
			kbFiller: func(kb istructs.IStateKeyBuilder) {
				kb.PutString(Field_Host, "smtp.gmail.com")
				kb.PutInt32(Field_Port, 587)
				kb.PutString(Field_Username, "user")
				kb.PutString(Field_Password, "pwd")
			},
		},
		{
			mandatoryField: Field_To,
			kbFiller: func(kb istructs.IStateKeyBuilder) {
				kb.PutString(Field_Host, "smtp.gmail.com")
				kb.PutInt32(Field_Port, 587)
				kb.PutString(Field_Username, "user")
				kb.PutString(Field_Password, "pwd")
				kb.PutString(Field_From, "sender@email.com")
			},
		},
	}
	for _, test := range tests {
		t.Run(fmt.Sprintf("Should return error when mandatory field '%s' not found", test.mandatoryField), func(t *testing.T) {
			require := require.New(t)
			s := ProvideAsyncActualizerStateFactory()(context.Background(), &nilAppStructs{}, nil, nil, nil, nil, 1, 0)
<<<<<<< HEAD
			k, _ := s.KeyBuilder(SendMailStorage, schemas.NullQName)
=======
			k, err := s.KeyBuilder(SendMailStorage, istructs.NullQName)
			require.NoError(err)
>>>>>>> 5f8f45dd
			test.kbFiller(k)
			_, err = s.NewValue(k)
			require.NoError(err)

			readyToFlush, err := s.ApplyIntents()

			require.False(readyToFlush)
			require.ErrorIs(err, ErrNotFound)
			require.Contains(err.Error(), test.mandatoryField)
		})
	}
}<|MERGE_RESOLUTION|>--- conflicted
+++ resolved
@@ -20,13 +20,8 @@
 	ts := smtptest.NewServer(smtptest.WithCredentials("user", "pwd"))
 	defer ts.Close()
 	s := ProvideAsyncActualizerStateFactory()(context.Background(), &nilAppStructs{}, nil, nil, nil, nil, 1, 0)
-<<<<<<< HEAD
 	k, err := s.KeyBuilder(SendMailStorage, schemas.NullQName)
-	require.Nil(err)
-=======
-	k, err := s.KeyBuilder(SendMailStorage, istructs.NullQName)
 	require.NoError(err)
->>>>>>> 5f8f45dd
 
 	k.PutInt32(Field_Port, ts.Port())
 	k.PutString(Field_Host, "localhost")
@@ -113,12 +108,8 @@
 		t.Run(fmt.Sprintf("Should return error when mandatory field '%s' not found", test.mandatoryField), func(t *testing.T) {
 			require := require.New(t)
 			s := ProvideAsyncActualizerStateFactory()(context.Background(), &nilAppStructs{}, nil, nil, nil, nil, 1, 0)
-<<<<<<< HEAD
-			k, _ := s.KeyBuilder(SendMailStorage, schemas.NullQName)
-=======
-			k, err := s.KeyBuilder(SendMailStorage, istructs.NullQName)
+			k, err := s.KeyBuilder(SendMailStorage, schemas.NullQName)
 			require.NoError(err)
->>>>>>> 5f8f45dd
 			test.kbFiller(k)
 			_, err = s.NewValue(k)
 			require.NoError(err)
