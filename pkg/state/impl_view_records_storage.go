--- conflicted
+++ resolved
@@ -114,34 +114,4 @@
 		offset:        istructs.NullOffset,
 		entity:        kb.Entity(),
 	}
-<<<<<<< HEAD
-}
-func (s *viewRecordsStorage) toJSON(sv istructs.IStateValue, opts ...interface{}) (string, error) {
-	options := &ToJSONOptions{make(map[string]bool)}
-	for _, opt := range opts {
-		opt.(ToJSONOption)(options)
-	}
-
-	// obj := make(map[string]interface{})
-	// —— nnv, commented. Я не понимаю, зачем здесь поиск контейнера со значением, если его результат никак не используется.
-	//		Если бы QName (или определение) найденного контейнера передавалась бы дальше в FieldsToMap или бы изменила бы QName	sv, то это бы объяснило зачем.
-
-	// s.appDefFunc().Def(sv.AsQName(appdef.SystemField_QName)).
-	// 	Containers(func(cont appdef.Container) {
-	// 		containerName := cont.Name()
-	// 		if containerName == appdef.SystemContainer_ViewValue {
-	// 			obj = coreutils.FieldsToMap(sv, s.appDefFunc(), coreutils.Filter(func(name string, kind appdef.DataKind) bool {
-	// 				return !options.excludedFields[name]
-	// 			}))
-	// 		}
-	// 	})
-
-	obj := coreutils.FieldsToMap(sv, s.iWorkspaceFunc(), coreutils.Filter(func(n string, _ appdef.DataKind) bool {
-		return !options.excludedFields[n]
-	}))
-
-	bb, err := json.Marshal(obj)
-	return string(bb), err
-=======
->>>>>>> f9976cad
 }