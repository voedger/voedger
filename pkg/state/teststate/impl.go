--- conflicted
+++ resolved
@@ -73,11 +73,7 @@
 	ts.ctx = context.Background()
 	ts.processorKind = processorKind
 	ts.secretReader = &secretReader{secrets: make(map[string][]byte)}
-<<<<<<< HEAD
-	ts.buildAppDef(packagePath, createWorkspaces...)
-=======
 	ts.buildAppDef(packagePath, "..", createWorkspaces...)
->>>>>>> 06fb401a
 	ts.buildState(processorKind)
 	return ts
 }
@@ -278,9 +274,9 @@
 //go:embed testsys/*.sql
 var fsTestSys embed.FS
 
-func (ctx *TestState) buildAppDef(packagePath string, createWorkspaces ...TestWorkspace) {
-
-	absPath, err := filepath.Abs("..")
+func (ctx *TestState) buildAppDef(packagePath string, packageDir string, createWorkspaces ...TestWorkspace) {
+
+	absPath, err := filepath.Abs(packageDir)
 	if err != nil {
 		panic(err)
 	}
