--- conflicted
+++ resolved
@@ -41,11 +41,8 @@
 
 	// Intent
 	RequireIntent(t *testing.T, storage appdef.QName, entity appdef.FullQName, kb KeyBuilderCallback) IIntentAssertions
-<<<<<<< HEAD
+	RequireNoIntents(t *testing.T)
 	RequireRecordIntent(t *testing.T, storage appdef.QName, fQName appdef.IFullQName, keys, expectedValues map[string]any)
-=======
-	RequireNoIntents(t *testing.T)
->>>>>>> 95cea588
 }
 
 type ITestState interface {
