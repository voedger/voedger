--- conflicted
+++ resolved
@@ -24,13 +24,8 @@
 	token := "token"
 	tokenFunc := func() string { return token }
 	s := ProvideCommandProcessorStateFactory()(context.Background(), func() istructs.IAppStructs { return &nilAppStructs{} }, nil, nil, nil, nil, func() []iauthnz.Principal { return principals }, tokenFunc, 1)
-<<<<<<< HEAD
 	k, err := s.KeyBuilder(SubjectStorage, schemas.NullQName)
-	require.Nil(err)
-=======
-	k, err := s.KeyBuilder(SubjectStorage, istructs.NullQName)
 	require.NoError(err)
->>>>>>> 5f8f45dd
 
 	v, err := s.MustExist(k)
 	require.NoError(err)
