--- conflicted
+++ resolved
@@ -122,13 +122,8 @@
 				args.Get(0).([]GetBatchItem)[0].value = &mockStateValue{}
 			})
 		s := hostStateForTest(ms)
-<<<<<<< HEAD
-		k, err := s.KeyBuilder(testStorage, schemas.NullQName)
-		require.Nil(err)
-=======
-		k, err := s.KeyBuilder(testStorage, istructs.NullQName)
-		require.NoError(err)
->>>>>>> 5f8f45dd
+		k, err := s.KeyBuilder(testStorage, schemas.NullQName)
+		require.NoError(err)
 
 		_, ok, err := s.CanExist(k)
 		require.NoError(err)
@@ -142,13 +137,8 @@
 			On("NewKeyBuilder", schemas.NullQName, nil).Return(newKeyBuilder(testStorage, schemas.NullQName)).
 			On("GetBatch", mock.AnythingOfType("[]state.GetBatchItem")).Return(errTest)
 		s := hostStateForTest(ms)
-<<<<<<< HEAD
-		k, err := s.KeyBuilder(testStorage, schemas.NullQName)
-		require.Nil(err)
-=======
-		k, err := s.KeyBuilder(testStorage, istructs.NullQName)
-		require.NoError(err)
->>>>>>> 5f8f45dd
+		k, err := s.KeyBuilder(testStorage, schemas.NullQName)
+		require.NoError(err)
 
 		_, _, err = s.CanExist(k)
 
@@ -159,12 +149,8 @@
 		ms := &mockStorage{}
 		ms.On("NewKeyBuilder", schemas.NullQName, nil).Return(newKeyBuilder(testStorage, schemas.NullQName))
 		s, _ := emptyHostStateForTest(ms)
-<<<<<<< HEAD
-		kb, _ := s.KeyBuilder(testStorage, schemas.NullQName)
-=======
-		kb, err := s.KeyBuilder(testStorage, istructs.NullQName)
-		require.NoError(err)
->>>>>>> 5f8f45dd
+		kb, err := s.KeyBuilder(testStorage, schemas.NullQName)
+		require.NoError(err)
 
 		_, _, err = s.CanExist(kb)
 
@@ -184,13 +170,8 @@
 				args.Get(0).([]GetBatchItem)[0].value = &mockStateValue{}
 			})
 		s := hostStateForTest(ms)
-<<<<<<< HEAD
-		k, err := s.KeyBuilder(testStorage, schemas.NullQName)
-		require.Nil(err)
-=======
-		k, err := s.KeyBuilder(testStorage, istructs.NullQName)
-		require.NoError(err)
->>>>>>> 5f8f45dd
+		k, err := s.KeyBuilder(testStorage, schemas.NullQName)
+		require.NoError(err)
 
 		err = s.CanExistAll([]istructs.IStateKeyBuilder{k}, func(key istructs.IKeyBuilder, value istructs.IStateValue, ok bool) (err error) {
 			times++
@@ -209,12 +190,8 @@
 			On("NewKeyBuilder", schemas.NullQName, nil).Return(newKeyBuilder(testStorage, schemas.NullQName)).
 			On("GetBatch", mock.AnythingOfType("[]state.GetBatchItem")).Return(errTest)
 		s := hostStateForTest(ms)
-<<<<<<< HEAD
-		k, _ := s.KeyBuilder(testStorage, schemas.NullQName)
-=======
-		k, err := s.KeyBuilder(testStorage, istructs.NullQName)
-		require.NoError(err)
->>>>>>> 5f8f45dd
+		k, err := s.KeyBuilder(testStorage, schemas.NullQName)
+		require.NoError(err)
 
 		err = s.CanExistAll([]istructs.IStateKeyBuilder{k}, nil)
 
@@ -225,12 +202,8 @@
 		ms := &mockStorage{}
 		ms.On("NewKeyBuilder", schemas.NullQName, nil).Return(newKeyBuilder(testStorage, schemas.NullQName))
 		s, _ := emptyHostStateForTest(ms)
-<<<<<<< HEAD
-		kb, _ := s.KeyBuilder(testStorage, schemas.NullQName)
-=======
-		kb, err := s.KeyBuilder(testStorage, istructs.NullQName)
-		require.NoError(err)
->>>>>>> 5f8f45dd
+		kb, err := s.KeyBuilder(testStorage, schemas.NullQName)
+		require.NoError(err)
 
 		err = s.CanExistAll([]istructs.IStateKeyBuilder{kb}, nil)
 
@@ -249,12 +222,8 @@
 				args.Get(0).([]GetBatchItem)[0].value = &mockStateValue{}
 			})
 		s := hostStateForTest(ms)
-<<<<<<< HEAD
-		k, _ := s.KeyBuilder(testStorage, schemas.NullQName)
-=======
-		k, err := s.KeyBuilder(testStorage, istructs.NullQName)
-		require.NoError(err)
->>>>>>> 5f8f45dd
+		k, err := s.KeyBuilder(testStorage, schemas.NullQName)
+		require.NoError(err)
 
 		_, err = s.MustExist(k)
 
@@ -271,12 +240,8 @@
 				args.Get(0).([]GetBatchItem)[0].value = nil
 			})
 		s := hostStateForTest(ms)
-<<<<<<< HEAD
-		k, _ := s.KeyBuilder(testStorage, schemas.NullQName)
-=======
-		k, err := s.KeyBuilder(testStorage, istructs.NullQName)
-		require.NoError(err)
->>>>>>> 5f8f45dd
+		k, err := s.KeyBuilder(testStorage, schemas.NullQName)
+		require.NoError(err)
 
 		_, err = s.MustExist(k)
 
@@ -289,12 +254,8 @@
 			On("NewKeyBuilder", schemas.NullQName, nil).Return(newKeyBuilder(testStorage, schemas.NullQName)).
 			On("GetBatch", mock.AnythingOfType("[]state.GetBatchItem")).Return(errTest)
 		s := hostStateForTest(ms)
-<<<<<<< HEAD
-		k, _ := s.KeyBuilder(testStorage, schemas.NullQName)
-=======
-		k, err := s.KeyBuilder(testStorage, istructs.NullQName)
-		require.NoError(err)
->>>>>>> 5f8f45dd
+		k, err := s.KeyBuilder(testStorage, schemas.NullQName)
+		require.NoError(err)
 
 		_, err = s.MustExist(k)
 
@@ -314,15 +275,10 @@
 				args.Get(0).([]GetBatchItem)[1].value = &mockStateValue{}
 			})
 		s := hostStateForTest(ms)
-<<<<<<< HEAD
-		k1, _ := s.KeyBuilder(testStorage, schemas.NullQName)
-		k2, _ := s.KeyBuilder(testStorage, schemas.NullQName)
-=======
-		k1, err := s.KeyBuilder(testStorage, istructs.NullQName)
-		require.NoError(err)
-		k2, err := s.KeyBuilder(testStorage, istructs.NullQName)
-		require.NoError(err)
->>>>>>> 5f8f45dd
+		k1, err := s.KeyBuilder(testStorage, schemas.NullQName)
+		require.NoError(err)
+		k2, err := s.KeyBuilder(testStorage, schemas.NullQName)
+		require.NoError(err)
 		kk := make([]istructs.IKeyBuilder, 0, 2)
 
 		err = s.MustExistAll([]istructs.IStateKeyBuilder{k1, k2}, func(key istructs.IKeyBuilder, value istructs.IStateValue, ok bool) (err error) {
@@ -342,12 +298,8 @@
 			On("NewKeyBuilder", schemas.NullQName, nil).Return(newKeyBuilder(testStorage, schemas.NullQName)).
 			On("GetBatch", mock.AnythingOfType("[]state.GetBatchItem")).Return(errTest)
 		s := hostStateForTest(ms)
-<<<<<<< HEAD
-		k, _ := s.KeyBuilder(testStorage, schemas.NullQName)
-=======
-		k, err := s.KeyBuilder(testStorage, istructs.NullQName)
-		require.NoError(err)
->>>>>>> 5f8f45dd
+		k, err := s.KeyBuilder(testStorage, schemas.NullQName)
+		require.NoError(err)
 
 		err = s.MustExistAll([]istructs.IStateKeyBuilder{k}, nil)
 
@@ -365,15 +317,10 @@
 				args.Get(0).([]GetBatchItem)[1].value = nil
 			})
 		s := hostStateForTest(ms)
-<<<<<<< HEAD
-		k1, _ := s.KeyBuilder(testStorage, schemas.NullQName)
-		k2, _ := s.KeyBuilder(testStorage, schemas.NullQName)
-=======
-		k1, err := s.KeyBuilder(testStorage, istructs.NullQName)
-		require.NoError(err)
-		k2, err := s.KeyBuilder(testStorage, istructs.NullQName)
-		require.NoError(err)
->>>>>>> 5f8f45dd
+		k1, err := s.KeyBuilder(testStorage, schemas.NullQName)
+		require.NoError(err)
+		k2, err := s.KeyBuilder(testStorage, schemas.NullQName)
+		require.NoError(err)
 
 		err = s.MustExistAll([]istructs.IStateKeyBuilder{k1, k2}, nil)
 
@@ -384,12 +331,8 @@
 		ms := &mockStorage{}
 		ms.On("NewKeyBuilder", schemas.NullQName, nil).Return(newKeyBuilder(testStorage, schemas.NullQName))
 		s, _ := emptyHostStateForTest(ms)
-<<<<<<< HEAD
-		kb, _ := s.KeyBuilder(testStorage, schemas.NullQName)
-=======
-		kb, err := s.KeyBuilder(testStorage, istructs.NullQName)
-		require.NoError(err)
->>>>>>> 5f8f45dd
+		kb, err := s.KeyBuilder(testStorage, schemas.NullQName)
+		require.NoError(err)
 
 		err = s.MustExistAll([]istructs.IStateKeyBuilder{kb}, nil)
 
@@ -408,12 +351,8 @@
 				args.Get(0).([]GetBatchItem)[0].value = nil
 			})
 		s := hostStateForTest(ms)
-<<<<<<< HEAD
-		k, _ := s.KeyBuilder(testStorage, schemas.NullQName)
-=======
-		k, err := s.KeyBuilder(testStorage, istructs.NullQName)
-		require.NoError(err)
->>>>>>> 5f8f45dd
+		k, err := s.KeyBuilder(testStorage, schemas.NullQName)
+		require.NoError(err)
 
 		err = s.MustNotExist(k)
 
@@ -430,12 +369,8 @@
 				args.Get(0).([]GetBatchItem)[0].value = &mockStateValue{}
 			})
 		s := hostStateForTest(ms)
-<<<<<<< HEAD
-		k, _ := s.KeyBuilder(testStorage, schemas.NullQName)
-=======
-		k, err := s.KeyBuilder(testStorage, istructs.NullQName)
-		require.NoError(err)
->>>>>>> 5f8f45dd
+		k, err := s.KeyBuilder(testStorage, schemas.NullQName)
+		require.NoError(err)
 
 		err = s.MustNotExist(k)
 
@@ -448,12 +383,8 @@
 			On("NewKeyBuilder", schemas.NullQName, nil).Return(newKeyBuilder(testStorage, schemas.NullQName)).
 			On("GetBatch", mock.AnythingOfType("[]state.GetBatchItem")).Return(errTest)
 		s := hostStateForTest(ms)
-<<<<<<< HEAD
-		k, _ := s.KeyBuilder(testStorage, schemas.NullQName)
-=======
-		k, err := s.KeyBuilder(testStorage, istructs.NullQName)
-		require.NoError(err)
->>>>>>> 5f8f45dd
+		k, err := s.KeyBuilder(testStorage, schemas.NullQName)
+		require.NoError(err)
 
 		err = s.MustNotExist(k)
 
@@ -473,15 +404,10 @@
 				args.Get(0).([]GetBatchItem)[1].value = nil
 			})
 		s := hostStateForTest(ms)
-<<<<<<< HEAD
-		k1, _ := s.KeyBuilder(testStorage, schemas.NullQName)
-		k2, _ := s.KeyBuilder(testStorage, schemas.NullQName)
-=======
-		k1, err := s.KeyBuilder(testStorage, istructs.NullQName)
-		require.NoError(err)
-		k2, err := s.KeyBuilder(testStorage, istructs.NullQName)
-		require.NoError(err)
->>>>>>> 5f8f45dd
+		k1, err := s.KeyBuilder(testStorage, schemas.NullQName)
+		require.NoError(err)
+		k2, err := s.KeyBuilder(testStorage, schemas.NullQName)
+		require.NoError(err)
 
 		err = s.MustNotExistAll([]istructs.IStateKeyBuilder{k1, k2})
 
@@ -494,12 +420,8 @@
 			On("NewKeyBuilder", schemas.NullQName, nil).Return(newKeyBuilder(testStorage, schemas.NullQName)).
 			On("GetBatch", mock.AnythingOfType("[]state.GetBatchItem")).Return(errTest)
 		s := hostStateForTest(ms)
-<<<<<<< HEAD
-		k, _ := s.KeyBuilder(testStorage, schemas.NullQName)
-=======
-		k, err := s.KeyBuilder(testStorage, istructs.NullQName)
-		require.NoError(err)
->>>>>>> 5f8f45dd
+		k, err := s.KeyBuilder(testStorage, schemas.NullQName)
+		require.NoError(err)
 
 		err = s.MustNotExistAll([]istructs.IStateKeyBuilder{k})
 
@@ -517,15 +439,10 @@
 				args.Get(0).([]GetBatchItem)[1].value = &mockStateValue{}
 			})
 		s := hostStateForTest(ms)
-<<<<<<< HEAD
-		k1, _ := s.KeyBuilder(testStorage, schemas.NullQName)
-		k2, _ := s.KeyBuilder(testStorage, schemas.NullQName)
-=======
-		k1, err := s.KeyBuilder(testStorage, istructs.NullQName)
-		require.NoError(err)
-		k2, err := s.KeyBuilder(testStorage, istructs.NullQName)
-		require.NoError(err)
->>>>>>> 5f8f45dd
+		k1, err := s.KeyBuilder(testStorage, schemas.NullQName)
+		require.NoError(err)
+		k2, err := s.KeyBuilder(testStorage, schemas.NullQName)
+		require.NoError(err)
 
 		err = s.MustNotExistAll([]istructs.IStateKeyBuilder{k1, k2})
 
@@ -536,12 +453,8 @@
 		ms := &mockStorage{}
 		ms.On("NewKeyBuilder", schemas.NullQName, nil).Return(newKeyBuilder(testStorage, schemas.NullQName))
 		s, _ := emptyHostStateForTest(ms)
-<<<<<<< HEAD
-		kb, _ := s.KeyBuilder(testStorage, schemas.NullQName)
-=======
-		kb, err := s.KeyBuilder(testStorage, istructs.NullQName)
-		require.NoError(err)
->>>>>>> 5f8f45dd
+		kb, err := s.KeyBuilder(testStorage, schemas.NullQName)
+		require.NoError(err)
 
 		err = s.MustNotExistAll([]istructs.IStateKeyBuilder{kb})
 
@@ -555,12 +468,8 @@
 			On("NewKeyBuilder", schemas.NullQName, nil).Return(newKeyBuilder(testStorage, schemas.NullQName)).
 			On("Read", mock.Anything, mock.AnythingOfType("istructs.ValueCallback")).Return(nil)
 		s := hostStateForTest(ms)
-<<<<<<< HEAD
-		k, _ := s.KeyBuilder(testStorage, schemas.NullQName)
-=======
-		k, err := s.KeyBuilder(testStorage, istructs.NullQName)
-		require.NoError(t, err)
->>>>>>> 5f8f45dd
+		k, err := s.KeyBuilder(testStorage, schemas.NullQName)
+		require.NoError(t, err)
 
 		require.NoError(t, s.Read(k, nil))
 
@@ -571,12 +480,8 @@
 		ms := &mockStorage{}
 		ms.On("NewKeyBuilder", schemas.NullQName, nil).Return(newKeyBuilder(testStorage, schemas.NullQName))
 		s, _ := emptyHostStateForTest(ms)
-<<<<<<< HEAD
-		kb, _ := s.KeyBuilder(testStorage, schemas.NullQName)
-=======
-		kb, err := s.KeyBuilder(testStorage, istructs.NullQName)
-		require.NoError(err)
->>>>>>> 5f8f45dd
+		kb, err := s.KeyBuilder(testStorage, schemas.NullQName)
+		require.NoError(err)
 
 		err = s.Read(kb, nil)
 
@@ -589,12 +494,8 @@
 		ms := &mockStorage{}
 		ms.On("NewKeyBuilder", schemas.NullQName, nil).Return(newKeyBuilder(testStorage, schemas.NullQName))
 		s, i := limitedIntentsHostStateForTest(ms)
-<<<<<<< HEAD
-		kb, _ := s.KeyBuilder(testStorage, schemas.NullQName)
-=======
-		kb, err := s.KeyBuilder(testStorage, istructs.NullQName)
-		require.NoError(err)
->>>>>>> 5f8f45dd
+		kb, err := s.KeyBuilder(testStorage, schemas.NullQName)
+		require.NoError(err)
 
 		_, err = i.NewValue(kb)
 
@@ -605,12 +506,8 @@
 		ms := &mockStorage{}
 		ms.On("NewKeyBuilder", schemas.NullQName, nil).Return(newKeyBuilder(testStorage, schemas.NullQName))
 		s, i := emptyHostStateForTest(ms)
-<<<<<<< HEAD
-		kb, _ := s.KeyBuilder(testStorage, schemas.NullQName)
-=======
-		kb, err := s.KeyBuilder(testStorage, istructs.NullQName)
-		require.NoError(err)
->>>>>>> 5f8f45dd
+		kb, err := s.KeyBuilder(testStorage, schemas.NullQName)
+		require.NoError(err)
 
 		_, err = i.NewValue(kb)
 
@@ -623,12 +520,8 @@
 		ms := &mockStorage{}
 		ms.On("NewKeyBuilder", schemas.NullQName, nil).Return(newKeyBuilder(testStorage, schemas.NullQName))
 		s, i := limitedIntentsHostStateForTest(ms)
-<<<<<<< HEAD
-		kb, _ := s.KeyBuilder(testStorage, schemas.NullQName)
-=======
-		kb, err := s.KeyBuilder(testStorage, istructs.NullQName)
-		require.NoError(err)
->>>>>>> 5f8f45dd
+		kb, err := s.KeyBuilder(testStorage, schemas.NullQName)
+		require.NoError(err)
 
 		_, err = i.UpdateValue(kb, nil)
 
@@ -639,12 +532,8 @@
 		ms := &mockStorage{}
 		ms.On("NewKeyBuilder", schemas.NullQName, nil).Return(newKeyBuilder(testStorage, schemas.NullQName))
 		s, i := emptyHostStateForTest(ms)
-<<<<<<< HEAD
-		kb, _ := s.KeyBuilder(testStorage, schemas.NullQName)
-=======
-		kb, err := s.KeyBuilder(testStorage, istructs.NullQName)
-		require.NoError(err)
->>>>>>> 5f8f45dd
+		kb, err := s.KeyBuilder(testStorage, schemas.NullQName)
+		require.NoError(err)
 
 		_, err = i.UpdateValue(kb, nil)
 
@@ -659,15 +548,10 @@
 			On("ProvideValueBuilder", mock.Anything, mock.Anything).Return(&viewRecordsValueBuilder{}).
 			On("Validate", mock.Anything).Return(nil)
 		s := hostStateForTest(ms)
-<<<<<<< HEAD
-		kb, _ := s.KeyBuilder(testStorage, schemas.NullQName)
-		_, _ = s.NewValue(kb)
-=======
-		kb, err := s.KeyBuilder(testStorage, istructs.NullQName)
+		kb, err := s.KeyBuilder(testStorage, schemas.NullQName)
 		require.NoError(t, err)
 		_, err = s.NewValue(kb)
 		require.NoError(t, err)
->>>>>>> 5f8f45dd
 
 		err = s.ValidateIntents()
 
@@ -688,15 +572,10 @@
 			On("ProvideValueBuilder", mock.Anything, mock.Anything).Return(&viewRecordsValueBuilder{}).
 			On("Validate", mock.Anything).Return(errTest)
 		s := hostStateForTest(ms)
-<<<<<<< HEAD
-		kb, _ := s.KeyBuilder(testStorage, schemas.NullQName)
-		_, _ = s.NewValue(kb)
-=======
-		kb, err := s.KeyBuilder(testStorage, istructs.NullQName)
+		kb, err := s.KeyBuilder(testStorage, schemas.NullQName)
 		require.NoError(t, err)
 		_, err = s.NewValue(kb)
 		require.NoError(t, err)
->>>>>>> 5f8f45dd
 
 		err = s.ValidateIntents()
 
@@ -711,15 +590,10 @@
 			On("ProvideValueBuilder", mock.Anything, mock.Anything).Return(&viewRecordsValueBuilder{}).
 			On("ApplyBatch", mock.Anything).Return(nil)
 		s := hostStateForTest(ms)
-<<<<<<< HEAD
-		kb, _ := s.KeyBuilder(testStorage, schemas.NullQName)
-		_, _ = s.NewValue(kb)
-=======
-		kb, err := s.KeyBuilder(testStorage, istructs.NullQName)
+		kb, err := s.KeyBuilder(testStorage, schemas.NullQName)
 		require.NoError(t, err)
 		_, err = s.NewValue(kb)
 		require.NoError(t, err)
->>>>>>> 5f8f45dd
 
 		require.NoError(t, s.ApplyIntents())
 
@@ -732,15 +606,10 @@
 			On("ProvideValueBuilder", mock.Anything, mock.Anything).Return(&viewRecordsValueBuilder{}).
 			On("ApplyBatch", mock.Anything).Return(errTest)
 		s := hostStateForTest(ms)
-<<<<<<< HEAD
-		kb, _ := s.KeyBuilder(testStorage, schemas.NullQName)
-		_, _ = s.NewValue(kb)
-=======
-		kb, err := s.KeyBuilder(testStorage, istructs.NullQName)
+		kb, err := s.KeyBuilder(testStorage, schemas.NullQName)
 		require.NoError(t, err)
 		_, err = s.NewValue(kb)
 		require.NoError(t, err)
->>>>>>> 5f8f45dd
 
 		err = s.ApplyIntents()
 
