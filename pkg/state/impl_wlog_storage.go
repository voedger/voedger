--- conflicted
+++ resolved
@@ -66,13 +66,8 @@
 	obj["QName"] = value.event.QName().String()
 	obj["ArgumentObject"] = coreutils.ObjectToMap(value.event.ArgumentObject(), s.schemaCacheFunc())
 	cc := make([]map[string]interface{}, 0)
-<<<<<<< HEAD
-	_ = value.event.CUDs(func(rec istructs.ICUDRow) (err error) { //no error returns
+	err := value.event.CUDs(func(rec istructs.ICUDRow) (err error) {
 		cudRowMap := cudRowToMap(rec, s.schemaCacheFunc)
-=======
-	err := value.event.CUDs(func(rec istructs.ICUDRow) (err error) {
-		cudRowMap := cudRowToMap(rec, s.schemasFunc)
->>>>>>> 5f8f45dd
 		cc = append(cc, cudRowMap)
 		return
 	})
