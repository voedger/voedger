--- conflicted
+++ resolved
@@ -46,32 +46,4 @@
 			})
 	}
 	return s.eventsFunc().ReadWLog(s.ctx, k.wsid, k.offset, k.count, cb)
-<<<<<<< HEAD
-}
-func (s *wLogStorage) toJSON(sv istructs.IStateValue, _ ...interface{}) (string, error) {
-	value := sv.(*wLogValue)
-	obj := make(map[string]interface{})
-	obj["QName"] = value.event.QName().String()
-	obj["ArgumentObject"] = coreutils.ObjectToMap(value.event.ArgumentObject(), s.iWorkspaceFunc())
-	cc := make([]map[string]interface{}, 0)
-	value.event.CUDs(func(rec istructs.ICUDRow) {
-		cudRowMap := cudRowToMap(rec, s.iWorkspaceFunc)
-		cc = append(cc, cudRowMap)
-	})
-	obj["CUDs"] = cc
-	obj[Field_RegisteredAt] = value.event.RegisteredAt()
-	obj["Synced"] = value.event.Synced()
-	obj[Field_DeviceID] = value.event.DeviceID()
-	obj[Field_SyncedAt] = value.event.SyncedAt()
-	errObj := make(map[string]interface{})
-	errObj["ErrStr"] = value.event.Error().ErrStr()
-	errObj["QNameFromParams"] = value.event.Error().QNameFromParams().String()
-	errObj["ValidEvent"] = value.event.Error().ValidEvent()
-	errObj["OriginalEventBytes"] = value.event.Error().OriginalEventBytes()
-	obj["Error"] = errObj
-	obj[Field_Offset] = value.offset
-	bb, err := json.Marshal(&obj)
-	return string(bb), err
-=======
->>>>>>> f9976cad
 }