/*
 * Copyright (c) 2022-present unTill Pro, Ltd.
 */

package state

import (
	"errors"
	"fmt"
	"io/fs"

	"github.com/voedger/voedger/pkg/appdef"
	"github.com/voedger/voedger/pkg/isecrets"
	"github.com/voedger/voedger/pkg/istructs"
)

type appSecretsStorage struct {
	secretReader isecrets.ISecretReader
}

func (s *appSecretsStorage) NewKeyBuilder(appdef.QName, istructs.IStateKeyBuilder) istructs.IStateKeyBuilder {
	return newKeyBuilder(AppSecretsStorage, appdef.NullQName)
}
func (s *appSecretsStorage) Get(key istructs.IStateKeyBuilder) (value istructs.IStateValue, err error) {
	k := key.(*keyBuilder)
	if _, ok := k.data[Field_Secret]; !ok {
		return nil, fmt.Errorf("'%s': %w", Field_Secret, ErrNotFound)
	}
	bb, e := s.secretReader.ReadSecret(k.data[Field_Secret].(string))
	if errors.Is(e, fs.ErrNotExist) || e == isecrets.ErrSecretNameIsBlank {
		return nil, nil
	}
	if e != nil {
		return nil, e
	}
	return &appSecretsStorageValue{
		content:    string(bb),
		toJSONFunc: s.toJSON,
	}, nil
}
<<<<<<< HEAD
=======

>>>>>>> d6b25511
func (s *appSecretsStorage) GetBatch(items []GetBatchItem) (err error) {
	for i, item := range items {
		items[i].value, err = s.Get(item.key)
		if err != nil {
			return err
		}
	}
	return nil
}
func (s *appSecretsStorage) toJSON(sv istructs.IStateValue, _ ...interface{}) (string, error) {
	return fmt.Sprintf(`{"Body":"%s"}`, sv.(*appSecretsStorageValue).content), nil
}<|MERGE_RESOLUTION|>--- conflicted
+++ resolved
@@ -38,15 +38,22 @@
 		toJSONFunc: s.toJSON,
 	}, nil
 }
-<<<<<<< HEAD
-=======
-
->>>>>>> d6b25511
 func (s *appSecretsStorage) GetBatch(items []GetBatchItem) (err error) {
 	for i, item := range items {
-		items[i].value, err = s.Get(item.key)
-		if err != nil {
-			return err
+		k := item.key.(*keyBuilder)
+		if _, ok := k.data[Field_Secret]; !ok {
+			return fmt.Errorf("'%s': %w", Field_Secret, ErrNotFound)
+		}
+		bb, e := s.secretReader.ReadSecret(k.data[Field_Secret].(string))
+		if errors.Is(e, fs.ErrNotExist) || e == isecrets.ErrSecretNameIsBlank {
+			continue
+		}
+		if e != nil {
+			return e
+		}
+		items[i].value = &appSecretsStorageValue{
+			content:    string(bb),
+			toJSONFunc: s.toJSON,
 		}
 	}
 	return nil
