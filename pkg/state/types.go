--- conflicted
+++ resolved
@@ -127,13 +127,12 @@
 	partitionID istructs.PartitionID
 }
 
-<<<<<<< HEAD
 func (b *pLogKeyBuilder) Storage() appdef.QName {
 	return PLogStorage
-=======
+}
+
 func (b *pLogKeyBuilder) String() string {
 	return fmt.Sprintf("plog partitionID - %d, offset - %d, count - %d", b.partitionID, b.offset, b.count)
->>>>>>> d6b25511
 }
 
 func (b *pLogKeyBuilder) PutInt32(name string, value int32) {
@@ -147,13 +146,12 @@
 	wsid istructs.WSID
 }
 
-<<<<<<< HEAD
 func (b *wLogKeyBuilder) Storage() appdef.QName {
 	return WLogStorage
-=======
+}
+
 func (b *wLogKeyBuilder) String() string {
 	return fmt.Sprintf("wlog wsid - %d, offset - %d, count - %d", b.wsid, b.offset, b.count)
->>>>>>> d6b25511
 }
 
 func (b *wLogKeyBuilder) PutInt64(name string, value int64) {
