--- conflicted
+++ resolved
@@ -12,26 +12,6 @@
 	"github.com/voedger/voedger/pkg/itokens"
 	"github.com/voedger/voedger/pkg/utils/federation"
 )
-
-<<<<<<< HEAD
-type QPStateOptFunc func(opts *qpStateOpts)
-
-type qpStateOpts struct {
-	customHttpClient         IHttpClient
-	federationCommandHandler FederationCommandHandler
-}
-
-func QPWithCustomHttpClient(client IHttpClient) QPStateOptFunc {
-	return func(opts *qpStateOpts) {
-		opts.customHttpClient = client
-	}
-}
-
-func QPWithFedearationCommandHandler(handler FederationCommandHandler) QPStateOptFunc {
-	return func(opts *qpStateOpts) {
-		opts.federationCommandHandler = handler
-	}
-}
 
 type queryProcessorState struct {
 	*hostState
@@ -61,12 +41,7 @@
 	resultBuilderFunc ObjectBuilderFunc,
 	federation federation.IFederation,
 	queryCallbackFunc ExecQueryCallbackFunc,
-	options ...QPStateOptFunc) IHostState {
-=======
-func implProvideQueryProcessorState(ctx context.Context, appStructsFunc AppStructsFunc, partitionIDFunc PartitionIDFunc, wsidFunc WSIDFunc,
-	secretReader isecrets.ISecretReader, principalsFunc PrincipalsFunc, tokenFunc TokenFunc, itokens itokens.ITokens, argFunc ArgFunc, resultBuilderFunc ObjectBuilderFunc,
-	federation federation.IFederation, queryCallbackFunc ExecQueryCallbackFunc, options ...StateOptFunc) IHostState {
->>>>>>> 88b62bbc
+	options ...StateOptFunc) IHostState {
 
 	opts := &stateOpts{}
 	for _, optFunc := range options {
@@ -116,11 +91,7 @@
 
 	state.addStorage(Result, newQueryResultStorage(appStructsFunc, resultBuilderFunc, queryCallbackFunc), S_INSERT)
 
-<<<<<<< HEAD
+	state.addStorage(Uniq, newUniquesStorage(appStructsFunc, wsidFunc, opts.uniquesHandler), S_GET)
+
 	return state
-=======
-	bs.addStorage(Uniq, newUniquesStorage(appStructsFunc, wsidFunc, opts.uniquesHandler), S_GET)
-
-	return bs
->>>>>>> 88b62bbc
 }