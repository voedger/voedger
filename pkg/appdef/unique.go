/*
 * Copyright (c) 2023-present Sigma-Soft, Ltd.
 * @author: Nikolay Nikitin
 */

package appdef

import (
	"fmt"
	"sort"
)

const (
	NullUniqueID  UniqueID = 0
	FirstUniqueID          = NullUniqueID + 65536
)

// # Implements:
//   - IUnique
type unique struct {
	comment
	parent interface{}
	name   string
	fields []IField
	id     UniqueID
}

func newUnique(parent interface{}, name string, fields []string) *unique {
	u := &unique{
		parent: parent,
		name:   name,
		fields: make([]IField, 0),
		id:     NullUniqueID,
	}
	sort.Strings(fields)
	fldType := parent.(IFields)
	for _, f := range fields {
		fld := fldType.Field(f)
		if fld == nil {
			panic(fmt.Errorf("%v: can not create unique «%s»: field «%s» not found: %w", parent.(IType).QName(), name, f, ErrNameNotFound))
		}
		u.fields = append(u.fields, fld)
	}
	return u
}

func (u unique) ParentType() IType {
	return u.parent.(IType)
}

func (u unique) Name() string {
	return u.name
}

func (u unique) Fields() []IField {
	return u.fields
}

func (u unique) ID() UniqueID {
	return u.id
}

// Assigns ID. Must be called during application structures preparation
func (u *unique) SetID(value UniqueID) {
	u.id = value
}

// # Implements:
//   - IUniques
//   - IUniquesBuilder
type uniques struct {
	parent         interface{}
	uniques        map[string]*unique
	uniquesOrdered []string
	field          IField
}

func makeUniques(parent interface{}) uniques {
	u := uniques{parent, make(map[string]*unique), make([]string, 0), nil}
	return u
}

func (u *uniques) AddUnique(name string, fields []string, comment ...string) IUniquesBuilder {
	if name == NullName {
		name = generateUniqueName(u, fields)
	}
	return u.addUnique(name, fields, comment...)
}

func (u *uniques) SetUniqueField(name string) IUniquesBuilder {
	if name == NullName {
		u.field = nil
		return u
	}
	if ok, err := ValidIdent(name); !ok {
		panic((fmt.Errorf("%v: unique field name «%v» is invalid: %w", u.parentType().QName(), name, err)))
	}

	fld := u.parentFields().Field(name)
	if fld == nil {
		panic((fmt.Errorf("%v: unique field name «%v» not found: %w", u.parentType().QName(), name, ErrNameNotFound)))
	}
<<<<<<< HEAD
=======
	if !fld.Required() {
		panic((fmt.Errorf("%v: unique field «%v» must be required", u.parentType().QName(), name)))
	}
>>>>>>> 9c8ffdfe

	u.field = fld

	return u
}

func (u *uniques) UniqueByName(name string) IUnique {
	if u, ok := u.uniques[name]; ok {
		return u
	}
	return nil
}

func (u *uniques) UniqueByID(id UniqueID) (unique IUnique) {
	u.Uniques(func(u IUnique) {
		if u.ID() == id {
			unique = u
		}
	})
	return unique
}

func (u *uniques) UniqueCount() int {
	return len(u.uniques)
}

func (u *uniques) UniqueField() IField {
	return u.field
}

func (u *uniques) Uniques(enum func(IUnique)) {
	for _, n := range u.uniquesOrdered {
		enum(u.UniqueByName(n))
	}
}

func (u *uniques) addUnique(name string, fields []string, comment ...string) IUniquesBuilder {
	if ok, err := ValidIdent(name); !ok {
		panic(fmt.Errorf("%v: unique name «%v» is invalid: %w", u.parentType().QName(), name, err))
	}
	if u.UniqueByName(name) != nil {
		panic(fmt.Errorf("%v: unique «%v» is already exists: %w", u.parentType().QName(), name, ErrNameUniqueViolation))
	}

	if len(fields) == 0 {
		panic(fmt.Errorf("%v: no fields specified for unique «%s»: %w", u.parentType().QName(), name, ErrNameMissed))
	}
	if i, j := duplicates(fields); i >= 0 {
		panic(fmt.Errorf("%v: unique «%s» has duplicates (fields[%d] == fields[%d] == %q): %w", u.parentType().QName(), name, i, j, fields[i], ErrNameUniqueViolation))
	}

	if len(fields) > MaxTypeUniqueFieldsCount {
		panic(fmt.Errorf("%v: unique «%s» exceeds maximum fields (%d): %w", u.parentType().QName(), name, MaxTypeUniqueFieldsCount, ErrTooManyFields))
	}

	u.Uniques(func(un IUnique) {
		ff := make([]string, 0)
		for _, f := range un.Fields() {
			ff = append(ff, f.Name())
		}
		if overlaps(fields, ff) {
			panic(fmt.Errorf("%v: type already has unique «%s» which overlaps with new unique: %w", u.parentType().QName(), name, ErrUniqueOverlaps))
		}
	})

	if len(u.uniques) >= MaxTypeUniqueCount {
		panic(fmt.Errorf("%v: maximum uniques (%d) is exceeded: %w", u.parentType().QName(), MaxTypeUniqueCount, ErrTooManyUniques))
	}

	un := newUnique(u.parent, name, fields)
	un.SetComment(comment...)
	u.uniques[name] = un
	u.uniquesOrdered = append(u.uniquesOrdered, name)

	return u.parent.(IUniquesBuilder)
}

func (u *uniques) parentType() IType {
	return u.parent.(IType)
}

func (u *uniques) parentFields() IFields {
	return u.parent.(IFields)
}
<|MERGE_RESOLUTION|>--- conflicted
+++ resolved
@@ -1,192 +1,186 @@
-/*
- * Copyright (c) 2023-present Sigma-Soft, Ltd.
- * @author: Nikolay Nikitin
- */
-
-package appdef
-
-import (
-	"fmt"
-	"sort"
-)
-
-const (
-	NullUniqueID  UniqueID = 0
-	FirstUniqueID          = NullUniqueID + 65536
-)
-
-// # Implements:
-//   - IUnique
-type unique struct {
-	comment
-	parent interface{}
-	name   string
-	fields []IField
-	id     UniqueID
-}
-
-func newUnique(parent interface{}, name string, fields []string) *unique {
-	u := &unique{
-		parent: parent,
-		name:   name,
-		fields: make([]IField, 0),
-		id:     NullUniqueID,
-	}
-	sort.Strings(fields)
-	fldType := parent.(IFields)
-	for _, f := range fields {
-		fld := fldType.Field(f)
-		if fld == nil {
-			panic(fmt.Errorf("%v: can not create unique «%s»: field «%s» not found: %w", parent.(IType).QName(), name, f, ErrNameNotFound))
-		}
-		u.fields = append(u.fields, fld)
-	}
-	return u
-}
-
-func (u unique) ParentType() IType {
-	return u.parent.(IType)
-}
-
-func (u unique) Name() string {
-	return u.name
-}
-
-func (u unique) Fields() []IField {
-	return u.fields
-}
-
-func (u unique) ID() UniqueID {
-	return u.id
-}
-
-// Assigns ID. Must be called during application structures preparation
-func (u *unique) SetID(value UniqueID) {
-	u.id = value
-}
-
-// # Implements:
-//   - IUniques
-//   - IUniquesBuilder
-type uniques struct {
-	parent         interface{}
-	uniques        map[string]*unique
-	uniquesOrdered []string
-	field          IField
-}
-
-func makeUniques(parent interface{}) uniques {
-	u := uniques{parent, make(map[string]*unique), make([]string, 0), nil}
-	return u
-}
-
-func (u *uniques) AddUnique(name string, fields []string, comment ...string) IUniquesBuilder {
-	if name == NullName {
-		name = generateUniqueName(u, fields)
-	}
-	return u.addUnique(name, fields, comment...)
-}
-
-func (u *uniques) SetUniqueField(name string) IUniquesBuilder {
-	if name == NullName {
-		u.field = nil
-		return u
-	}
-	if ok, err := ValidIdent(name); !ok {
-		panic((fmt.Errorf("%v: unique field name «%v» is invalid: %w", u.parentType().QName(), name, err)))
-	}
-
-	fld := u.parentFields().Field(name)
-	if fld == nil {
-		panic((fmt.Errorf("%v: unique field name «%v» not found: %w", u.parentType().QName(), name, ErrNameNotFound)))
-	}
-<<<<<<< HEAD
-=======
-	if !fld.Required() {
-		panic((fmt.Errorf("%v: unique field «%v» must be required", u.parentType().QName(), name)))
-	}
->>>>>>> 9c8ffdfe
-
-	u.field = fld
-
-	return u
-}
-
-func (u *uniques) UniqueByName(name string) IUnique {
-	if u, ok := u.uniques[name]; ok {
-		return u
-	}
-	return nil
-}
-
-func (u *uniques) UniqueByID(id UniqueID) (unique IUnique) {
-	u.Uniques(func(u IUnique) {
-		if u.ID() == id {
-			unique = u
-		}
-	})
-	return unique
-}
-
-func (u *uniques) UniqueCount() int {
-	return len(u.uniques)
-}
-
-func (u *uniques) UniqueField() IField {
-	return u.field
-}
-
-func (u *uniques) Uniques(enum func(IUnique)) {
-	for _, n := range u.uniquesOrdered {
-		enum(u.UniqueByName(n))
-	}
-}
-
-func (u *uniques) addUnique(name string, fields []string, comment ...string) IUniquesBuilder {
-	if ok, err := ValidIdent(name); !ok {
-		panic(fmt.Errorf("%v: unique name «%v» is invalid: %w", u.parentType().QName(), name, err))
-	}
-	if u.UniqueByName(name) != nil {
-		panic(fmt.Errorf("%v: unique «%v» is already exists: %w", u.parentType().QName(), name, ErrNameUniqueViolation))
-	}
-
-	if len(fields) == 0 {
-		panic(fmt.Errorf("%v: no fields specified for unique «%s»: %w", u.parentType().QName(), name, ErrNameMissed))
-	}
-	if i, j := duplicates(fields); i >= 0 {
-		panic(fmt.Errorf("%v: unique «%s» has duplicates (fields[%d] == fields[%d] == %q): %w", u.parentType().QName(), name, i, j, fields[i], ErrNameUniqueViolation))
-	}
-
-	if len(fields) > MaxTypeUniqueFieldsCount {
-		panic(fmt.Errorf("%v: unique «%s» exceeds maximum fields (%d): %w", u.parentType().QName(), name, MaxTypeUniqueFieldsCount, ErrTooManyFields))
-	}
-
-	u.Uniques(func(un IUnique) {
-		ff := make([]string, 0)
-		for _, f := range un.Fields() {
-			ff = append(ff, f.Name())
-		}
-		if overlaps(fields, ff) {
-			panic(fmt.Errorf("%v: type already has unique «%s» which overlaps with new unique: %w", u.parentType().QName(), name, ErrUniqueOverlaps))
-		}
-	})
-
-	if len(u.uniques) >= MaxTypeUniqueCount {
-		panic(fmt.Errorf("%v: maximum uniques (%d) is exceeded: %w", u.parentType().QName(), MaxTypeUniqueCount, ErrTooManyUniques))
-	}
-
-	un := newUnique(u.parent, name, fields)
-	un.SetComment(comment...)
-	u.uniques[name] = un
-	u.uniquesOrdered = append(u.uniquesOrdered, name)
-
-	return u.parent.(IUniquesBuilder)
-}
-
-func (u *uniques) parentType() IType {
-	return u.parent.(IType)
-}
-
-func (u *uniques) parentFields() IFields {
-	return u.parent.(IFields)
-}
+/*
+ * Copyright (c) 2023-present Sigma-Soft, Ltd.
+ * @author: Nikolay Nikitin
+ */
+
+package appdef
+
+import (
+	"fmt"
+	"sort"
+)
+
+const (
+	NullUniqueID  UniqueID = 0
+	FirstUniqueID          = NullUniqueID + 65536
+)
+
+// # Implements:
+//   - IUnique
+type unique struct {
+	comment
+	parent interface{}
+	name   string
+	fields []IField
+	id     UniqueID
+}
+
+func newUnique(parent interface{}, name string, fields []string) *unique {
+	u := &unique{
+		parent: parent,
+		name:   name,
+		fields: make([]IField, 0),
+		id:     NullUniqueID,
+	}
+	sort.Strings(fields)
+	fldType := parent.(IFields)
+	for _, f := range fields {
+		fld := fldType.Field(f)
+		if fld == nil {
+			panic(fmt.Errorf("%v: can not create unique «%s»: field «%s» not found: %w", parent.(IType).QName(), name, f, ErrNameNotFound))
+		}
+		u.fields = append(u.fields, fld)
+	}
+	return u
+}
+
+func (u unique) ParentType() IType {
+	return u.parent.(IType)
+}
+
+func (u unique) Name() string {
+	return u.name
+}
+
+func (u unique) Fields() []IField {
+	return u.fields
+}
+
+func (u unique) ID() UniqueID {
+	return u.id
+}
+
+// Assigns ID. Must be called during application structures preparation
+func (u *unique) SetID(value UniqueID) {
+	u.id = value
+}
+
+// # Implements:
+//   - IUniques
+//   - IUniquesBuilder
+type uniques struct {
+	parent         interface{}
+	uniques        map[string]*unique
+	uniquesOrdered []string
+	field          IField
+}
+
+func makeUniques(parent interface{}) uniques {
+	u := uniques{parent, make(map[string]*unique), make([]string, 0), nil}
+	return u
+}
+
+func (u *uniques) AddUnique(name string, fields []string, comment ...string) IUniquesBuilder {
+	if name == NullName {
+		name = generateUniqueName(u, fields)
+	}
+	return u.addUnique(name, fields, comment...)
+}
+
+func (u *uniques) SetUniqueField(name string) IUniquesBuilder {
+	if name == NullName {
+		u.field = nil
+		return u
+	}
+	if ok, err := ValidIdent(name); !ok {
+		panic((fmt.Errorf("%v: unique field name «%v» is invalid: %w", u.parentType().QName(), name, err)))
+	}
+
+	fld := u.parentFields().Field(name)
+	if fld == nil {
+		panic((fmt.Errorf("%v: unique field name «%v» not found: %w", u.parentType().QName(), name, ErrNameNotFound)))
+	}
+
+	u.field = fld
+
+	return u
+}
+
+func (u *uniques) UniqueByName(name string) IUnique {
+	if u, ok := u.uniques[name]; ok {
+		return u
+	}
+	return nil
+}
+
+func (u *uniques) UniqueByID(id UniqueID) (unique IUnique) {
+	u.Uniques(func(u IUnique) {
+		if u.ID() == id {
+			unique = u
+		}
+	})
+	return unique
+}
+
+func (u *uniques) UniqueCount() int {
+	return len(u.uniques)
+}
+
+func (u *uniques) UniqueField() IField {
+	return u.field
+}
+
+func (u *uniques) Uniques(enum func(IUnique)) {
+	for _, n := range u.uniquesOrdered {
+		enum(u.UniqueByName(n))
+	}
+}
+
+func (u *uniques) addUnique(name string, fields []string, comment ...string) IUniquesBuilder {
+	if ok, err := ValidIdent(name); !ok {
+		panic(fmt.Errorf("%v: unique name «%v» is invalid: %w", u.parentType().QName(), name, err))
+	}
+	if u.UniqueByName(name) != nil {
+		panic(fmt.Errorf("%v: unique «%v» is already exists: %w", u.parentType().QName(), name, ErrNameUniqueViolation))
+	}
+
+	if len(fields) == 0 {
+		panic(fmt.Errorf("%v: no fields specified for unique «%s»: %w", u.parentType().QName(), name, ErrNameMissed))
+	}
+	if i, j := duplicates(fields); i >= 0 {
+		panic(fmt.Errorf("%v: unique «%s» has duplicates (fields[%d] == fields[%d] == %q): %w", u.parentType().QName(), name, i, j, fields[i], ErrNameUniqueViolation))
+	}
+
+	if len(fields) > MaxTypeUniqueFieldsCount {
+		panic(fmt.Errorf("%v: unique «%s» exceeds maximum fields (%d): %w", u.parentType().QName(), name, MaxTypeUniqueFieldsCount, ErrTooManyFields))
+	}
+
+	u.Uniques(func(un IUnique) {
+		ff := make([]string, 0)
+		for _, f := range un.Fields() {
+			ff = append(ff, f.Name())
+		}
+		if overlaps(fields, ff) {
+			panic(fmt.Errorf("%v: type already has unique «%s» which overlaps with new unique: %w", u.parentType().QName(), name, ErrUniqueOverlaps))
+		}
+	})
+
+	if len(u.uniques) >= MaxTypeUniqueCount {
+		panic(fmt.Errorf("%v: maximum uniques (%d) is exceeded: %w", u.parentType().QName(), MaxTypeUniqueCount, ErrTooManyUniques))
+	}
+
+	un := newUnique(u.parent, name, fields)
+	un.SetComment(comment...)
+	u.uniques[name] = un
+	u.uniquesOrdered = append(u.uniquesOrdered, name)
+
+	return u.parent.(IUniquesBuilder)
+}
+
+func (u *uniques) parentType() IType {
+	return u.parent.(IType)
+}
+
+func (u *uniques) parentFields() IFields {
+	return u.parent.(IFields)
+}