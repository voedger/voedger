/*
 * Copyright (c) 2021-present Sigma-Soft, Ltd.
 * @author: Nikolay Nikitin
 */

package appdef

<<<<<<< HEAD
// # QName
//
// # Qualified name
//
// <pkg>.<entity>
type QName struct {
	pkg    string
	entity string
}

// # FullQName
//
// # Full qualified name
//
// <pkgPath>.<entity>
type FullQName struct {
	pkgPath string
	entity  string
}

=======
>>>>>>> 8702fb84
// Types kinds enumeration
type TypeKind uint8

//go:generate stringer -type=TypeKind -output=stringer_typekind.go

const (
	TypeKind_null TypeKind = iota

	// Any type.
	//
	// Used as result types kind for functions that has parameter or result of any type.
	TypeKind_Any

	// Simple data types, like string, number, date, etc.
	TypeKind_Data

	// Глобальный Global configuration, WSID==0 (глобальная номенклатура): UserProfileLocation, SystemConfig
	TypeKind_GDoc

	// Конфигурационный документ (per workspace articles, prices, clients)
	TypeKind_CDoc

	// Operational documents: bills, orders
	// https://vocable.ru/termin/operacionnyi-dokument.html
	// ОПЕРАЦИОННЫЙ ДОКУМЕНТ счет-фактура, чек, заказ, свидетельствующий о совершении сделки.
	// Might not be edited
	TypeKind_ODoc

	// bill
	// Workflow document, extends ODoc
	// Might be edited
	TypeKind_WDoc

	// Parts of documents, article_price, bill_item
	TypeKind_GRecord
	TypeKind_CRecord
	TypeKind_ORecord
	TypeKind_WRecord

	// collection (BO)  ((wsid, qname), id), record
	// logins ((wsid0), login) id
	TypeKind_ViewRecord

	// Function params, results, Event.command (this is command function params)
	TypeKind_Object

	// Functions
	TypeKind_Query
	TypeKind_Command
	TypeKind_Projector

	TypeKind_Workspace

	// Roles and grants
	TypeKind_Role

	// Rates and limits
	TypeKind_Rate
	TypeKind_Limit

	TypeKind_count
)

// # Type
//
// Type describes the entity, such as document, record or view.
type IType interface {
	IWithComments

	// Parent cache
	App() IAppDef

	// Type qualified name.
	QName() QName

	// Type kind
	Kind() TypeKind

	// Returns is type from system package.
	IsSystem() bool
}

// Interface describes the entity with types.
type IWithTypes interface {
	// Returns type by name.
	//
	// If not found then empty type with TypeKind_null is returned
	Type(name QName) IType

	// Returns type by name.
	//
	// Returns nil if type not found.
	TypeByName(name QName) IType

	// Enumerates all internal types.
	//
	// Types are enumerated in alphabetical order of QNames.
	Types(func(IType))
}

type ITypeBuilder interface {
	ICommentsBuilder
}

type IFullQName interface {
	PkgPath() string
	Entity() string
}

// AnyType is used for return then type is any
var AnyType = newAnyType(QNameANY)

// Any×××Type are used for substitution, e.g. for rate limits, projector events, etc.
var (
	AnyStructureType = newAnyType(QNameAnyStructure)
	AnyRecordType    = newAnyType(QNameAnyRecord)
	AnyGDocType      = newAnyType(QNameAnyGDoc)
	AnyCDocType      = newAnyType(QNameAnyCDoc)
	AnyWDocType      = newAnyType(QNameAnyWDoc)
	AnySingletonType = newAnyType(QNameAnySingleton)
	AnyODocType      = newAnyType(QNameAnyODoc)
	AnyObjectType    = newAnyType(QNameAnyObject)
	AnyViewType      = newAnyType(QNameAnyView)
	AnyExtensionType = newAnyType(QNameAnyExtension)
	AnyFunctionType  = newAnyType(QNameAnyFunction)
	AnyCommandType   = newAnyType(QNameAnyCommand)
	AnyQueryType     = newAnyType(QNameAnyQuery)
)<|MERGE_RESOLUTION|>--- conflicted
+++ resolved
@@ -5,29 +5,6 @@
 
 package appdef
 
-<<<<<<< HEAD
-// # QName
-//
-// # Qualified name
-//
-// <pkg>.<entity>
-type QName struct {
-	pkg    string
-	entity string
-}
-
-// # FullQName
-//
-// # Full qualified name
-//
-// <pkgPath>.<entity>
-type FullQName struct {
-	pkgPath string
-	entity  string
-}
-
-=======
->>>>>>> 8702fb84
 // Types kinds enumeration
 type TypeKind uint8
 
