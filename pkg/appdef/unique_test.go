/*
 * Copyright (c) 2023-present Sigma-Soft, Ltd.
 * @author: Nikolay Nikitin
 */

package appdef

import (
	"fmt"
	"testing"

	"github.com/stretchr/testify/require"
)

func Test_def_AddUnique(t *testing.T) {
	require := require.New(t)

	qName := NewQName("test", "user")
	appDef := New()

	typ := appDef.AddCDoc(qName)
	require.NotNil(typ)

	typ.
		AddField("name", DataKind_string, true).
		AddField("surname", DataKind_string, false).
		AddField("lastName", DataKind_string, false).
		AddField("birthday", DataKind_int64, false).
		AddField("sex", DataKind_bool, false).
		AddField("eMail", DataKind_string, false)
	typ.
		AddUnique("", []string{"eMail"}).
		AddUnique("userUniqueFullName", []string{"name", "surname", "lastName"})

	t.Run("test is ok", func(t *testing.T) {
		app, err := appDef.Build()
		require.NoError(err)

		typ := app.CDoc(qName)
		require.NotEqual(TypeKind_null, typ.Kind())

		require.Equal(2, typ.UniqueCount())

		u := typ.UniqueByName("userUniqueFullName")
		require.Equal(typ, u.ParentType())
		require.Len(u.Fields(), 3)
		require.Equal("lastName", u.Fields()[0].Name())
		require.Equal("name", u.Fields()[1].Name())
		require.Equal("surname", u.Fields()[2].Name())

		require.Equal(typ.UniqueCount(), func() int {
			cnt := 0
			typ.Uniques(func(u IUnique) {
				cnt++
				switch u.Name() {
				case "userUniqueEMail":
					require.Len(u.Fields(), 1)
					require.Equal("eMail", u.Fields()[0].Name())
					require.Equal(DataKind_string, u.Fields()[0].DataKind())
				case "userUniqueFullName":
					require.Len(u.Fields(), 3)
					require.Equal("lastName", u.Fields()[0].Name())
					require.Equal("name", u.Fields()[1].Name())
					require.Equal("surname", u.Fields()[2].Name())
				}
			})
			return cnt
		}())
	})

	t.Run("test unique IDs", func(t *testing.T) {
		id := FirstUniqueID
		typ.Uniques(func(u IUnique) { id++; u.(interface{ SetID(UniqueID) }).SetID(id) })

		require.Nil(typ.UniqueByID(FirstUniqueID))
		require.NotNil(typ.UniqueByID(FirstUniqueID + 1))
		require.NotNil(typ.UniqueByID(FirstUniqueID + 2))
		require.Nil(typ.UniqueByID(FirstUniqueID + 3))
	})

	t.Run("test panics", func(t *testing.T) {

		require.Panics(func() {
			typ.AddUnique("naked-🔫", []string{"sex"})
		}, "panics if invalid unique name")

		require.Panics(func() {
			typ.AddUnique("userUniqueFullName", []string{"name", "surname", "lastName"})
		}, "panics unique with name is already exists")

		t.Run("panics if type kind is not supports uniques", func(t *testing.T) {
			typ := New().AddObject(NewQName("test", "obj"))
			typ.AddField("f1", DataKind_bool, false).AddField("f2", DataKind_bool, false)
			require.Panics(func() {
				typ.(IUniquesBuilder).AddUnique("", []string{"f1", "f2"})
			})
		})

		require.Panics(func() {
			typ.AddUnique("emptyUnique", []string{})
		}, "panics if fields set is empty")

		require.Panics(func() {
			typ.AddUnique("", []string{"birthday", "birthday"})
		}, "if fields has duplicates")

		t.Run("panics if too many fields", func(t *testing.T) {
			rec := New().AddCRecord(NewQName("test", "rec"))
			fldNames := []string{}
			for i := 0; i <= MaxTypeUniqueFieldsCount; i++ {
				n := fmt.Sprintf("f_%#x", i)
				rec.AddField(n, DataKind_bool, false)
				fldNames = append(fldNames, n)
			}
			require.Panics(func() { rec.AddUnique("", fldNames) })
		})

		require.Panics(func() {
			typ.AddUnique("", []string{"name", "surname", "lastName"})
		}, "if fields set is already exists")

		require.Panics(func() {
			typ.AddUnique("", []string{"surname"})
		}, "if fields set overlaps exists")

		require.Panics(func() {
			typ.AddUnique("", []string{"eMail", "birthday"})
		}, "if fields set overlapped by exists")

		require.Panics(func() {
			typ.AddUnique("", []string{"unknown"})
		}, "if fields not exists")

		t.Run("panics if too many uniques", func(t *testing.T) {
			rec := New().AddCRecord(NewQName("test", "rec"))
			for i := 0; i < MaxTypeUniqueCount; i++ {
				n := fmt.Sprintf("f_%#x", i)
				rec.AddField(n, DataKind_int32, false)
				rec.AddUnique("", []string{n})
			}
			rec.AddField("lastStraw", DataKind_int32, false)
			require.Panics(func() { rec.AddUnique("", []string{"lastStraw"}) })
		})
	})
}

func Test_type_UniqueField(t *testing.T) {
	// This tests old-style uniques. See [issue #173](https://github.com/voedger/voedger/issues/173)
	require := require.New(t)

	qName := NewQName("test", "user")
	appDef := New()

	doc := appDef.AddCDoc(qName)
	require.NotNil(doc)

	doc.
		AddField("name", DataKind_string, true).
		AddField("surname", DataKind_string, false).
		AddField("lastName", DataKind_string, false).
		AddField("birthday", DataKind_int64, false).
		AddField("sex", DataKind_bool, false).
		AddField("eMail", DataKind_string, true)
	doc.SetUniqueField("eMail")

	t.Run("test is ok", func(t *testing.T) {
		app, err := appDef.Build()
		require.NoError(err)

		d := app.CDoc(qName)
		require.NotEqual(TypeKind_null, d.Kind())

		fld := d.UniqueField()
		require.Equal("eMail", fld.Name())
		require.True(fld.Required())
	})

	t.Run("must be ok to clear unique field", func(t *testing.T) {
		doc.SetUniqueField("")

		app, err := appDef.Build()
		require.NoError(err)

		d := app.CDoc(qName)
		require.NotEqual(TypeKind_null, d.Kind())

		require.Nil(d.UniqueField())
	})

	t.Run("test panics", func(t *testing.T) {
		require.Panics(func() {
			doc.SetUniqueField("naked-🔫")
		}, "panics if invalid unique field name")

		require.Panics(func() {
			doc.SetUniqueField("unknownField")
		}, "panics if unknown unique field name")
<<<<<<< HEAD
=======

		require.Panics(func() {
			doc.SetUniqueField("surname")
		}, "panics if unique field is not required")
>>>>>>> 9c8ffdfe
	})
}<|MERGE_RESOLUTION|>--- conflicted
+++ resolved
@@ -195,12 +195,5 @@
 		require.Panics(func() {
 			doc.SetUniqueField("unknownField")
 		}, "panics if unknown unique field name")
-<<<<<<< HEAD
-=======
-
-		require.Panics(func() {
-			doc.SetUniqueField("surname")
-		}, "panics if unique field is not required")
->>>>>>> 9c8ffdfe
 	})
 }