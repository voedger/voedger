<<<<<<< HEAD
/*
 * Copyright (c) 2021-present Sigma-Soft, Ltd.
 * @author: Nikolay Nikitin
 */

package appdef

// Application.
//
// Ref to apdef.go for implementation
type IAppDef interface {
	IComment

	// Returns type by name.
	//
	// If not found then empty type with TypeKind_null is returned
	Type(name QName) IType

	// Returns type by name.
	//
	// Returns nil if type not found.
	TypeByName(name QName) IType

	// Return count of types.
	TypeCount() int

	// Enumerates all application types.
	//
	// Types are enumerated in alphabetical order by QName
	Types(func(IType))

	// Return GDoc by name.
	//
	// Returns nil if not found.
	GDoc(name QName) IGDoc

	// Return GRecord by name.
	//
	// Returns nil if not found.
	GRecord(name QName) IGRecord

	// Return CDoc by name.
	//
	// Returns nil if not found.
	CDoc(name QName) ICDoc

	// Return CRecord by name.
	//
	// Returns nil if not found.
	CRecord(name QName) ICRecord

	// Return WDoc by name.
	//
	// Returns nil if not found.
	WDoc(name QName) IWDoc

	// Return WRecord by name.
	//
	// Returns nil if not found.
	WRecord(name QName) IWRecord

	// Return ODoc by name.
	//
	// Returns nil if not found.
	ODoc(name QName) IODoc

	// Return ORecord by name.
	//
	// Returns nil if not found.
	ORecord(name QName) IORecord

	// Return Object by name.
	//
	// Returns nil if not found.
	Object(name QName) IObject

	// Return Element by name.
	//
	// Returns nil if not found.
	Element(name QName) IElement

	// Enumerates all application structures
	//
	// Structures are enumerated in alphabetical order by QName
	Structures(func(IStructure))

	// Return View by name.
	//
	// Returns nil if not found.
	View(name QName) IView

	// Returns Command by name.
	//
	// Returns nil if not found.
	Command(QName) ICommand

	// Returns Query by name.
	//
	// Returns nil if not found.
	Query(QName) IQuery

	// Returns workspace by name.
	//
	// Returns nil if not found.
	Workspace(QName) IWorkspace
}

// Application builder
//
// Ref to appdef.go for implementation
type IAppDefBuilder interface {
	IAppDef
	ICommentBuilder

	// Adds new GDoc type with specified name.
	//
	// # Panics:
	//   - if name is empty (appdef.NullQName),
	//   - if name is invalid,
	//   - if type with name already exists.
	AddGDoc(name QName) IGDocBuilder

	// Adds new GRecord type with specified name.
	//
	// # Panics:
	//   - if name is empty (appdef.NullQName),
	//   - if name is invalid,
	//   - if type with name already exists.
	AddGRecord(name QName) IGRecordBuilder

	// Adds new CDoc type with specified name.
	//
	// # Panics:
	//   - if name is empty (appdef.NullQName),
	//   - if name is invalid,
	//   - if type with name already exists.
	AddCDoc(name QName) ICDocBuilder

	// Adds new singleton CDoc type with specified name.
	//
	// # Panics:
	//   - if name is empty (appdef.NullQName),
	//   - if name is invalid,
	//   - if type with name already exists.
	AddSingleton(name QName) ICDocBuilder

	// Adds new CRecord type with specified name.
	//
	// # Panics:
	//   - if name is empty (appdef.NullQName),
	//   - if name is invalid,
	//   - if type with name already exists.
	AddCRecord(name QName) ICRecordBuilder

	// Adds new WDoc type with specified name.
	//
	// # Panics:
	//   - if name is empty (appdef.NullQName),
	//   - if name is invalid,
	//   - if type with name already exists.
	AddWDoc(name QName) IWDocBuilder

	// Adds new WRecord type with specified name.
	//
	// # Panics:
	//   - if name is empty (appdef.NullQName),
	//   - if name is invalid,
	//   - if type with name already exists.
	AddWRecord(name QName) IWRecordBuilder

	// Adds new ODoc type with specified name.
	//
	// # Panics:
	//   - if name is empty (appdef.NullQName),
	//   - if name is invalid,
	//   - if type with name already exists.
	AddODoc(name QName) IODocBuilder

	// Adds new ORecord type with specified name.
	//
	// # Panics:
	//   - if name is empty (appdef.NullQName),
	//   - if name is invalid,
	//   - if type with name already exists.
	AddORecord(name QName) IORecordBuilder

	// Adds new Object type with specified name.
	//
	// # Panics:
	//   - if name is empty (appdef.NullQName),
	//   - if name is invalid,
	//   - if type with name already exists.
	AddObject(name QName) IObjectBuilder

	// Adds new Element type with specified name.
	//
	// # Panics:
	//   - if name is empty (appdef.NullQName),
	//   - if name is invalid,
	//   - if type with name already exists.
	AddElement(name QName) IElementBuilder

	// Adds new types for view.
	//
	// # Panics:
	//   - if name is empty (appdef.NullQName),
	//   - if name is invalid,
	//   - if type with name already exists.
	AddView(QName) IViewBuilder

	// Adds new command.
	//
	// # Panics:
	//   - if name is empty (appdef.NullQName),
	//   - if name is invalid,
	//   - if type with name already exists.
	AddCommand(QName) ICommandBuilder

	// Adds new query.
	//
	// # Panics:
	//   - if name is empty (appdef.NullQName),
	//   - if name is invalid,
	//   - if type with name already exists.
	AddQuery(QName) IQueryBuilder

	// Adds new workspace.
	//
	// # Panics:
	//   - if name is empty (appdef.NullQName),
	//   - if name is invalid,
	//   - if type with name already exists.
	AddWorkspace(QName) IWorkspaceBuilder

	// Must be called after all types added. Validates and returns builded application type or error
	Build() (IAppDef, error)
}
=======
/*
 * Copyright (c) 2021-present Sigma-Soft, Ltd.
 * @author: Nikolay Nikitin
 */

package appdef

// Application.
//
// Ref to apdef.go for implementation
type IAppDef interface {
	IComment
	IWithTypes

	// Returns type by name.
	//
	// If not found then empty type with TypeKind_null is returned
	Type(name QName) IType

	// Returns type by name.
	//
	// Returns nil if type not found.
	TypeByName(name QName) IType

	// Return count of types.
	TypeCount() int

	// Return GDoc by name.
	//
	// Returns nil if not found.
	GDoc(name QName) IGDoc

	// Return GRecord by name.
	//
	// Returns nil if not found.
	GRecord(name QName) IGRecord

	// Return CDoc by name.
	//
	// Returns nil if not found.
	CDoc(name QName) ICDoc

	// Return CRecord by name.
	//
	// Returns nil if not found.
	CRecord(name QName) ICRecord

	// Return WDoc by name.
	//
	// Returns nil if not found.
	WDoc(name QName) IWDoc

	// Return WRecord by name.
	//
	// Returns nil if not found.
	WRecord(name QName) IWRecord

	// Return ODoc by name.
	//
	// Returns nil if not found.
	ODoc(name QName) IODoc

	// Return ORecord by name.
	//
	// Returns nil if not found.
	ORecord(name QName) IORecord

	// Return Object by name.
	//
	// Returns nil if not found.
	Object(name QName) IObject

	// Return Element by name.
	//
	// Returns nil if not found.
	Element(name QName) IElement

	// Return View by name.
	//
	// Returns nil if not found.
	View(name QName) IView

	// Returns Command by name.
	//
	// Returns nil if not found.
	Command(QName) ICommand

	// Returns Query by name.
	//
	// Returns nil if not found.
	Query(QName) IQuery

	// Returns workspace by name.
	//
	// Returns nil if not found.
	Workspace(QName) IWorkspace
}

// Application builder
//
// Ref to appdef.go for implementation
type IAppDefBuilder interface {
	IAppDef
	ICommentBuilder

	// Adds new GDoc type with specified name.
	//
	// # Panics:
	//   - if name is empty (appdef.NullQName),
	//   - if name is invalid,
	//   - if type with name already exists.
	AddGDoc(name QName) IGDocBuilder

	// Adds new GRecord type with specified name.
	//
	// # Panics:
	//   - if name is empty (appdef.NullQName),
	//   - if name is invalid,
	//   - if type with name already exists.
	AddGRecord(name QName) IGRecordBuilder

	// Adds new CDoc type with specified name.
	//
	// # Panics:
	//   - if name is empty (appdef.NullQName),
	//   - if name is invalid,
	//   - if type with name already exists.
	AddCDoc(name QName) ICDocBuilder

	// Adds new singleton CDoc type with specified name.
	//
	// # Panics:
	//   - if name is empty (appdef.NullQName),
	//   - if name is invalid,
	//   - if type with name already exists.
	AddSingleton(name QName) ICDocBuilder

	// Adds new CRecord type with specified name.
	//
	// # Panics:
	//   - if name is empty (appdef.NullQName),
	//   - if name is invalid,
	//   - if type with name already exists.
	AddCRecord(name QName) ICRecordBuilder

	// Adds new WDoc type with specified name.
	//
	// # Panics:
	//   - if name is empty (appdef.NullQName),
	//   - if name is invalid,
	//   - if type with name already exists.
	AddWDoc(name QName) IWDocBuilder

	// Adds new WRecord type with specified name.
	//
	// # Panics:
	//   - if name is empty (appdef.NullQName),
	//   - if name is invalid,
	//   - if type with name already exists.
	AddWRecord(name QName) IWRecordBuilder

	// Adds new ODoc type with specified name.
	//
	// # Panics:
	//   - if name is empty (appdef.NullQName),
	//   - if name is invalid,
	//   - if type with name already exists.
	AddODoc(name QName) IODocBuilder

	// Adds new ORecord type with specified name.
	//
	// # Panics:
	//   - if name is empty (appdef.NullQName),
	//   - if name is invalid,
	//   - if type with name already exists.
	AddORecord(name QName) IORecordBuilder

	// Adds new Object type with specified name.
	//
	// # Panics:
	//   - if name is empty (appdef.NullQName),
	//   - if name is invalid,
	//   - if type with name already exists.
	AddObject(name QName) IObjectBuilder

	// Adds new Element type with specified name.
	//
	// # Panics:
	//   - if name is empty (appdef.NullQName),
	//   - if name is invalid,
	//   - if type with name already exists.
	AddElement(name QName) IElementBuilder

	// Adds new types for view.
	//
	// # Panics:
	//   - if name is empty (appdef.NullQName),
	//   - if name is invalid,
	//   - if type with name already exists.
	AddView(QName) IViewBuilder

	// Adds new command.
	//
	// # Panics:
	//   - if name is empty (appdef.NullQName),
	//   - if name is invalid,
	//   - if type with name already exists.
	AddCommand(QName) ICommandBuilder

	// Adds new query.
	//
	// # Panics:
	//   - if name is empty (appdef.NullQName),
	//   - if name is invalid,
	//   - if type with name already exists.
	AddQuery(QName) IQueryBuilder

	// Adds new workspace.
	//
	// # Panics:
	//   - if name is empty (appdef.NullQName),
	//   - if name is invalid,
	//   - if type with name already exists.
	AddWorkspace(QName) IWorkspaceBuilder

	// Must be called after all types added. Validates and returns builded application type or error
	Build() (IAppDef, error)
}
>>>>>>> f9ed50b5
<|MERGE_RESOLUTION|>--- conflicted
+++ resolved
@@ -1,468 +1,233 @@
-<<<<<<< HEAD
-/*
- * Copyright (c) 2021-present Sigma-Soft, Ltd.
- * @author: Nikolay Nikitin
- */
-
-package appdef
-
-// Application.
-//
-// Ref to apdef.go for implementation
-type IAppDef interface {
-	IComment
-
-	// Returns type by name.
-	//
-	// If not found then empty type with TypeKind_null is returned
-	Type(name QName) IType
-
-	// Returns type by name.
-	//
-	// Returns nil if type not found.
-	TypeByName(name QName) IType
-
-	// Return count of types.
-	TypeCount() int
-
-	// Enumerates all application types.
-	//
-	// Types are enumerated in alphabetical order by QName
-	Types(func(IType))
-
-	// Return GDoc by name.
-	//
-	// Returns nil if not found.
-	GDoc(name QName) IGDoc
-
-	// Return GRecord by name.
-	//
-	// Returns nil if not found.
-	GRecord(name QName) IGRecord
-
-	// Return CDoc by name.
-	//
-	// Returns nil if not found.
-	CDoc(name QName) ICDoc
-
-	// Return CRecord by name.
-	//
-	// Returns nil if not found.
-	CRecord(name QName) ICRecord
-
-	// Return WDoc by name.
-	//
-	// Returns nil if not found.
-	WDoc(name QName) IWDoc
-
-	// Return WRecord by name.
-	//
-	// Returns nil if not found.
-	WRecord(name QName) IWRecord
-
-	// Return ODoc by name.
-	//
-	// Returns nil if not found.
-	ODoc(name QName) IODoc
-
-	// Return ORecord by name.
-	//
-	// Returns nil if not found.
-	ORecord(name QName) IORecord
-
-	// Return Object by name.
-	//
-	// Returns nil if not found.
-	Object(name QName) IObject
-
-	// Return Element by name.
-	//
-	// Returns nil if not found.
-	Element(name QName) IElement
-
-	// Enumerates all application structures
-	//
-	// Structures are enumerated in alphabetical order by QName
-	Structures(func(IStructure))
-
-	// Return View by name.
-	//
-	// Returns nil if not found.
-	View(name QName) IView
-
-	// Returns Command by name.
-	//
-	// Returns nil if not found.
-	Command(QName) ICommand
-
-	// Returns Query by name.
-	//
-	// Returns nil if not found.
-	Query(QName) IQuery
-
-	// Returns workspace by name.
-	//
-	// Returns nil if not found.
-	Workspace(QName) IWorkspace
-}
-
-// Application builder
-//
-// Ref to appdef.go for implementation
-type IAppDefBuilder interface {
-	IAppDef
-	ICommentBuilder
-
-	// Adds new GDoc type with specified name.
-	//
-	// # Panics:
-	//   - if name is empty (appdef.NullQName),
-	//   - if name is invalid,
-	//   - if type with name already exists.
-	AddGDoc(name QName) IGDocBuilder
-
-	// Adds new GRecord type with specified name.
-	//
-	// # Panics:
-	//   - if name is empty (appdef.NullQName),
-	//   - if name is invalid,
-	//   - if type with name already exists.
-	AddGRecord(name QName) IGRecordBuilder
-
-	// Adds new CDoc type with specified name.
-	//
-	// # Panics:
-	//   - if name is empty (appdef.NullQName),
-	//   - if name is invalid,
-	//   - if type with name already exists.
-	AddCDoc(name QName) ICDocBuilder
-
-	// Adds new singleton CDoc type with specified name.
-	//
-	// # Panics:
-	//   - if name is empty (appdef.NullQName),
-	//   - if name is invalid,
-	//   - if type with name already exists.
-	AddSingleton(name QName) ICDocBuilder
-
-	// Adds new CRecord type with specified name.
-	//
-	// # Panics:
-	//   - if name is empty (appdef.NullQName),
-	//   - if name is invalid,
-	//   - if type with name already exists.
-	AddCRecord(name QName) ICRecordBuilder
-
-	// Adds new WDoc type with specified name.
-	//
-	// # Panics:
-	//   - if name is empty (appdef.NullQName),
-	//   - if name is invalid,
-	//   - if type with name already exists.
-	AddWDoc(name QName) IWDocBuilder
-
-	// Adds new WRecord type with specified name.
-	//
-	// # Panics:
-	//   - if name is empty (appdef.NullQName),
-	//   - if name is invalid,
-	//   - if type with name already exists.
-	AddWRecord(name QName) IWRecordBuilder
-
-	// Adds new ODoc type with specified name.
-	//
-	// # Panics:
-	//   - if name is empty (appdef.NullQName),
-	//   - if name is invalid,
-	//   - if type with name already exists.
-	AddODoc(name QName) IODocBuilder
-
-	// Adds new ORecord type with specified name.
-	//
-	// # Panics:
-	//   - if name is empty (appdef.NullQName),
-	//   - if name is invalid,
-	//   - if type with name already exists.
-	AddORecord(name QName) IORecordBuilder
-
-	// Adds new Object type with specified name.
-	//
-	// # Panics:
-	//   - if name is empty (appdef.NullQName),
-	//   - if name is invalid,
-	//   - if type with name already exists.
-	AddObject(name QName) IObjectBuilder
-
-	// Adds new Element type with specified name.
-	//
-	// # Panics:
-	//   - if name is empty (appdef.NullQName),
-	//   - if name is invalid,
-	//   - if type with name already exists.
-	AddElement(name QName) IElementBuilder
-
-	// Adds new types for view.
-	//
-	// # Panics:
-	//   - if name is empty (appdef.NullQName),
-	//   - if name is invalid,
-	//   - if type with name already exists.
-	AddView(QName) IViewBuilder
-
-	// Adds new command.
-	//
-	// # Panics:
-	//   - if name is empty (appdef.NullQName),
-	//   - if name is invalid,
-	//   - if type with name already exists.
-	AddCommand(QName) ICommandBuilder
-
-	// Adds new query.
-	//
-	// # Panics:
-	//   - if name is empty (appdef.NullQName),
-	//   - if name is invalid,
-	//   - if type with name already exists.
-	AddQuery(QName) IQueryBuilder
-
-	// Adds new workspace.
-	//
-	// # Panics:
-	//   - if name is empty (appdef.NullQName),
-	//   - if name is invalid,
-	//   - if type with name already exists.
-	AddWorkspace(QName) IWorkspaceBuilder
-
-	// Must be called after all types added. Validates and returns builded application type or error
-	Build() (IAppDef, error)
-}
-=======
-/*
- * Copyright (c) 2021-present Sigma-Soft, Ltd.
- * @author: Nikolay Nikitin
- */
-
-package appdef
-
-// Application.
-//
-// Ref to apdef.go for implementation
-type IAppDef interface {
-	IComment
-	IWithTypes
-
-	// Returns type by name.
-	//
-	// If not found then empty type with TypeKind_null is returned
-	Type(name QName) IType
-
-	// Returns type by name.
-	//
-	// Returns nil if type not found.
-	TypeByName(name QName) IType
-
-	// Return count of types.
-	TypeCount() int
-
-	// Return GDoc by name.
-	//
-	// Returns nil if not found.
-	GDoc(name QName) IGDoc
-
-	// Return GRecord by name.
-	//
-	// Returns nil if not found.
-	GRecord(name QName) IGRecord
-
-	// Return CDoc by name.
-	//
-	// Returns nil if not found.
-	CDoc(name QName) ICDoc
-
-	// Return CRecord by name.
-	//
-	// Returns nil if not found.
-	CRecord(name QName) ICRecord
-
-	// Return WDoc by name.
-	//
-	// Returns nil if not found.
-	WDoc(name QName) IWDoc
-
-	// Return WRecord by name.
-	//
-	// Returns nil if not found.
-	WRecord(name QName) IWRecord
-
-	// Return ODoc by name.
-	//
-	// Returns nil if not found.
-	ODoc(name QName) IODoc
-
-	// Return ORecord by name.
-	//
-	// Returns nil if not found.
-	ORecord(name QName) IORecord
-
-	// Return Object by name.
-	//
-	// Returns nil if not found.
-	Object(name QName) IObject
-
-	// Return Element by name.
-	//
-	// Returns nil if not found.
-	Element(name QName) IElement
-
-	// Return View by name.
-	//
-	// Returns nil if not found.
-	View(name QName) IView
-
-	// Returns Command by name.
-	//
-	// Returns nil if not found.
-	Command(QName) ICommand
-
-	// Returns Query by name.
-	//
-	// Returns nil if not found.
-	Query(QName) IQuery
-
-	// Returns workspace by name.
-	//
-	// Returns nil if not found.
-	Workspace(QName) IWorkspace
-}
-
-// Application builder
-//
-// Ref to appdef.go for implementation
-type IAppDefBuilder interface {
-	IAppDef
-	ICommentBuilder
-
-	// Adds new GDoc type with specified name.
-	//
-	// # Panics:
-	//   - if name is empty (appdef.NullQName),
-	//   - if name is invalid,
-	//   - if type with name already exists.
-	AddGDoc(name QName) IGDocBuilder
-
-	// Adds new GRecord type with specified name.
-	//
-	// # Panics:
-	//   - if name is empty (appdef.NullQName),
-	//   - if name is invalid,
-	//   - if type with name already exists.
-	AddGRecord(name QName) IGRecordBuilder
-
-	// Adds new CDoc type with specified name.
-	//
-	// # Panics:
-	//   - if name is empty (appdef.NullQName),
-	//   - if name is invalid,
-	//   - if type with name already exists.
-	AddCDoc(name QName) ICDocBuilder
-
-	// Adds new singleton CDoc type with specified name.
-	//
-	// # Panics:
-	//   - if name is empty (appdef.NullQName),
-	//   - if name is invalid,
-	//   - if type with name already exists.
-	AddSingleton(name QName) ICDocBuilder
-
-	// Adds new CRecord type with specified name.
-	//
-	// # Panics:
-	//   - if name is empty (appdef.NullQName),
-	//   - if name is invalid,
-	//   - if type with name already exists.
-	AddCRecord(name QName) ICRecordBuilder
-
-	// Adds new WDoc type with specified name.
-	//
-	// # Panics:
-	//   - if name is empty (appdef.NullQName),
-	//   - if name is invalid,
-	//   - if type with name already exists.
-	AddWDoc(name QName) IWDocBuilder
-
-	// Adds new WRecord type with specified name.
-	//
-	// # Panics:
-	//   - if name is empty (appdef.NullQName),
-	//   - if name is invalid,
-	//   - if type with name already exists.
-	AddWRecord(name QName) IWRecordBuilder
-
-	// Adds new ODoc type with specified name.
-	//
-	// # Panics:
-	//   - if name is empty (appdef.NullQName),
-	//   - if name is invalid,
-	//   - if type with name already exists.
-	AddODoc(name QName) IODocBuilder
-
-	// Adds new ORecord type with specified name.
-	//
-	// # Panics:
-	//   - if name is empty (appdef.NullQName),
-	//   - if name is invalid,
-	//   - if type with name already exists.
-	AddORecord(name QName) IORecordBuilder
-
-	// Adds new Object type with specified name.
-	//
-	// # Panics:
-	//   - if name is empty (appdef.NullQName),
-	//   - if name is invalid,
-	//   - if type with name already exists.
-	AddObject(name QName) IObjectBuilder
-
-	// Adds new Element type with specified name.
-	//
-	// # Panics:
-	//   - if name is empty (appdef.NullQName),
-	//   - if name is invalid,
-	//   - if type with name already exists.
-	AddElement(name QName) IElementBuilder
-
-	// Adds new types for view.
-	//
-	// # Panics:
-	//   - if name is empty (appdef.NullQName),
-	//   - if name is invalid,
-	//   - if type with name already exists.
-	AddView(QName) IViewBuilder
-
-	// Adds new command.
-	//
-	// # Panics:
-	//   - if name is empty (appdef.NullQName),
-	//   - if name is invalid,
-	//   - if type with name already exists.
-	AddCommand(QName) ICommandBuilder
-
-	// Adds new query.
-	//
-	// # Panics:
-	//   - if name is empty (appdef.NullQName),
-	//   - if name is invalid,
-	//   - if type with name already exists.
-	AddQuery(QName) IQueryBuilder
-
-	// Adds new workspace.
-	//
-	// # Panics:
-	//   - if name is empty (appdef.NullQName),
-	//   - if name is invalid,
-	//   - if type with name already exists.
-	AddWorkspace(QName) IWorkspaceBuilder
-
-	// Must be called after all types added. Validates and returns builded application type or error
-	Build() (IAppDef, error)
-}
->>>>>>> f9ed50b5
+/*
+ * Copyright (c) 2021-present Sigma-Soft, Ltd.
+ * @author: Nikolay Nikitin
+ */
+
+package appdef
+
+// Application.
+//
+// Ref to apdef.go for implementation
+type IAppDef interface {
+	IComment
+	IWithTypes
+
+	// Returns type by name.
+	//
+	// If not found then empty type with TypeKind_null is returned
+	Type(name QName) IType
+
+	// Returns type by name.
+	//
+	// Returns nil if type not found.
+	TypeByName(name QName) IType
+
+	// Return count of types.
+	TypeCount() int
+
+	// Return GDoc by name.
+	//
+	// Returns nil if not found.
+	GDoc(name QName) IGDoc
+
+	// Return GRecord by name.
+	//
+	// Returns nil if not found.
+	GRecord(name QName) IGRecord
+
+	// Return CDoc by name.
+	//
+	// Returns nil if not found.
+	CDoc(name QName) ICDoc
+
+	// Return CRecord by name.
+	//
+	// Returns nil if not found.
+	CRecord(name QName) ICRecord
+
+	// Return WDoc by name.
+	//
+	// Returns nil if not found.
+	WDoc(name QName) IWDoc
+
+	// Return WRecord by name.
+	//
+	// Returns nil if not found.
+	WRecord(name QName) IWRecord
+
+	// Return ODoc by name.
+	//
+	// Returns nil if not found.
+	ODoc(name QName) IODoc
+
+	// Return ORecord by name.
+	//
+	// Returns nil if not found.
+	ORecord(name QName) IORecord
+
+	// Return Object by name.
+	//
+	// Returns nil if not found.
+	Object(name QName) IObject
+
+	// Return Element by name.
+	//
+	// Returns nil if not found.
+	Element(name QName) IElement
+
+	// Enumerates all application structures
+	//
+	// Structures are enumerated in alphabetical order by QName
+	Structures(func(IStructure))
+
+	// Return View by name.
+	//
+	// Returns nil if not found.
+	View(name QName) IView
+
+	// Returns Command by name.
+	//
+	// Returns nil if not found.
+	Command(QName) ICommand
+
+	// Returns Query by name.
+	//
+	// Returns nil if not found.
+	Query(QName) IQuery
+
+	// Returns workspace by name.
+	//
+	// Returns nil if not found.
+	Workspace(QName) IWorkspace
+}
+
+// Application builder
+//
+// Ref to appdef.go for implementation
+type IAppDefBuilder interface {
+	IAppDef
+	ICommentBuilder
+
+	// Adds new GDoc type with specified name.
+	//
+	// # Panics:
+	//   - if name is empty (appdef.NullQName),
+	//   - if name is invalid,
+	//   - if type with name already exists.
+	AddGDoc(name QName) IGDocBuilder
+
+	// Adds new GRecord type with specified name.
+	//
+	// # Panics:
+	//   - if name is empty (appdef.NullQName),
+	//   - if name is invalid,
+	//   - if type with name already exists.
+	AddGRecord(name QName) IGRecordBuilder
+
+	// Adds new CDoc type with specified name.
+	//
+	// # Panics:
+	//   - if name is empty (appdef.NullQName),
+	//   - if name is invalid,
+	//   - if type with name already exists.
+	AddCDoc(name QName) ICDocBuilder
+
+	// Adds new singleton CDoc type with specified name.
+	//
+	// # Panics:
+	//   - if name is empty (appdef.NullQName),
+	//   - if name is invalid,
+	//   - if type with name already exists.
+	AddSingleton(name QName) ICDocBuilder
+
+	// Adds new CRecord type with specified name.
+	//
+	// # Panics:
+	//   - if name is empty (appdef.NullQName),
+	//   - if name is invalid,
+	//   - if type with name already exists.
+	AddCRecord(name QName) ICRecordBuilder
+
+	// Adds new WDoc type with specified name.
+	//
+	// # Panics:
+	//   - if name is empty (appdef.NullQName),
+	//   - if name is invalid,
+	//   - if type with name already exists.
+	AddWDoc(name QName) IWDocBuilder
+
+	// Adds new WRecord type with specified name.
+	//
+	// # Panics:
+	//   - if name is empty (appdef.NullQName),
+	//   - if name is invalid,
+	//   - if type with name already exists.
+	AddWRecord(name QName) IWRecordBuilder
+
+	// Adds new ODoc type with specified name.
+	//
+	// # Panics:
+	//   - if name is empty (appdef.NullQName),
+	//   - if name is invalid,
+	//   - if type with name already exists.
+	AddODoc(name QName) IODocBuilder
+
+	// Adds new ORecord type with specified name.
+	//
+	// # Panics:
+	//   - if name is empty (appdef.NullQName),
+	//   - if name is invalid,
+	//   - if type with name already exists.
+	AddORecord(name QName) IORecordBuilder
+
+	// Adds new Object type with specified name.
+	//
+	// # Panics:
+	//   - if name is empty (appdef.NullQName),
+	//   - if name is invalid,
+	//   - if type with name already exists.
+	AddObject(name QName) IObjectBuilder
+
+	// Adds new Element type with specified name.
+	//
+	// # Panics:
+	//   - if name is empty (appdef.NullQName),
+	//   - if name is invalid,
+	//   - if type with name already exists.
+	AddElement(name QName) IElementBuilder
+
+	// Adds new types for view.
+	//
+	// # Panics:
+	//   - if name is empty (appdef.NullQName),
+	//   - if name is invalid,
+	//   - if type with name already exists.
+	AddView(QName) IViewBuilder
+
+	// Adds new command.
+	//
+	// # Panics:
+	//   - if name is empty (appdef.NullQName),
+	//   - if name is invalid,
+	//   - if type with name already exists.
+	AddCommand(QName) ICommandBuilder
+
+	// Adds new query.
+	//
+	// # Panics:
+	//   - if name is empty (appdef.NullQName),
+	//   - if name is invalid,
+	//   - if type with name already exists.
+	AddQuery(QName) IQueryBuilder
+
+	// Adds new workspace.
+	//
+	// # Panics:
+	//   - if name is empty (appdef.NullQName),
+	//   - if name is invalid,
+	//   - if type with name already exists.
+	AddWorkspace(QName) IWorkspaceBuilder
+
+	// Must be called after all types added. Validates and returns builded application type or error
+	Build() (IAppDef, error)
+}