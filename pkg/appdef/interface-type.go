--- conflicted
+++ resolved
@@ -36,14 +36,13 @@
 	Kind() TypeKind
 }
 
-<<<<<<< HEAD
-type ITypeBuilder interface {
-	IType
-	ICommentBuilder
-=======
 // Type describes the entity with Types(func(IType)) menthod
 type IWithTypes interface {
 	// Enumerates all internal types.
 	Types(func(IType))
->>>>>>> f9ed50b5
+}
+
+type ITypeBuilder interface {
+	IType
+	ICommentBuilder
 }