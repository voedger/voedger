--- conflicted
+++ resolved
@@ -611,20 +611,19 @@
 		)
 	);
 
-<<<<<<< HEAD
 	TYPE QryDailyIdxParams (
-    	Year int32 NOT NULL,
-    	Month int32,
-    	Day int32
-    );
+		Year int32 NOT NULL,
+		Month int32,
+		Day int32
+	);
 
 	TYPE QryDailyIdxResult (
-    	Year int32,
-    	Month int32,
-    	Day int32,
-    	StringValue text
-    );
-=======
+		Year int32,
+		Month int32,
+		Day int32,
+		StringValue text
+	);
+
 	TYPE QryReturnsCategoryResult (
 		CategoryID ref(category)
 	);
@@ -632,7 +631,6 @@
 	TYPE QryReturnsCategoryParams (
 		CategoryID int64
 	);
->>>>>>> 6c0c3950
 
 	EXTENSION ENGINE BUILTIN (
 		QUERY RatedQry(RatedQryParams) RETURNS RatedQryResult WITH Tags=(WorkspaceOwnerFuncTag);
@@ -656,11 +654,8 @@
 
 		COMMAND CmdWithResponseIntent(WithResponseIntentParams) WITH Tags=(WorkspaceOwnerFuncTag);
 		QUERY QryWithResponseIntent(WithResponseIntentParams) RETURNS QryWithResponseIntentResult WITH Tags=(WorkspaceOwnerFuncTag);
-<<<<<<< HEAD
 		QUERY QryDailyIdx(QryDailyIdxParams) RETURNS QryDailyIdxResult WITH Tags=(WorkspaceOwnerFuncTag);
-=======
 		QUERY QryReturnsCategory(QryReturnsCategoryParams) RETURNS QryReturnsCategoryResult WITH Tags=(WorkspaceOwnerFuncTag);
->>>>>>> 6c0c3950
 	);
 
 	ROLE Updated; -- need for invite tests
