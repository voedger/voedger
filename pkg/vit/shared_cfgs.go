--- conflicted
+++ resolved
@@ -329,7 +329,20 @@
 		return funcWithResponseIntents(args.PrepareArgs, args.State, args.Intents)
 	}))
 
-<<<<<<< HEAD
+	cfg.Resources.Add(istructsmem.NewQueryFunction(appdef.NewQName(app1PkgName, "QryReturnsCategory"), func(ctx context.Context, args istructs.ExecQueryArgs, callback istructs.ExecQueryCallback) (err error) {
+		q := appdef.NewQName(app1PkgName, "category")
+		kb, err := args.State.KeyBuilder(sys.Storage_Record, q)
+		if err != nil {
+			return err
+		}
+		kb.PutRecordID(sys.Storage_Record_Field_ID, istructs.RecordID(args.ArgumentObject.AsInt64("CategoryID"))) // nolint G115
+		_, err = args.State.MustExist(kb)
+		if err != nil {
+			return err
+		}
+		return callback(&qryCategory{id: args.ArgumentObject.AsInt64("CategoryID")})
+	}))
+
 	cfg.Resources.Add(istructsmem.NewQueryFunction(appdef.NewQName(app1PkgName, "QryDailyIdx"), func(ctx context.Context, args istructs.ExecQueryArgs, callback istructs.ExecQueryCallback) (err error) {
 		skbViewDailyIdx, err := args.State.KeyBuilder(sys.Storage_View, QNameApp1_ViewDailyIdx)
 		if err != nil {
@@ -352,20 +365,6 @@
 				stringValue: value.AsString(Field_StringValue),
 			})
 		})
-=======
-	cfg.Resources.Add(istructsmem.NewQueryFunction(appdef.NewQName(app1PkgName, "QryReturnsCategory"), func(ctx context.Context, args istructs.ExecQueryArgs, callback istructs.ExecQueryCallback) (err error) {
-		q := appdef.NewQName(app1PkgName, "category")
-		kb, err := args.State.KeyBuilder(sys.Storage_Record, q)
-		if err != nil {
-			return err
-		}
-		kb.PutRecordID(sys.Storage_Record_Field_ID, istructs.RecordID(args.ArgumentObject.AsInt64("CategoryID"))) // nolint G115
-		_, err = args.State.MustExist(kb)
-		if err != nil {
-			return err
-		}
-		return callback(&qryCategory{id: args.ArgumentObject.AsInt64("CategoryID")})
->>>>>>> 6c0c3950
 	}))
 
 	app1PackageFS := parser.PackageFS{
@@ -379,7 +378,19 @@
 	}
 }
 
-<<<<<<< HEAD
+type qryCategory struct {
+	istructs.NullObject
+	id int64
+}
+
+func (q *qryCategory) AsInt64(name appdef.FieldName) int64 {
+	return q.id
+}
+
+func (q *qryCategory) AsRecordID(name appdef.FieldName) istructs.RecordID {
+	return istructs.RecordID(q.id) // nolint G115
+}
+
 type qryDailyIdxResult struct {
 	istructs.IObject
 	year        int32
@@ -407,17 +418,4 @@
 	default:
 		return ""
 	}
-=======
-type qryCategory struct {
-	istructs.NullObject
-	id int64
-}
-
-func (q *qryCategory) AsInt64(name appdef.FieldName) int64 {
-	return q.id
-}
-
-func (q *qryCategory) AsRecordID(name appdef.FieldName) istructs.RecordID {
-	return istructs.RecordID(q.id) // nolint G115
->>>>>>> 6c0c3950
 }