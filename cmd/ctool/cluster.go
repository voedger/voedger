--- conflicted
+++ resolved
@@ -41,13 +41,9 @@
 		Acme:                  &acmeType{Domains: make([]string, 0)},
 	}
 
-<<<<<<< HEAD
 	if len(acmeDomains) != 0 {
 		cluster.Acme.Domains = strings.Split(acmeDomains, comma)
 	}
-=======
-	cluster.Acme.Domains = strings.Split(acmeDomains, comma)
->>>>>>> 1cdf174a
 
 	if err := cluster.setEnv(); err != nil {
 		loggerError(err.Error())
@@ -469,25 +465,12 @@
 
 // adds new domains to the ACME Domains list from a string "Domain1,Domain2,Domain3"
 func (a *acmeType) addDomains(domainsStr string) {
-<<<<<<< HEAD
-	domainsStr = strings.ReplaceAll(domainsStr, " ", "")
 	domains := strings.Split(domainsStr, comma)
-	if len(domains) == 0 {
-		return
-	}
-
-=======
-	domains := strings.Split(domainsStr, comma)
->>>>>>> 1cdf174a
 	for _, d := range domains {
 		if !strings.Contains(strings.Join(a.Domains, comma), d) {
 			a.Domains = append(a.Domains, d)
 		}
 	}
-<<<<<<< HEAD
-
-=======
->>>>>>> 1cdf174a
 }
 
 type clusterType struct {
@@ -568,12 +551,6 @@
 	case ckAcme:
 		if cmd.Args[0] == "add" && len(cmd.Args) == 2 {
 			c.Acme.addDomains(cmd.Args[1])
-<<<<<<< HEAD
-			if err := c.setEnv(); err != nil {
-				return err
-			}
-=======
->>>>>>> 1cdf174a
 		}
 	case ckReplace:
 		oldAddr := cmd.Args[0]
