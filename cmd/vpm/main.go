--- conflicted
+++ resolved
@@ -33,22 +33,13 @@
 		"",
 		args,
 		ver,
-<<<<<<< HEAD
-		newCompileCmd(),
-		newBaselineCmd(),
-		newCompatCmd(),
-		newOrmCmd(),
-		newInitCmd(),
-		newTidyCmd(),
-		newBuildCmd(),
-=======
 		newCompileCmd(params),
 		newBaselineCmd(params),
 		newCompatCmd(params),
 		newOrmCmd(params),
 		newInitCmd(params),
 		newTidyCmd(params),
->>>>>>> 0f072f03
+		newBuildCmd(),
 	)
 	rootCmd.InitDefaultHelpCmd()
 	rootCmd.InitDefaultCompletionCmd()
