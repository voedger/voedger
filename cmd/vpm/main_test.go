--- conflicted
+++ resolved
@@ -359,20 +359,30 @@
 	require.NoError(err)
 }
 
-<<<<<<< HEAD
-	require.FileExists(filepath.Join(dir, goSumFileName))
-}
-
-func TestBuildBasicUsage(t *testing.T) {
-=======
 func TestTidyEdgeCases(t *testing.T) {
->>>>>>> 52bcab9b
 	if testing.Short() {
 		t.Skip()
 	}
 	require := require.New(t)
 
-<<<<<<< HEAD
+	err := execRootCmd([]string{"vpm", "tidy", "unknown"}, "1.0.0")
+	require.Error(err)
+	require.Equal("'vpm tidy' accepts no argument. Run 'vpm tidy help'", err.Error())
+
+	err = execRootCmd([]string{"vpm", "tidy", "help"}, "1.0.0")
+	require.NoError(err)
+
+	err = execRootCmd([]string{"vpm", "tidy", "help", "adads"}, "1.0.0")
+	require.Error(err)
+	require.Equal("'vpm tidy' accepts no argument. Run 'vpm tidy help'", err.Error())
+}
+
+func TestBuildBasicUsage(t *testing.T) {
+	if testing.Short() {
+		t.Skip()
+	}
+	require := require.New(t)
+
 	var err error
 	var tempDir string
 	if logger.IsVerbose() {
@@ -394,16 +404,4 @@
 	require.NoError(err)
 
 	require.FileExists(filepath.Join(dir, "qwerty.var"))
-=======
-	err := execRootCmd([]string{"vpm", "tidy", "unknown"}, "1.0.0")
-	require.Error(err)
-	require.Equal("'vpm tidy' accepts no argument. Run 'vpm tidy help'", err.Error())
-
-	err = execRootCmd([]string{"vpm", "tidy", "help"}, "1.0.0")
-	require.NoError(err)
-
-	err = execRootCmd([]string{"vpm", "tidy", "help", "adads"}, "1.0.0")
-	require.Error(err)
-	require.Equal("'vpm tidy' accepts no argument. Run 'vpm tidy help'", err.Error())
->>>>>>> 52bcab9b
 }