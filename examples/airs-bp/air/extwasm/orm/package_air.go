--- conflicted
+++ resolved
@@ -35,14 +35,8 @@
 }
 
 // !!! ArgumentObject result type is defined by the  command statement
-<<<<<<< HEAD
 // 	COMMAND Pbill(untill.pbill) RETURNS CmdPBillResult;
 func (c Command_air_Pbill) ArgumentObject() Value_ODoc_untill_pbill {
-=======
-//
-//	COMMAND Pbill(untill.pbill) RETURNS CmdPBillResult;
-func (c *Command_air_Pbill) ArgumentObject() Value_ODoc_untill_pbill {
->>>>>>> 6fe4428a
 
 	// !!! return host["StorageCommandContext]["ArgumentObject"]
 
