-- Copyright (c) 2024-present unTill Software Development Group B. V.
-- @author Maxim Geraskin

<<<<<<< HEAD
ABSTRACT WORKSPACE SomeWS (
    TABLE untill_users INHERITS CDoc (
        name varchar(255),
        phone varchar(50),
        email varchar(100)
    );

    TABLE bill INHERITS WDoc (
        tableno int32 NOT NULL,
        close_year int32,
        total int64
    );

    TABLE orders INHERITS ODoc (
        id_bill ref(bill) NOT NULL, -- deprecated
        ord_tableno int32 NOT NULL
    );

    TABLE pbill INHERITS ODoc (
        id_bill ref(bill) NOT NULL,
        id_untill_users ref(untill_users) NOT NULL,
        pdatetime int64 NOT NULL,
        number int32,
        pbill_item pbill_item
    );

    TABLE pbill_item INHERITS ORecord (
        id_pbill ref(pbill) NOT NULL,
        id_untill_users ref(untill_users) NOT NULL,
        tableno int32 NOT NULL,
        quantity int32 NOT NULL,
        price int64 NOT NULL
    );

    TABLE articles INHERITS CDoc (
        article_number int32,
        name varchar(255)
    );
)

=======
TABLE untill_users INHERITS sys.CDoc (
	name varchar(255),
	phone varchar(50),
	email varchar(100)
);

TABLE bill INHERITS sys.WDoc (
	tableno int32 NOT NULL,
	close_year int32,
	total int64
);

TABLE orders INHERITS sys.ODoc (
	id_bill ref(bill) NOT NULL, -- deprecated
	ord_tableno int32 NOT NULL
);

TABLE pbill INHERITS sys.ODoc (
	id_bill ref(bill) NOT NULL,
	id_untill_users ref(untill_users) NOT NULL,
	pdatetime int64 NOT NULL,
	number int32,
	pbill_item pbill_item
);

TABLE pbill_item INHERITS sys.ORecord (
	id_pbill ref(pbill) NOT NULL,
	id_untill_users ref(untill_users) NOT NULL,
	tableno int32 NOT NULL,
	quantity int32 NOT NULL,
	price int64 NOT NULL
);

TABLE articles INHERITS sys.CDoc (
	article_number int32,
	name varchar(255)
);
>>>>>>> ce174fba
<|MERGE_RESOLUTION|>--- conflicted
+++ resolved
@@ -1,48 +1,6 @@
 -- Copyright (c) 2024-present unTill Software Development Group B. V.
 -- @author Maxim Geraskin
 
-<<<<<<< HEAD
-ABSTRACT WORKSPACE SomeWS (
-    TABLE untill_users INHERITS CDoc (
-        name varchar(255),
-        phone varchar(50),
-        email varchar(100)
-    );
-
-    TABLE bill INHERITS WDoc (
-        tableno int32 NOT NULL,
-        close_year int32,
-        total int64
-    );
-
-    TABLE orders INHERITS ODoc (
-        id_bill ref(bill) NOT NULL, -- deprecated
-        ord_tableno int32 NOT NULL
-    );
-
-    TABLE pbill INHERITS ODoc (
-        id_bill ref(bill) NOT NULL,
-        id_untill_users ref(untill_users) NOT NULL,
-        pdatetime int64 NOT NULL,
-        number int32,
-        pbill_item pbill_item
-    );
-
-    TABLE pbill_item INHERITS ORecord (
-        id_pbill ref(pbill) NOT NULL,
-        id_untill_users ref(untill_users) NOT NULL,
-        tableno int32 NOT NULL,
-        quantity int32 NOT NULL,
-        price int64 NOT NULL
-    );
-
-    TABLE articles INHERITS CDoc (
-        article_number int32,
-        name varchar(255)
-    );
-)
-
-=======
 TABLE untill_users INHERITS sys.CDoc (
 	name varchar(255),
 	phone varchar(50),
@@ -80,4 +38,3 @@
 	article_number int32,
 	name varchar(255)
 );
->>>>>>> ce174fba
